# Copyright 2019 gRPC authors.
#
# Licensed under the Apache License, Version 2.0 (the "License");
# you may not use this file except in compliance with the License.
# You may obtain a copy of the License at
#
#     http://www.apache.org/licenses/LICENSE-2.0
#
# Unless required by applicable law or agreed to in writing, software
# distributed under the License is distributed on an "AS IS" BASIS,
# WITHOUT WARRANTIES OR CONDITIONS OF ANY KIND, either express or implied.
# See the License for the specific language governing permissions and
# limitations under the License.
"""The example of four ways of data transmission using gRPC in Python."""

from threading import Thread
from concurrent import futures

import grpc

protos, services = grpc.protos_and_services("demo.proto")

__all__ = 'DemoServer'
SERVER_ADDRESS = 'localhost:23333'
SERVER_ID = 1


class DemoServer(services.GRPCDemoServicer):

    # 一元模式(在一次调用中, 客户端只能向服务器传输一次请求数据, 服务器也只能返回一次响应)
    # unary-unary(In a single call, the client can only send request once, and the server can
    # only respond once.)
    def SimpleMethod(self, request, context):
        print("SimpleMethod called by client(%d) the message: %s" %
              (request.client_id, request.request_data))
        response = protos.Response(
            server_id=SERVER_ID,
            response_data="Python server SimpleMethod Ok!!!!")
        return response

    # 客户端流模式（在一次调用中, 客户端可以多次向服务器传输数据, 但是服务器只能返回一次响应）
    # stream-unary (In a single call, the client can transfer data to the server several times,
    # but the server can only return a response once.)
    def ClientStreamingMethod(self, request_iterator, context):
        print("ClientStreamingMethod called by client...")
        for request in request_iterator:
<<<<<<< HEAD
            print("recv from client(%d), message= %s" % (request.client_id,
                                                         request.request_data))
        response = protos.Response(
=======
            print("recv from client(%d), message= %s" %
                  (request.client_id, request.request_data))
        response = demo_pb2.Response(
>>>>>>> 80f0c331
            server_id=SERVER_ID,
            response_data="Python server ClientStreamingMethod ok")
        return response

    # 服务端流模式（在一次调用中, 客户端只能一次向服务器传输数据, 但是服务器可以多次返回响应）
    # unary-stream (In a single call, the client can only transmit data to the server at one time,
    # but the server can return the response many times.)
    def ServerStreamingMethod(self, request, context):
        print("ServerStreamingMethod called by client(%d), message= %s" %
              (request.client_id, request.request_data))

        # 创建一个生成器
        # create a generator
        def response_messages():
            for i in range(5):
                response = protos.Response(
                    server_id=SERVER_ID,
                    response_data=("send by Python server, message=%d" % i))
                yield response

        return response_messages()

    # 双向流模式 (在一次调用中, 客户端和服务器都可以向对方多次收发数据)
    # stream-stream (In a single call, both client and server can send and receive data
    # to each other multiple times.)
    def BidirectionalStreamingMethod(self, request_iterator, context):
        print("BidirectionalStreamingMethod called by client...")

        # 开启一个子线程去接收数据
        # Open a sub thread to receive data
        def parse_request():
            for request in request_iterator:
                print("recv from client(%d), message= %s" %
                      (request.client_id, request.request_data))

        t = Thread(target=parse_request)
        t.start()

        for i in range(5):
            yield protos.Response(
                server_id=SERVER_ID,
                response_data=("send by Python server, message= %d" % i))

        t.join()


def main():
    server = grpc.server(futures.ThreadPoolExecutor())

    services.add_GRPCDemoServicer_to_server(DemoServer(), server)

    server.add_insecure_port(SERVER_ADDRESS)
    print("------------------start Python GRPC server")
    server.start()
    server.wait_for_termination()


if __name__ == '__main__':
    main()<|MERGE_RESOLUTION|>--- conflicted
+++ resolved
@@ -44,15 +44,9 @@
     def ClientStreamingMethod(self, request_iterator, context):
         print("ClientStreamingMethod called by client...")
         for request in request_iterator:
-<<<<<<< HEAD
             print("recv from client(%d), message= %s" % (request.client_id,
                                                          request.request_data))
         response = protos.Response(
-=======
-            print("recv from client(%d), message= %s" %
-                  (request.client_id, request.request_data))
-        response = demo_pb2.Response(
->>>>>>> 80f0c331
             server_id=SERVER_ID,
             response_data="Python server ClientStreamingMethod ok")
         return response
