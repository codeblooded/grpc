--- conflicted
+++ resolved
@@ -137,8 +137,6 @@
 			Containers: sb.Containers(),
 		},
 	}
-<<<<<<< HEAD
-=======
 }
 
 // Env returns the environment variables that should be set based on the type of component.
@@ -164,9 +162,9 @@
 
 func (sb *SpecBuilder) scenarioJson() string {
 	marshaler := &jsonpb.Marshaler{
-		Indent: "",
+		Indent:      "",
 		EnumsAsInts: true,
-		OrigName: true,
+		OrigName:    true,
 	}
 
 	json, err := marshaler.MarshalToString(sb.session.Scenario())
@@ -175,5 +173,4 @@
 	}
 
 	return json
->>>>>>> 84eb0726
 }