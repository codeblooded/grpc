# GRPC global cmake file
# This currently builds C and C++ code.
# This file has been automatically generated from a template file.
# Please look at the templates directory instead.
# This file can be regenerated from the template by running
# tools/buildgen/generate_projects.sh
#
# Additionally, this is currently very experimental, and unsupported.
# Further work will happen on that file.
#
# Copyright 2015, Google Inc.
# All rights reserved.
#
# Redistribution and use in source and binary forms, with or without
# modification, are permitted provided that the following conditions are
# met:
#
#     * Redistributions of source code must retain the above copyright
# notice, this list of conditions and the following disclaimer.
#     * Redistributions in binary form must reproduce the above
# copyright notice, this list of conditions and the following disclaimer
# in the documentation and/or other materials provided with the
# distribution.
#     * Neither the name of Google Inc. nor the names of its
# contributors may be used to endorse or promote products derived from
# this software without specific prior written permission.
#
# THIS SOFTWARE IS PROVIDED BY THE COPYRIGHT HOLDERS AND CONTRIBUTORS
# "AS IS" AND ANY EXPRESS OR IMPLIED WARRANTIES, INCLUDING, BUT NOT
# LIMITED TO, THE IMPLIED WARRANTIES OF MERCHANTABILITY AND FITNESS FOR
# A PARTICULAR PURPOSE ARE DISCLAIMED. IN NO EVENT SHALL THE COPYRIGHT
# OWNER OR CONTRIBUTORS BE LIABLE FOR ANY DIRECT, INDIRECT, INCIDENTAL,
# SPECIAL, EXEMPLARY, OR CONSEQUENTIAL DAMAGES (INCLUDING, BUT NOT
# LIMITED TO, PROCUREMENT OF SUBSTITUTE GOODS OR SERVICES; LOSS OF USE,
# DATA, OR PROFITS; OR BUSINESS INTERRUPTION) HOWEVER CAUSED AND ON ANY
# THEORY OF LIABILITY, WHETHER IN CONTRACT, STRICT LIABILITY, OR TORT
# (INCLUDING NEGLIGENCE OR OTHERWISE) ARISING IN ANY WAY OUT OF THE USE
# OF THIS SOFTWARE, EVEN IF ADVISED OF THE POSSIBILITY OF SUCH DAMAGE.



cmake_minimum_required(VERSION 2.8)

set(PACKAGE_NAME      "grpc")
set(PACKAGE_VERSION   "1.2.0-dev")
set(PACKAGE_STRING    "${PACKAGE_NAME} ${PACKAGE_VERSION}")
set(PACKAGE_TARNAME   "${PACKAGE_NAME}-${PACKAGE_VERSION}")
set(PACKAGE_BUGREPORT "https://github.com/grpc/grpc/issues/")
project(${PACKAGE_NAME} C CXX)

# Options
option(gRPC_BUILD_TESTS "Build tests" OFF)

if (NOT MSVC)
  set(gRPC_INSTALL ON CACHE BOOL "Generate installation target")
else()
  set(gRPC_INSTALL OFF CACHE BOOL "Generate installation target")
endif()

set(gRPC_ZLIB_PROVIDER "module" CACHE STRING "Provider of zlib library")
set_property(CACHE gRPC_ZLIB_PROVIDER PROPERTY STRINGS "module" "package")

set(gRPC_SSL_PROVIDER "module" CACHE STRING "Provider of ssl library")
set_property(CACHE gRPC_SSL_PROVIDER PROPERTY STRINGS "module" "package")

set(gRPC_PROTOBUF_PROVIDER "module" CACHE STRING "Provider of protobuf library")
set_property(CACHE gRPC_PROTOBUF_PROVIDER PROPERTY STRINGS "module" "package")

set(gRPC_GFLAGS_PROVIDER "module" CACHE STRING "Provider of gflags library")
set_property(CACHE gRPC_GFLAGS_PROVIDER PROPERTY STRINGS "module" "package")

set(gRPC_BENCHMARK_PROVIDER "module" CACHE STRING "Provider of benchmark library")
set_property(CACHE gRPC_BENCHMARK_PROVIDER PROPERTY STRINGS "module" "package")

set(gRPC_USE_PROTO_LITE OFF CACHE BOOL "Use the protobuf-lite library")

if(UNIX)
  if(${CMAKE_SYSTEM_NAME} MATCHES "Linux")
    set(_gRPC_PLATFORM_LINUX ON)
  elseif(${CMAKE_SYSTEM_NAME} MATCHES "Darwin")
    set(_gRPC_PLATFORM_MAC ON)
  else()
    set(_gRPC_PLATFORM_POSIX ON)
  endif()
endif()
if(WIN32)
  set(_gRPC_PLATFORM_WINDOWS ON)
endif()

set(CMAKE_POSITION_INDEPENDENT_CODE TRUE)

if (MSVC)
  include(cmake/msvc_static_runtime.cmake)
  add_definitions(-D_WIN32_WINNT=0x600 -D_SCL_SECURE_NO_WARNINGS -D_CRT_SECURE_NO_WARNINGS -D_WINSOCK_DEPRECATED_NO_WARNINGS)
  # needed to compile protobuf
  add_definitions(/wd4065 /wd4506)
  # TODO(jtattermusch): revisit C4267 occurrences throughout the code
  add_definitions(/wd4267)
endif()

if (gRPC_USE_PROTO_LITE)
  set(_gRPC_PROTOBUF_LIBRARY_NAME "libprotobuf-lite")
  add_definitions("-DGRPC_USE_PROTO_LITE")
else()
  set(_gRPC_PROTOBUF_LIBRARY_NAME "libprotobuf")
endif()

if("${gRPC_ZLIB_PROVIDER}" STREQUAL "module")
  if(NOT ZLIB_ROOT_DIR)
    set(ZLIB_ROOT_DIR ${CMAKE_CURRENT_SOURCE_DIR}/third_party/zlib)
  endif()
  set(ZLIB_INCLUDE_DIR "${ZLIB_ROOT_DIR}")
  if(EXISTS "${ZLIB_ROOT_DIR}/CMakeLists.txt")
      add_subdirectory(${ZLIB_ROOT_DIR} third_party/zlib)
      if(TARGET zlibstatic)
          set(_gRPC_ZLIB_LIBRARIES zlibstatic)
      endif()
  else()
      message(WARNING "gRPC_ZLIB_PROVIDER is \"module\" but ZLIB_ROOT_DIR is wrong")
  endif()
elseif("${gRPC_ZLIB_PROVIDER}" STREQUAL "package")
  find_package(ZLIB)
  if(TARGET ZLIB::ZLIB)
    set(_gRPC_ZLIB_LIBRARIES ZLIB::ZLIB)
  endif()
  set(_gRPC_FIND_ZLIB "if(NOT ZLIB_FOUND)\n  find_package(ZLIB)\nendif()")
endif()

if("${gRPC_PROTOBUF_PROVIDER}" STREQUAL "module")
  # Building the protobuf tests require gmock what is not part of a standard protobuf checkout.
  # Disable them unless they are explicitly requested from the cmake command line (when we assume
  # gmock is downloaded to the right location inside protobuf).
  if(NOT protobuf_BUILD_TESTS)
    set(protobuf_BUILD_TESTS OFF CACHE BOOL "Build protobuf tests")
  endif()
  if(NOT PROTOBUF_ROOT_DIR)
    set(PROTOBUF_ROOT_DIR ${CMAKE_CURRENT_SOURCE_DIR}/third_party/protobuf)
  endif()
  if(EXISTS "${PROTOBUF_ROOT_DIR}/cmake/CMakeLists.txt")
    set(protobuf_MSVC_STATIC_RUNTIME OFF CACHE BOOL "Link static runtime libraries")
    add_subdirectory(${PROTOBUF_ROOT_DIR}/cmake third_party/protobuf)
    if(TARGET ${_gRPC_PROTOBUF_LIBRARY_NAME})
      set(_gRPC_PROTOBUF_LIBRARIES ${_gRPC_PROTOBUF_LIBRARY_NAME})
    endif()
    if(TARGET libprotoc)
      set(_gRPC_PROTOBUF_PROTOC_LIBRARIES libprotoc)
    endif()
    if(TARGET protoc)
      set(_gRPC_PROTOBUF_PROTOC protoc)
    endif()
  else()
      message(WARNING "gRPC_PROTOBUF_PROVIDER is \"module\" but PROTOBUF_ROOT_DIR is wrong")
  endif()
elseif("${gRPC_PROTOBUF_PROVIDER}" STREQUAL "package")
  find_package(protobuf CONFIG)
  if(protobuf_FOUND)
    if(TARGET protobuf::${_gRPC_PROTOBUF_LIBRARY_NAME})
      set(_gRPC_PROTOBUF_LIBRARIES protobuf::${_gRPC_PROTOBUF_LIBRARY_NAME})
    endif()
    if(TARGET protobuf::libprotoc)
      set(_gRPC_PROTOBUF_PROTOC_LIBRARIES protobuf::libprotoc)
    endif()
    if(TARGET protobuf::protoc)
      set(_gRPC_PROTOBUF_PROTOC protobuf::protoc)
    endif()
    set(_gRPC_FIND_PROTOBUF "if(NOT protobuf_FOUND)\n  find_package(protobuf CONFIG)\nendif()")
  else()
    find_package(Protobuf MODULE)
    set(_gRPC_FIND_PROTOBUF "if(NOT Protobuf_FOUND)\n  find_package(Protobuf)\nendif()")
  endif()
endif()

if("${gRPC_SSL_PROVIDER}" STREQUAL "module")
  if(NOT BORINGSSL_ROOT_DIR)
    set(BORINGSSL_ROOT_DIR ${CMAKE_CURRENT_SOURCE_DIR}/third_party/boringssl)
  endif()
  if(EXISTS "${BORINGSSL_ROOT_DIR}/CMakeLists.txt")
    set(OPENSSL_NO_ASM ON)  # make boringssl buildable with Visual Studio
    add_subdirectory(${BORINGSSL_ROOT_DIR} third_party/boringssl)
    if(TARGET ssl)
      set(_gRPC_SSL_LIBRARIES ssl)
    endif()
  else()
      message(WARNING "gRPC_SSL_PROVIDER is \"module\" but BORINGSSL_ROOT_DIR is wrong")
  endif()
elseif("${gRPC_SSL_PROVIDER}" STREQUAL "package")
  find_package(OpenSSL)
  if(TARGET OpenSSL::SSL)
    set(_gRPC_SSL_LIBRARIES OpenSSL::SSL)
  endif()
  set(_gRPC_FIND_SSL "if(NOT OpenSSL_FOUND)\n  find_package(OpenSSL)\nendif()")
endif()

if("${gRPC_GFLAGS_PROVIDER}" STREQUAL "module")
  if(NOT GFLAGS_ROOT_DIR)
    set(GFLAGS_ROOT_DIR ${CMAKE_CURRENT_SOURCE_DIR}/third_party/gflags)
  endif()
  if(EXISTS "${GFLAGS_ROOT_DIR}/CMakeLists.txt")
      add_subdirectory(${GFLAGS_ROOT_DIR} third_party/gflags)
      if(TARGET gflags_static)
          set(_gRPC_GFLAGS_LIBRARIES gflags_static)
      endif()
  else()
      message(WARNING "gRPC_GFLAGS_PROVIDER is \"module\" but GFLAGS_ROOT_DIR is wrong")
  endif()
elseif("${gRPC_GFLAGS_PROVIDER}" STREQUAL "package")
  find_package(gflags)
  if(TARGET gflags::gflags)
    set(_gRPC_GFLAGS_LIBRARIES gflags::gflags)
  endif()
  set(_gRPC_FIND_GFLAGS "if(NOT gflags_FOUND)\n  find_package(gflags)\nendif()")
endif()

if("${gRPC_BENCHMARK_PROVIDER}" STREQUAL "module")
  if(NOT BENCHMARK_ROOT_DIR)
    set(BENCHMARK_ROOT_DIR ${CMAKE_CURRENT_SOURCE_DIR}/third_party/benchmark)
  endif()
  if(EXISTS "${BENCHMARK_ROOT_DIR}/CMakeLists.txt")
      add_subdirectory(${BENCHMARK_ROOT_DIR} third_party/benchmark)
      if(TARGET benchmark)
          set(_gRPC_BENCHMARK_LIBRARIES benchmark)
      endif()
  else()
      message(WARNING "gRPC_BENCHMARK_PROVIDER is \"module\" but BENCHMARK_ROOT_DIR is wrong")
  endif()
elseif("${gRPC_BENCHMARK_PROVIDER}" STREQUAL "package")
  find_package(benchmark)
  if(TARGET benchmark::benchmark)
    set(_gRPC_BENCHMARK_LIBRARIES benchmark::benchmark)
  endif()
  set(_gRPC_FIND_BENCHMARK "if(NOT benchmark_FOUND)\n  find_package(benchmark)\nendif()")
endif()

if(NOT MSVC)
  set(CMAKE_C_FLAGS   "${CMAKE_C_FLAGS} -std=c99")
  set(CMAKE_CXX_FLAGS "${CMAKE_CXX_FLAGS} -std=c++11")
endif()

if(UNIX)
  set(_gRPC_ALLTARGETS_LIBRARIES dl rt m pthread)
endif()

if(WIN32 AND MSVC)
  set(_gRPC_BASELIB_LIBRARIES wsock32 ws2_32)
endif()

include(GNUInstallDirs)
if(NOT DEFINED CMAKE_INSTALL_CMAKEDIR)
  set(CMAKE_INSTALL_CMAKEDIR "${CMAKE_INSTALL_LIBDIR}/cmake/gRPC")
endif()

# Create directory for generated .proto files
set(_gRPC_PROTO_GENS_DIR ${CMAKE_BINARY_DIR}/gens)
file(MAKE_DIRECTORY ${_gRPC_PROTO_GENS_DIR})

#  protobuf_generate_grpc_cpp
#  --------------------------
#
#   Add custom commands to process ``.proto`` files to C++ using protoc and
#   GRPC plugin::
#
#     protobuf_generate_grpc_cpp [<ARGN>...]
#
#   ``ARGN``
#     ``.proto`` files
#
function(protobuf_generate_grpc_cpp)
  if(NOT ARGN)
    message(SEND_ERROR "Error: PROTOBUF_GENERATE_GRPC_CPP() called without any proto files")
    return()
  endif()

  set(_protobuf_include_path -I .)
  foreach(FIL ${ARGN})
    get_filename_component(ABS_FIL ${FIL} ABSOLUTE)
    get_filename_component(FIL_WE ${FIL} NAME_WE)
    file(RELATIVE_PATH REL_FIL ${CMAKE_SOURCE_DIR} ${ABS_FIL})
    get_filename_component(REL_DIR ${REL_FIL} DIRECTORY)
    set(RELFIL_WE "${REL_DIR}/${FIL_WE}")
    
    add_custom_command(
      OUTPUT "${_gRPC_PROTO_GENS_DIR}/${RELFIL_WE}.grpc.pb.cc"
             "${_gRPC_PROTO_GENS_DIR}/${RELFIL_WE}.grpc.pb.h"
             "${_gRPC_PROTO_GENS_DIR}/${RELFIL_WE}.pb.cc"
             "${_gRPC_PROTO_GENS_DIR}/${RELFIL_WE}.pb.h"
      COMMAND ${_gRPC_PROTOBUF_PROTOC}
      ARGS --grpc_out=${_gRPC_PROTO_GENS_DIR}
           --cpp_out=${_gRPC_PROTO_GENS_DIR}
           --plugin=protoc-gen-grpc=$<TARGET_FILE:grpc_cpp_plugin>
           ${_protobuf_include_path}
           ${REL_FIL}
      DEPENDS ${ABS_FIL} ${_gRPC_PROTOBUF_PROTOC} grpc_cpp_plugin
      WORKING_DIRECTORY ${CMAKE_SOURCE_DIR}
      COMMENT "Running gRPC C++ protocol buffer compiler on ${FIL}"
      VERBATIM)
      
      set_source_files_properties("${_gRPC_PROTO_GENS_DIR}/${RELFIL_WE}.grpc.pb.cc" "${_gRPC_PROTO_GENS_DIR}/${RELFIL_WE}.grpc.pb.h" "${_gRPC_PROTO_GENS_DIR}/${RELFIL_WE}.pb.cc" "${_gRPC_PROTO_GENS_DIR}/${RELFIL_WE}.pb.h" PROPERTIES GENERATED TRUE)
  endforeach()
endfunction()

add_custom_target(plugins
  DEPENDS
  grpc_cpp_plugin
  grpc_csharp_plugin
  grpc_node_plugin
  grpc_objective_c_plugin
  grpc_php_plugin
  grpc_python_plugin
  grpc_ruby_plugin
)

add_custom_target(tools_c
  DEPENDS
  gen_hpack_tables
  gen_legal_metadata_characters
  gen_percent_encoding_tables
  grpc_create_jwt
  grpc_print_google_default_creds_token
  grpc_verify_jwt
)

add_custom_target(tools_cxx
  DEPENDS
)

add_custom_target(tools
  DEPENDS tools_c tools_cxx)

if (gRPC_BUILD_TESTS)
add_custom_target(buildtests_c)
add_dependencies(buildtests_c alarm_test)
add_dependencies(buildtests_c algorithm_test)
add_dependencies(buildtests_c alloc_test)
add_dependencies(buildtests_c alpn_test)
add_dependencies(buildtests_c bad_server_response_test)
add_dependencies(buildtests_c bdp_estimator_test)
add_dependencies(buildtests_c bin_decoder_test)
add_dependencies(buildtests_c bin_encoder_test)
add_dependencies(buildtests_c census_context_test)
add_dependencies(buildtests_c census_resource_test)
add_dependencies(buildtests_c census_trace_context_test)
add_dependencies(buildtests_c channel_create_test)
add_dependencies(buildtests_c chttp2_hpack_encoder_test)
add_dependencies(buildtests_c chttp2_stream_map_test)
add_dependencies(buildtests_c chttp2_varint_test)
add_dependencies(buildtests_c combiner_test)
add_dependencies(buildtests_c compression_test)
add_dependencies(buildtests_c concurrent_connectivity_test)
add_dependencies(buildtests_c connection_refused_test)
add_dependencies(buildtests_c dns_resolver_connectivity_test)
add_dependencies(buildtests_c dns_resolver_test)
if(_gRPC_PLATFORM_LINUX OR _gRPC_PLATFORM_MAC OR _gRPC_PLATFORM_POSIX)
add_dependencies(buildtests_c dualstack_socket_test)
endif()
add_dependencies(buildtests_c endpoint_pair_test)
if(_gRPC_PLATFORM_LINUX)
add_dependencies(buildtests_c ev_epoll_linux_test)
endif()
if(_gRPC_PLATFORM_LINUX OR _gRPC_PLATFORM_MAC OR _gRPC_PLATFORM_POSIX)
add_dependencies(buildtests_c fd_conservation_posix_test)
endif()
if(_gRPC_PLATFORM_LINUX OR _gRPC_PLATFORM_MAC OR _gRPC_PLATFORM_POSIX)
add_dependencies(buildtests_c fd_posix_test)
endif()
add_dependencies(buildtests_c fling_client)
add_dependencies(buildtests_c fling_server)
if(_gRPC_PLATFORM_LINUX OR _gRPC_PLATFORM_MAC OR _gRPC_PLATFORM_POSIX)
add_dependencies(buildtests_c fling_stream_test)
endif()
if(_gRPC_PLATFORM_LINUX OR _gRPC_PLATFORM_MAC OR _gRPC_PLATFORM_POSIX)
add_dependencies(buildtests_c fling_test)
endif()
if(_gRPC_PLATFORM_LINUX OR _gRPC_PLATFORM_MAC OR _gRPC_PLATFORM_POSIX)
add_dependencies(buildtests_c goaway_server_test)
endif()
add_dependencies(buildtests_c gpr_avl_test)
add_dependencies(buildtests_c gpr_backoff_test)
add_dependencies(buildtests_c gpr_cmdline_test)
add_dependencies(buildtests_c gpr_cpu_test)
add_dependencies(buildtests_c gpr_env_test)
add_dependencies(buildtests_c gpr_histogram_test)
add_dependencies(buildtests_c gpr_host_port_test)
add_dependencies(buildtests_c gpr_log_test)
add_dependencies(buildtests_c gpr_mpscq_test)
add_dependencies(buildtests_c gpr_spinlock_test)
add_dependencies(buildtests_c gpr_stack_lockfree_test)
add_dependencies(buildtests_c gpr_string_test)
add_dependencies(buildtests_c gpr_sync_test)
add_dependencies(buildtests_c gpr_thd_test)
add_dependencies(buildtests_c gpr_time_test)
add_dependencies(buildtests_c gpr_tls_test)
add_dependencies(buildtests_c gpr_useful_test)
add_dependencies(buildtests_c grpc_auth_context_test)
add_dependencies(buildtests_c grpc_b64_test)
add_dependencies(buildtests_c grpc_byte_buffer_reader_test)
add_dependencies(buildtests_c grpc_channel_args_test)
add_dependencies(buildtests_c grpc_channel_stack_test)
add_dependencies(buildtests_c grpc_completion_queue_test)
add_dependencies(buildtests_c grpc_completion_queue_threading_test)
add_dependencies(buildtests_c grpc_credentials_test)
add_dependencies(buildtests_c grpc_fetch_oauth2)
add_dependencies(buildtests_c grpc_invalid_channel_args_test)
if(_gRPC_PLATFORM_LINUX OR _gRPC_PLATFORM_MAC OR _gRPC_PLATFORM_POSIX)
add_dependencies(buildtests_c grpc_json_token_test)
endif()
add_dependencies(buildtests_c grpc_jwt_verifier_test)
add_dependencies(buildtests_c grpc_security_connector_test)
if(_gRPC_PLATFORM_LINUX)
add_dependencies(buildtests_c handshake_client)
endif()
if(_gRPC_PLATFORM_LINUX)
add_dependencies(buildtests_c handshake_server)
endif()
add_dependencies(buildtests_c hpack_parser_test)
add_dependencies(buildtests_c hpack_table_test)
add_dependencies(buildtests_c http_parser_test)
add_dependencies(buildtests_c httpcli_format_request_test)
if(_gRPC_PLATFORM_LINUX OR _gRPC_PLATFORM_MAC OR _gRPC_PLATFORM_POSIX)
add_dependencies(buildtests_c httpcli_test)
endif()
if(_gRPC_PLATFORM_LINUX)
add_dependencies(buildtests_c httpscli_test)
endif()
add_dependencies(buildtests_c init_test)
add_dependencies(buildtests_c invalid_call_argument_test)
add_dependencies(buildtests_c json_rewrite)
add_dependencies(buildtests_c json_rewrite_test)
add_dependencies(buildtests_c json_stream_error_test)
add_dependencies(buildtests_c json_test)
add_dependencies(buildtests_c lame_client_test)
add_dependencies(buildtests_c lb_policies_test)
add_dependencies(buildtests_c load_file_test)
add_dependencies(buildtests_c memory_profile_client)
add_dependencies(buildtests_c memory_profile_server)
if(_gRPC_PLATFORM_LINUX OR _gRPC_PLATFORM_MAC OR _gRPC_PLATFORM_POSIX)
add_dependencies(buildtests_c memory_profile_test)
endif()
add_dependencies(buildtests_c message_compress_test)
add_dependencies(buildtests_c mlog_test)
add_dependencies(buildtests_c multiple_server_queues_test)
add_dependencies(buildtests_c murmur_hash_test)
add_dependencies(buildtests_c no_server_test)
add_dependencies(buildtests_c parse_address_test)
add_dependencies(buildtests_c percent_encoding_test)
if(_gRPC_PLATFORM_LINUX)
add_dependencies(buildtests_c pollset_set_test)
endif()
if(_gRPC_PLATFORM_LINUX OR _gRPC_PLATFORM_MAC OR _gRPC_PLATFORM_POSIX)
add_dependencies(buildtests_c resolve_address_posix_test)
endif()
add_dependencies(buildtests_c resolve_address_test)
add_dependencies(buildtests_c resource_quota_test)
add_dependencies(buildtests_c secure_channel_create_test)
add_dependencies(buildtests_c secure_endpoint_test)
add_dependencies(buildtests_c sequential_connectivity_test)
add_dependencies(buildtests_c server_chttp2_test)
add_dependencies(buildtests_c server_test)
add_dependencies(buildtests_c set_initial_connect_string_test)
add_dependencies(buildtests_c slice_buffer_test)
add_dependencies(buildtests_c slice_string_helpers_test)
add_dependencies(buildtests_c slice_test)
add_dependencies(buildtests_c sockaddr_resolver_test)
add_dependencies(buildtests_c sockaddr_utils_test)
if(_gRPC_PLATFORM_LINUX OR _gRPC_PLATFORM_MAC OR _gRPC_PLATFORM_POSIX)
add_dependencies(buildtests_c socket_utils_test)
endif()
add_dependencies(buildtests_c status_conversion_test)
add_dependencies(buildtests_c stream_owned_slice_test)
if(_gRPC_PLATFORM_LINUX OR _gRPC_PLATFORM_MAC OR _gRPC_PLATFORM_POSIX)
add_dependencies(buildtests_c tcp_client_posix_test)
endif()
add_dependencies(buildtests_c tcp_client_uv_test)
if(_gRPC_PLATFORM_LINUX OR _gRPC_PLATFORM_MAC OR _gRPC_PLATFORM_POSIX)
add_dependencies(buildtests_c tcp_posix_test)
endif()
if(_gRPC_PLATFORM_LINUX OR _gRPC_PLATFORM_MAC OR _gRPC_PLATFORM_POSIX)
add_dependencies(buildtests_c tcp_server_posix_test)
endif()
add_dependencies(buildtests_c tcp_server_uv_test)
add_dependencies(buildtests_c time_averaged_stats_test)
add_dependencies(buildtests_c timeout_encoding_test)
add_dependencies(buildtests_c timer_heap_test)
add_dependencies(buildtests_c timer_list_test)
add_dependencies(buildtests_c transport_connectivity_state_test)
add_dependencies(buildtests_c transport_metadata_test)
add_dependencies(buildtests_c transport_pid_controller_test)
if(_gRPC_PLATFORM_LINUX OR _gRPC_PLATFORM_MAC OR _gRPC_PLATFORM_POSIX)
add_dependencies(buildtests_c transport_security_test)
endif()
if(_gRPC_PLATFORM_LINUX OR _gRPC_PLATFORM_MAC OR _gRPC_PLATFORM_POSIX)
add_dependencies(buildtests_c udp_server_test)
endif()
add_dependencies(buildtests_c uri_parser_test)
if(_gRPC_PLATFORM_LINUX OR _gRPC_PLATFORM_MAC OR _gRPC_PLATFORM_POSIX)
add_dependencies(buildtests_c wakeup_fd_cv_test)
endif()
add_dependencies(buildtests_c public_headers_must_be_c89)
add_dependencies(buildtests_c badreq_bad_client_test)
add_dependencies(buildtests_c connection_prefix_bad_client_test)
add_dependencies(buildtests_c head_of_line_blocking_bad_client_test)
add_dependencies(buildtests_c headers_bad_client_test)
add_dependencies(buildtests_c initial_settings_frame_bad_client_test)
add_dependencies(buildtests_c large_metadata_bad_client_test)
add_dependencies(buildtests_c server_registered_method_bad_client_test)
add_dependencies(buildtests_c simple_request_bad_client_test)
add_dependencies(buildtests_c unknown_frame_bad_client_test)
add_dependencies(buildtests_c window_overflow_bad_client_test)
if(_gRPC_PLATFORM_LINUX OR _gRPC_PLATFORM_MAC OR _gRPC_PLATFORM_POSIX)
add_dependencies(buildtests_c bad_ssl_cert_server)
endif()
if(_gRPC_PLATFORM_LINUX OR _gRPC_PLATFORM_MAC OR _gRPC_PLATFORM_POSIX)
add_dependencies(buildtests_c bad_ssl_cert_test)
endif()
add_dependencies(buildtests_c h2_census_test)
add_dependencies(buildtests_c h2_compress_test)
add_dependencies(buildtests_c h2_fakesec_test)
if(_gRPC_PLATFORM_LINUX OR _gRPC_PLATFORM_MAC OR _gRPC_PLATFORM_POSIX)
add_dependencies(buildtests_c h2_fd_test)
endif()
add_dependencies(buildtests_c h2_full_test)
if(_gRPC_PLATFORM_LINUX)
add_dependencies(buildtests_c h2_full+pipe_test)
endif()
add_dependencies(buildtests_c h2_full+trace_test)
add_dependencies(buildtests_c h2_http_proxy_test)
add_dependencies(buildtests_c h2_load_reporting_test)
add_dependencies(buildtests_c h2_oauth2_test)
add_dependencies(buildtests_c h2_proxy_test)
add_dependencies(buildtests_c h2_sockpair_test)
add_dependencies(buildtests_c h2_sockpair+trace_test)
add_dependencies(buildtests_c h2_sockpair_1byte_test)
add_dependencies(buildtests_c h2_ssl_test)
add_dependencies(buildtests_c h2_ssl_cert_test)
add_dependencies(buildtests_c h2_ssl_proxy_test)
if(_gRPC_PLATFORM_LINUX OR _gRPC_PLATFORM_MAC OR _gRPC_PLATFORM_POSIX)
add_dependencies(buildtests_c h2_uds_test)
endif()
add_dependencies(buildtests_c h2_census_nosec_test)
add_dependencies(buildtests_c h2_compress_nosec_test)
if(_gRPC_PLATFORM_LINUX OR _gRPC_PLATFORM_MAC OR _gRPC_PLATFORM_POSIX)
add_dependencies(buildtests_c h2_fd_nosec_test)
endif()
add_dependencies(buildtests_c h2_full_nosec_test)
if(_gRPC_PLATFORM_LINUX)
add_dependencies(buildtests_c h2_full+pipe_nosec_test)
endif()
add_dependencies(buildtests_c h2_full+trace_nosec_test)
add_dependencies(buildtests_c h2_http_proxy_nosec_test)
add_dependencies(buildtests_c h2_load_reporting_nosec_test)
add_dependencies(buildtests_c h2_proxy_nosec_test)
add_dependencies(buildtests_c h2_sockpair_nosec_test)
add_dependencies(buildtests_c h2_sockpair+trace_nosec_test)
add_dependencies(buildtests_c h2_sockpair_1byte_nosec_test)
if(_gRPC_PLATFORM_LINUX OR _gRPC_PLATFORM_MAC OR _gRPC_PLATFORM_POSIX)
add_dependencies(buildtests_c h2_uds_nosec_test)
endif()
add_dependencies(buildtests_c api_fuzzer_one_entry)
add_dependencies(buildtests_c client_fuzzer_one_entry)
add_dependencies(buildtests_c hpack_parser_fuzzer_test_one_entry)
add_dependencies(buildtests_c http_request_fuzzer_test_one_entry)
add_dependencies(buildtests_c http_response_fuzzer_test_one_entry)
add_dependencies(buildtests_c json_fuzzer_test_one_entry)
add_dependencies(buildtests_c nanopb_fuzzer_response_test_one_entry)
add_dependencies(buildtests_c nanopb_fuzzer_serverlist_test_one_entry)
add_dependencies(buildtests_c percent_decode_fuzzer_one_entry)
add_dependencies(buildtests_c percent_encode_fuzzer_one_entry)
add_dependencies(buildtests_c server_fuzzer_one_entry)
add_dependencies(buildtests_c ssl_server_fuzzer_one_entry)
add_dependencies(buildtests_c uri_fuzzer_test_one_entry)

add_custom_target(buildtests_cxx)
add_dependencies(buildtests_cxx alarm_cpp_test)
add_dependencies(buildtests_cxx async_end2end_test)
add_dependencies(buildtests_cxx auth_property_iterator_test)
if(_gRPC_PLATFORM_LINUX OR _gRPC_PLATFORM_MAC OR _gRPC_PLATFORM_POSIX)
add_dependencies(buildtests_cxx bm_call_create)
endif()
if(_gRPC_PLATFORM_LINUX OR _gRPC_PLATFORM_MAC OR _gRPC_PLATFORM_POSIX)
add_dependencies(buildtests_cxx bm_chttp2_hpack)
endif()
if(_gRPC_PLATFORM_LINUX OR _gRPC_PLATFORM_MAC OR _gRPC_PLATFORM_POSIX)
add_dependencies(buildtests_cxx bm_closure)
endif()
if(_gRPC_PLATFORM_LINUX OR _gRPC_PLATFORM_MAC OR _gRPC_PLATFORM_POSIX)
add_dependencies(buildtests_cxx bm_cq)
endif()
if(_gRPC_PLATFORM_LINUX OR _gRPC_PLATFORM_MAC OR _gRPC_PLATFORM_POSIX)
add_dependencies(buildtests_cxx bm_error)
endif()
if(_gRPC_PLATFORM_LINUX OR _gRPC_PLATFORM_MAC OR _gRPC_PLATFORM_POSIX)
add_dependencies(buildtests_cxx bm_fullstack_streaming_ping_pong)
endif()
if(_gRPC_PLATFORM_LINUX OR _gRPC_PLATFORM_MAC OR _gRPC_PLATFORM_POSIX)
add_dependencies(buildtests_cxx bm_fullstack_streaming_pump)
endif()
if(_gRPC_PLATFORM_LINUX OR _gRPC_PLATFORM_MAC OR _gRPC_PLATFORM_POSIX)
add_dependencies(buildtests_cxx bm_fullstack_trickle)
endif()
if(_gRPC_PLATFORM_LINUX OR _gRPC_PLATFORM_MAC OR _gRPC_PLATFORM_POSIX)
add_dependencies(buildtests_cxx bm_fullstack_unary_ping_pong)
endif()
if(_gRPC_PLATFORM_LINUX OR _gRPC_PLATFORM_MAC OR _gRPC_PLATFORM_POSIX)
add_dependencies(buildtests_cxx bm_metadata)
endif()
add_dependencies(buildtests_cxx channel_arguments_test)
add_dependencies(buildtests_cxx channel_filter_test)
add_dependencies(buildtests_cxx cli_call_test)
if(_gRPC_PLATFORM_LINUX OR _gRPC_PLATFORM_MAC OR _gRPC_PLATFORM_POSIX)
add_dependencies(buildtests_cxx client_crash_test)
endif()
add_dependencies(buildtests_cxx client_crash_test_server)
add_dependencies(buildtests_cxx codegen_test_full)
add_dependencies(buildtests_cxx codegen_test_minimal)
add_dependencies(buildtests_cxx credentials_test)
add_dependencies(buildtests_cxx cxx_byte_buffer_test)
add_dependencies(buildtests_cxx cxx_slice_test)
add_dependencies(buildtests_cxx cxx_string_ref_test)
add_dependencies(buildtests_cxx cxx_time_test)
add_dependencies(buildtests_cxx end2end_test)
add_dependencies(buildtests_cxx filter_end2end_test)
add_dependencies(buildtests_cxx generic_end2end_test)
add_dependencies(buildtests_cxx golden_file_test)
add_dependencies(buildtests_cxx grpc_cli)
add_dependencies(buildtests_cxx grpc_tool_test)
add_dependencies(buildtests_cxx grpclb_api_test)
add_dependencies(buildtests_cxx grpclb_test)
add_dependencies(buildtests_cxx health_service_end2end_test)
if(_gRPC_PLATFORM_LINUX OR _gRPC_PLATFORM_MAC OR _gRPC_PLATFORM_POSIX)
add_dependencies(buildtests_cxx http2_client)
endif()
add_dependencies(buildtests_cxx hybrid_end2end_test)
if(_gRPC_PLATFORM_LINUX OR _gRPC_PLATFORM_MAC OR _gRPC_PLATFORM_POSIX)
add_dependencies(buildtests_cxx interop_client)
endif()
if(_gRPC_PLATFORM_LINUX OR _gRPC_PLATFORM_MAC OR _gRPC_PLATFORM_POSIX)
add_dependencies(buildtests_cxx interop_server)
endif()
if(_gRPC_PLATFORM_LINUX OR _gRPC_PLATFORM_MAC OR _gRPC_PLATFORM_POSIX)
add_dependencies(buildtests_cxx interop_test)
endif()
if(_gRPC_PLATFORM_LINUX OR _gRPC_PLATFORM_MAC OR _gRPC_PLATFORM_POSIX)
add_dependencies(buildtests_cxx json_run_localhost)
endif()
add_dependencies(buildtests_cxx metrics_client)
add_dependencies(buildtests_cxx mock_test)
add_dependencies(buildtests_cxx noop-benchmark)
add_dependencies(buildtests_cxx proto_server_reflection_test)
add_dependencies(buildtests_cxx proto_utils_test)
if(_gRPC_PLATFORM_LINUX OR _gRPC_PLATFORM_MAC OR _gRPC_PLATFORM_POSIX)
add_dependencies(buildtests_cxx qps_interarrival_test)
endif()
add_dependencies(buildtests_cxx qps_json_driver)
if(_gRPC_PLATFORM_LINUX OR _gRPC_PLATFORM_MAC OR _gRPC_PLATFORM_POSIX)
add_dependencies(buildtests_cxx qps_openloop_test)
endif()
add_dependencies(buildtests_cxx qps_worker)
add_dependencies(buildtests_cxx reconnect_interop_client)
add_dependencies(buildtests_cxx reconnect_interop_server)
add_dependencies(buildtests_cxx round_robin_end2end_test)
add_dependencies(buildtests_cxx secure_auth_context_test)
if(_gRPC_PLATFORM_LINUX OR _gRPC_PLATFORM_MAC OR _gRPC_PLATFORM_POSIX)
add_dependencies(buildtests_cxx secure_sync_unary_ping_pong_test)
endif()
add_dependencies(buildtests_cxx server_builder_plugin_test)
add_dependencies(buildtests_cxx server_context_test_spouse_test)
if(_gRPC_PLATFORM_LINUX OR _gRPC_PLATFORM_MAC OR _gRPC_PLATFORM_POSIX)
add_dependencies(buildtests_cxx server_crash_test)
endif()
add_dependencies(buildtests_cxx server_crash_test_client)
add_dependencies(buildtests_cxx shutdown_test)
add_dependencies(buildtests_cxx status_test)
if(_gRPC_PLATFORM_LINUX OR _gRPC_PLATFORM_MAC OR _gRPC_PLATFORM_POSIX)
add_dependencies(buildtests_cxx streaming_throughput_test)
endif()
add_dependencies(buildtests_cxx stress_test)
add_dependencies(buildtests_cxx thread_manager_test)
add_dependencies(buildtests_cxx thread_stress_test)
if(_gRPC_PLATFORM_LINUX OR _gRPC_PLATFORM_MAC OR _gRPC_PLATFORM_POSIX)
add_dependencies(buildtests_cxx writes_per_rpc_test)
endif()

add_custom_target(buildtests
  DEPENDS buildtests_c buildtests_cxx)
endif (gRPC_BUILD_TESTS)


add_library(gpr
  src/core/lib/profiling/basic_timers.c
  src/core/lib/profiling/stap_timers.c
  src/core/lib/support/alloc.c
  src/core/lib/support/avl.c
  src/core/lib/support/backoff.c
  src/core/lib/support/cmdline.c
  src/core/lib/support/cpu_iphone.c
  src/core/lib/support/cpu_linux.c
  src/core/lib/support/cpu_posix.c
  src/core/lib/support/cpu_windows.c
  src/core/lib/support/env_linux.c
  src/core/lib/support/env_posix.c
  src/core/lib/support/env_windows.c
  src/core/lib/support/histogram.c
  src/core/lib/support/host_port.c
  src/core/lib/support/log.c
  src/core/lib/support/log_android.c
  src/core/lib/support/log_linux.c
  src/core/lib/support/log_posix.c
  src/core/lib/support/log_windows.c
  src/core/lib/support/mpscq.c
  src/core/lib/support/murmur_hash.c
  src/core/lib/support/stack_lockfree.c
  src/core/lib/support/string.c
  src/core/lib/support/string_posix.c
  src/core/lib/support/string_util_windows.c
  src/core/lib/support/string_windows.c
  src/core/lib/support/subprocess_posix.c
  src/core/lib/support/subprocess_windows.c
  src/core/lib/support/sync.c
  src/core/lib/support/sync_posix.c
  src/core/lib/support/sync_windows.c
  src/core/lib/support/thd.c
  src/core/lib/support/thd_posix.c
  src/core/lib/support/thd_windows.c
  src/core/lib/support/time.c
  src/core/lib/support/time_posix.c
  src/core/lib/support/time_precise.c
  src/core/lib/support/time_windows.c
  src/core/lib/support/tls_pthread.c
  src/core/lib/support/tmpfile_msys.c
  src/core/lib/support/tmpfile_posix.c
  src/core/lib/support/tmpfile_windows.c
  src/core/lib/support/wrap_memcpy.c
)

if(WIN32 AND MSVC)
  set_target_properties(gpr PROPERTIES COMPILE_PDB_NAME "gpr"
    COMPILE_PDB_OUTPUT_DIRECTORY "${CMAKE_BINARY_DIR}"
  )
  if (gRPC_INSTALL)
    install(FILES ${CMAKE_CURRENT_BINARY_DIR}/gpr.pdb
      DESTINATION ${CMAKE_INSTALL_LIBDIR} OPTIONAL
    )
  endif()
endif()


target_include_directories(gpr
  PRIVATE ${CMAKE_CURRENT_SOURCE_DIR}
  PRIVATE ${CMAKE_CURRENT_SOURCE_DIR}/include
  PRIVATE ${BORINGSSL_ROOT_DIR}/include
  PRIVATE ${PROTOBUF_ROOT_DIR}/src
  PRIVATE ${ZLIB_INCLUDE_DIR}
  PRIVATE ${BENCHMARK}/include
  PRIVATE ${CMAKE_CURRENT_BINARY_DIR}/third_party/zlib
  PRIVATE ${CMAKE_CURRENT_BINARY_DIR}/third_party/gflags/include
)

target_link_libraries(gpr
  ${_gRPC_ALLTARGETS_LIBRARIES}
)

foreach(_hdr
  include/grpc/support/alloc.h
  include/grpc/support/atm.h
  include/grpc/support/atm_gcc_atomic.h
  include/grpc/support/atm_gcc_sync.h
  include/grpc/support/atm_windows.h
  include/grpc/support/avl.h
  include/grpc/support/cmdline.h
  include/grpc/support/cpu.h
  include/grpc/support/histogram.h
  include/grpc/support/host_port.h
  include/grpc/support/log.h
  include/grpc/support/log_windows.h
  include/grpc/support/port_platform.h
  include/grpc/support/string_util.h
  include/grpc/support/subprocess.h
  include/grpc/support/sync.h
  include/grpc/support/sync_generic.h
  include/grpc/support/sync_posix.h
  include/grpc/support/sync_windows.h
  include/grpc/support/thd.h
  include/grpc/support/time.h
  include/grpc/support/tls.h
  include/grpc/support/tls_gcc.h
  include/grpc/support/tls_msvc.h
  include/grpc/support/tls_pthread.h
  include/grpc/support/useful.h
  include/grpc/impl/codegen/atm.h
  include/grpc/impl/codegen/atm_gcc_atomic.h
  include/grpc/impl/codegen/atm_gcc_sync.h
  include/grpc/impl/codegen/atm_windows.h
  include/grpc/impl/codegen/gpr_slice.h
  include/grpc/impl/codegen/gpr_types.h
  include/grpc/impl/codegen/port_platform.h
  include/grpc/impl/codegen/slice.h
  include/grpc/impl/codegen/sync.h
  include/grpc/impl/codegen/sync_generic.h
  include/grpc/impl/codegen/sync_posix.h
  include/grpc/impl/codegen/sync_windows.h
)
  string(REPLACE "include/" "" _path ${_hdr})
  get_filename_component(_path ${_path} PATH)
  install(FILES ${_hdr}
    DESTINATION "${CMAKE_INSTALL_INCLUDEDIR}/${_path}"
  )
endforeach()


if (gRPC_INSTALL)
  install(TARGETS gpr EXPORT gRPCTargets
    RUNTIME DESTINATION ${CMAKE_INSTALL_BINDIR}
    LIBRARY DESTINATION ${CMAKE_INSTALL_LIBDIR}
    ARCHIVE DESTINATION ${CMAKE_INSTALL_LIBDIR}
  )
endif()

if (gRPC_BUILD_TESTS)

add_library(gpr_test_util
  test/core/util/test_config.c
)

if(WIN32 AND MSVC)
  set_target_properties(gpr_test_util PROPERTIES COMPILE_PDB_NAME "gpr_test_util"
    COMPILE_PDB_OUTPUT_DIRECTORY "${CMAKE_BINARY_DIR}"
  )
  if (gRPC_INSTALL)
    install(FILES ${CMAKE_CURRENT_BINARY_DIR}/gpr_test_util.pdb
      DESTINATION ${CMAKE_INSTALL_LIBDIR} OPTIONAL
    )
  endif()
endif()


target_include_directories(gpr_test_util
  PRIVATE ${CMAKE_CURRENT_SOURCE_DIR}
  PRIVATE ${CMAKE_CURRENT_SOURCE_DIR}/include
  PRIVATE ${BORINGSSL_ROOT_DIR}/include
  PRIVATE ${PROTOBUF_ROOT_DIR}/src
  PRIVATE ${ZLIB_INCLUDE_DIR}
  PRIVATE ${BENCHMARK}/include
  PRIVATE ${CMAKE_CURRENT_BINARY_DIR}/third_party/zlib
  PRIVATE ${CMAKE_CURRENT_BINARY_DIR}/third_party/gflags/include
)

target_link_libraries(gpr_test_util
  ${_gRPC_ALLTARGETS_LIBRARIES}
  gpr
)


endif (gRPC_BUILD_TESTS)

add_library(grpc
  src/core/lib/surface/init.c
  src/core/lib/channel/channel_args.c
  src/core/lib/channel/channel_stack.c
  src/core/lib/channel/channel_stack_builder.c
  src/core/lib/channel/compress_filter.c
  src/core/lib/channel/connected_channel.c
  src/core/lib/channel/deadline_filter.c
  src/core/lib/channel/handshaker.c
  src/core/lib/channel/handshaker_factory.c
  src/core/lib/channel/handshaker_registry.c
  src/core/lib/channel/http_client_filter.c
  src/core/lib/channel/http_server_filter.c
  src/core/lib/channel/message_size_filter.c
  src/core/lib/compression/compression.c
  src/core/lib/compression/message_compress.c
  src/core/lib/debug/trace.c
  src/core/lib/http/format_request.c
  src/core/lib/http/httpcli.c
  src/core/lib/http/parser.c
  src/core/lib/iomgr/closure.c
  src/core/lib/iomgr/combiner.c
  src/core/lib/iomgr/endpoint.c
  src/core/lib/iomgr/endpoint_pair_posix.c
  src/core/lib/iomgr/endpoint_pair_uv.c
  src/core/lib/iomgr/endpoint_pair_windows.c
  src/core/lib/iomgr/error.c
  src/core/lib/iomgr/ev_epoll_linux.c
  src/core/lib/iomgr/ev_poll_posix.c
  src/core/lib/iomgr/ev_posix.c
  src/core/lib/iomgr/exec_ctx.c
  src/core/lib/iomgr/executor.c
  src/core/lib/iomgr/iocp_windows.c
  src/core/lib/iomgr/iomgr.c
  src/core/lib/iomgr/iomgr_posix.c
  src/core/lib/iomgr/iomgr_uv.c
  src/core/lib/iomgr/iomgr_windows.c
  src/core/lib/iomgr/load_file.c
  src/core/lib/iomgr/network_status_tracker.c
  src/core/lib/iomgr/polling_entity.c
  src/core/lib/iomgr/pollset_set_uv.c
  src/core/lib/iomgr/pollset_set_windows.c
  src/core/lib/iomgr/pollset_uv.c
  src/core/lib/iomgr/pollset_windows.c
  src/core/lib/iomgr/resolve_address_posix.c
  src/core/lib/iomgr/resolve_address_uv.c
  src/core/lib/iomgr/resolve_address_windows.c
  src/core/lib/iomgr/resource_quota.c
  src/core/lib/iomgr/sockaddr_utils.c
  src/core/lib/iomgr/socket_mutator.c
  src/core/lib/iomgr/socket_utils_common_posix.c
  src/core/lib/iomgr/socket_utils_linux.c
  src/core/lib/iomgr/socket_utils_posix.c
  src/core/lib/iomgr/socket_utils_uv.c
  src/core/lib/iomgr/socket_utils_windows.c
  src/core/lib/iomgr/socket_windows.c
  src/core/lib/iomgr/tcp_client_posix.c
  src/core/lib/iomgr/tcp_client_uv.c
  src/core/lib/iomgr/tcp_client_windows.c
  src/core/lib/iomgr/tcp_posix.c
  src/core/lib/iomgr/tcp_server_posix.c
  src/core/lib/iomgr/tcp_server_uv.c
  src/core/lib/iomgr/tcp_server_windows.c
  src/core/lib/iomgr/tcp_uv.c
  src/core/lib/iomgr/tcp_windows.c
  src/core/lib/iomgr/time_averaged_stats.c
  src/core/lib/iomgr/timer_generic.c
  src/core/lib/iomgr/timer_heap.c
  src/core/lib/iomgr/timer_uv.c
  src/core/lib/iomgr/udp_server.c
  src/core/lib/iomgr/unix_sockets_posix.c
  src/core/lib/iomgr/unix_sockets_posix_noop.c
  src/core/lib/iomgr/wakeup_fd_cv.c
  src/core/lib/iomgr/wakeup_fd_eventfd.c
  src/core/lib/iomgr/wakeup_fd_nospecial.c
  src/core/lib/iomgr/wakeup_fd_pipe.c
  src/core/lib/iomgr/wakeup_fd_posix.c
  src/core/lib/iomgr/workqueue_uv.c
  src/core/lib/iomgr/workqueue_windows.c
  src/core/lib/json/json.c
  src/core/lib/json/json_reader.c
  src/core/lib/json/json_string.c
  src/core/lib/json/json_writer.c
  src/core/lib/slice/percent_encoding.c
  src/core/lib/slice/slice.c
  src/core/lib/slice/slice_buffer.c
  src/core/lib/slice/slice_hash_table.c
  src/core/lib/slice/slice_intern.c
  src/core/lib/slice/slice_string_helpers.c
  src/core/lib/surface/alarm.c
  src/core/lib/surface/api_trace.c
  src/core/lib/surface/byte_buffer.c
  src/core/lib/surface/byte_buffer_reader.c
  src/core/lib/surface/call.c
  src/core/lib/surface/call_details.c
  src/core/lib/surface/call_log_batch.c
  src/core/lib/surface/channel.c
  src/core/lib/surface/channel_init.c
  src/core/lib/surface/channel_ping.c
  src/core/lib/surface/channel_stack_type.c
  src/core/lib/surface/completion_queue.c
  src/core/lib/surface/event_string.c
  src/core/lib/surface/lame_client.c
  src/core/lib/surface/metadata_array.c
  src/core/lib/surface/server.c
  src/core/lib/surface/validate_metadata.c
  src/core/lib/surface/version.c
  src/core/lib/transport/bdp_estimator.c
  src/core/lib/transport/byte_stream.c
  src/core/lib/transport/connectivity_state.c
  src/core/lib/transport/error_utils.c
  src/core/lib/transport/metadata.c
  src/core/lib/transport/metadata_batch.c
  src/core/lib/transport/pid_controller.c
  src/core/lib/transport/service_config.c
  src/core/lib/transport/static_metadata.c
  src/core/lib/transport/status_conversion.c
  src/core/lib/transport/timeout_encoding.c
  src/core/lib/transport/transport.c
  src/core/lib/transport/transport_op_string.c
  src/core/ext/transport/chttp2/server/secure/server_secure_chttp2.c
  src/core/ext/transport/chttp2/transport/bin_decoder.c
  src/core/ext/transport/chttp2/transport/bin_encoder.c
  src/core/ext/transport/chttp2/transport/chttp2_plugin.c
  src/core/ext/transport/chttp2/transport/chttp2_transport.c
  src/core/ext/transport/chttp2/transport/frame_data.c
  src/core/ext/transport/chttp2/transport/frame_goaway.c
  src/core/ext/transport/chttp2/transport/frame_ping.c
  src/core/ext/transport/chttp2/transport/frame_rst_stream.c
  src/core/ext/transport/chttp2/transport/frame_settings.c
  src/core/ext/transport/chttp2/transport/frame_window_update.c
  src/core/ext/transport/chttp2/transport/hpack_encoder.c
  src/core/ext/transport/chttp2/transport/hpack_parser.c
  src/core/ext/transport/chttp2/transport/hpack_table.c
  src/core/ext/transport/chttp2/transport/huffsyms.c
  src/core/ext/transport/chttp2/transport/incoming_metadata.c
  src/core/ext/transport/chttp2/transport/parsing.c
  src/core/ext/transport/chttp2/transport/stream_lists.c
  src/core/ext/transport/chttp2/transport/stream_map.c
  src/core/ext/transport/chttp2/transport/varint.c
  src/core/ext/transport/chttp2/transport/writing.c
  src/core/ext/transport/chttp2/alpn/alpn.c
  src/core/lib/http/httpcli_security_connector.c
  src/core/lib/security/context/security_context.c
  src/core/lib/security/credentials/composite/composite_credentials.c
  src/core/lib/security/credentials/credentials.c
  src/core/lib/security/credentials/credentials_metadata.c
  src/core/lib/security/credentials/fake/fake_credentials.c
  src/core/lib/security/credentials/google_default/credentials_generic.c
  src/core/lib/security/credentials/google_default/google_default_credentials.c
  src/core/lib/security/credentials/iam/iam_credentials.c
  src/core/lib/security/credentials/jwt/json_token.c
  src/core/lib/security/credentials/jwt/jwt_credentials.c
  src/core/lib/security/credentials/jwt/jwt_verifier.c
  src/core/lib/security/credentials/oauth2/oauth2_credentials.c
  src/core/lib/security/credentials/plugin/plugin_credentials.c
  src/core/lib/security/credentials/ssl/ssl_credentials.c
  src/core/lib/security/transport/client_auth_filter.c
  src/core/lib/security/transport/lb_targets_info.c
  src/core/lib/security/transport/secure_endpoint.c
  src/core/lib/security/transport/security_connector.c
  src/core/lib/security/transport/security_handshaker.c
  src/core/lib/security/transport/server_auth_filter.c
  src/core/lib/security/transport/tsi_error.c
  src/core/lib/security/util/b64.c
  src/core/lib/security/util/json_util.c
  src/core/lib/surface/init_secure.c
  src/core/lib/tsi/fake_transport_security.c
  src/core/lib/tsi/ssl_transport_security.c
  src/core/lib/tsi/transport_security.c
  src/core/ext/transport/chttp2/server/chttp2_server.c
  src/core/ext/transport/chttp2/client/secure/secure_channel_create.c
  src/core/ext/client_channel/channel_connectivity.c
  src/core/ext/client_channel/client_channel.c
  src/core/ext/client_channel/client_channel_factory.c
  src/core/ext/client_channel/client_channel_plugin.c
  src/core/ext/client_channel/connector.c
  src/core/ext/client_channel/default_initial_connect_string.c
  src/core/ext/client_channel/http_connect_handshaker.c
  src/core/ext/client_channel/http_proxy.c
  src/core/ext/client_channel/initial_connect_string.c
  src/core/ext/client_channel/lb_policy.c
  src/core/ext/client_channel/lb_policy_factory.c
  src/core/ext/client_channel/lb_policy_registry.c
  src/core/ext/client_channel/parse_address.c
  src/core/ext/client_channel/proxy_mapper.c
  src/core/ext/client_channel/proxy_mapper_registry.c
  src/core/ext/client_channel/resolver.c
  src/core/ext/client_channel/resolver_factory.c
  src/core/ext/client_channel/resolver_registry.c
  src/core/ext/client_channel/subchannel.c
  src/core/ext/client_channel/subchannel_index.c
  src/core/ext/client_channel/uri_parser.c
  src/core/ext/transport/chttp2/client/chttp2_connector.c
  src/core/ext/transport/chttp2/server/insecure/server_chttp2.c
  src/core/ext/transport/chttp2/server/insecure/server_chttp2_posix.c
  src/core/ext/transport/chttp2/client/insecure/channel_create.c
  src/core/ext/transport/chttp2/client/insecure/channel_create_posix.c
  src/core/ext/lb_policy/grpclb/grpclb.c
  src/core/ext/lb_policy/grpclb/grpclb_channel_secure.c
  src/core/ext/lb_policy/grpclb/load_balancer_api.c
  src/core/ext/lb_policy/grpclb/proto/grpc/lb/v1/load_balancer.pb.c
  third_party/nanopb/pb_common.c
  third_party/nanopb/pb_decode.c
  third_party/nanopb/pb_encode.c
  src/core/ext/lb_policy/pick_first/pick_first.c
  src/core/ext/lb_policy/round_robin/round_robin.c
  src/core/ext/resolver/dns/native/dns_resolver.c
  src/core/ext/resolver/sockaddr/sockaddr_resolver.c
  src/core/ext/load_reporting/load_reporting.c
  src/core/ext/load_reporting/load_reporting_filter.c
  src/core/ext/census/base_resources.c
  src/core/ext/census/context.c
  src/core/ext/census/gen/census.pb.c
  src/core/ext/census/gen/trace_context.pb.c
  src/core/ext/census/grpc_context.c
  src/core/ext/census/grpc_filter.c
  src/core/ext/census/grpc_plugin.c
  src/core/ext/census/initialize.c
  src/core/ext/census/mlog.c
  src/core/ext/census/operation.c
  src/core/ext/census/placeholders.c
  src/core/ext/census/resource.c
  src/core/ext/census/trace_context.c
  src/core/ext/census/tracing.c
  src/core/plugin_registry/grpc_plugin_registry.c
)

if(WIN32 AND MSVC)
  set_target_properties(grpc PROPERTIES COMPILE_PDB_NAME "grpc"
    COMPILE_PDB_OUTPUT_DIRECTORY "${CMAKE_BINARY_DIR}"
  )
  if (gRPC_INSTALL)
    install(FILES ${CMAKE_CURRENT_BINARY_DIR}/grpc.pdb
      DESTINATION ${CMAKE_INSTALL_LIBDIR} OPTIONAL
    )
  endif()
endif()


target_include_directories(grpc
  PRIVATE ${CMAKE_CURRENT_SOURCE_DIR}
  PRIVATE ${CMAKE_CURRENT_SOURCE_DIR}/include
  PRIVATE ${BORINGSSL_ROOT_DIR}/include
  PRIVATE ${PROTOBUF_ROOT_DIR}/src
  PRIVATE ${ZLIB_INCLUDE_DIR}
  PRIVATE ${BENCHMARK}/include
  PRIVATE ${CMAKE_CURRENT_BINARY_DIR}/third_party/zlib
  PRIVATE ${CMAKE_CURRENT_BINARY_DIR}/third_party/gflags/include
)

target_link_libraries(grpc
  ${_gRPC_BASELIB_LIBRARIES}
  ${_gRPC_SSL_LIBRARIES}
  ${_gRPC_ZLIB_LIBRARIES}
  ${_gRPC_ALLTARGETS_LIBRARIES}
  gpr
)

foreach(_hdr
  include/grpc/byte_buffer.h
  include/grpc/byte_buffer_reader.h
  include/grpc/compression.h
  include/grpc/grpc.h
  include/grpc/grpc_posix.h
  include/grpc/grpc_security_constants.h
  include/grpc/load_reporting.h
  include/grpc/slice.h
  include/grpc/slice_buffer.h
  include/grpc/status.h
  include/grpc/impl/codegen/byte_buffer_reader.h
  include/grpc/impl/codegen/compression_types.h
  include/grpc/impl/codegen/connectivity_state.h
  include/grpc/impl/codegen/exec_ctx_fwd.h
  include/grpc/impl/codegen/grpc_types.h
  include/grpc/impl/codegen/propagation_bits.h
  include/grpc/impl/codegen/status.h
  include/grpc/impl/codegen/atm.h
  include/grpc/impl/codegen/atm_gcc_atomic.h
  include/grpc/impl/codegen/atm_gcc_sync.h
  include/grpc/impl/codegen/atm_windows.h
  include/grpc/impl/codegen/gpr_slice.h
  include/grpc/impl/codegen/gpr_types.h
  include/grpc/impl/codegen/port_platform.h
  include/grpc/impl/codegen/slice.h
  include/grpc/impl/codegen/sync.h
  include/grpc/impl/codegen/sync_generic.h
  include/grpc/impl/codegen/sync_posix.h
  include/grpc/impl/codegen/sync_windows.h
  include/grpc/grpc_security.h
  include/grpc/census.h
)
  string(REPLACE "include/" "" _path ${_hdr})
  get_filename_component(_path ${_path} PATH)
  install(FILES ${_hdr}
    DESTINATION "${CMAKE_INSTALL_INCLUDEDIR}/${_path}"
  )
endforeach()


if (gRPC_INSTALL)
  install(TARGETS grpc EXPORT gRPCTargets
    RUNTIME DESTINATION ${CMAKE_INSTALL_BINDIR}
    LIBRARY DESTINATION ${CMAKE_INSTALL_LIBDIR}
    ARCHIVE DESTINATION ${CMAKE_INSTALL_LIBDIR}
  )
endif()


add_library(grpc_cronet
  src/core/lib/surface/init.c
  src/core/lib/channel/channel_args.c
  src/core/lib/channel/channel_stack.c
  src/core/lib/channel/channel_stack_builder.c
  src/core/lib/channel/compress_filter.c
  src/core/lib/channel/connected_channel.c
  src/core/lib/channel/deadline_filter.c
  src/core/lib/channel/handshaker.c
  src/core/lib/channel/handshaker_factory.c
  src/core/lib/channel/handshaker_registry.c
  src/core/lib/channel/http_client_filter.c
  src/core/lib/channel/http_server_filter.c
  src/core/lib/channel/message_size_filter.c
  src/core/lib/compression/compression.c
  src/core/lib/compression/message_compress.c
  src/core/lib/debug/trace.c
  src/core/lib/http/format_request.c
  src/core/lib/http/httpcli.c
  src/core/lib/http/parser.c
  src/core/lib/iomgr/closure.c
  src/core/lib/iomgr/combiner.c
  src/core/lib/iomgr/endpoint.c
  src/core/lib/iomgr/endpoint_pair_posix.c
  src/core/lib/iomgr/endpoint_pair_uv.c
  src/core/lib/iomgr/endpoint_pair_windows.c
  src/core/lib/iomgr/error.c
  src/core/lib/iomgr/ev_epoll_linux.c
  src/core/lib/iomgr/ev_poll_posix.c
  src/core/lib/iomgr/ev_posix.c
  src/core/lib/iomgr/exec_ctx.c
  src/core/lib/iomgr/executor.c
  src/core/lib/iomgr/iocp_windows.c
  src/core/lib/iomgr/iomgr.c
  src/core/lib/iomgr/iomgr_posix.c
  src/core/lib/iomgr/iomgr_uv.c
  src/core/lib/iomgr/iomgr_windows.c
  src/core/lib/iomgr/load_file.c
  src/core/lib/iomgr/network_status_tracker.c
  src/core/lib/iomgr/polling_entity.c
  src/core/lib/iomgr/pollset_set_uv.c
  src/core/lib/iomgr/pollset_set_windows.c
  src/core/lib/iomgr/pollset_uv.c
  src/core/lib/iomgr/pollset_windows.c
  src/core/lib/iomgr/resolve_address_posix.c
  src/core/lib/iomgr/resolve_address_uv.c
  src/core/lib/iomgr/resolve_address_windows.c
  src/core/lib/iomgr/resource_quota.c
  src/core/lib/iomgr/sockaddr_utils.c
  src/core/lib/iomgr/socket_mutator.c
  src/core/lib/iomgr/socket_utils_common_posix.c
  src/core/lib/iomgr/socket_utils_linux.c
  src/core/lib/iomgr/socket_utils_posix.c
  src/core/lib/iomgr/socket_utils_uv.c
  src/core/lib/iomgr/socket_utils_windows.c
  src/core/lib/iomgr/socket_windows.c
  src/core/lib/iomgr/tcp_client_posix.c
  src/core/lib/iomgr/tcp_client_uv.c
  src/core/lib/iomgr/tcp_client_windows.c
  src/core/lib/iomgr/tcp_posix.c
  src/core/lib/iomgr/tcp_server_posix.c
  src/core/lib/iomgr/tcp_server_uv.c
  src/core/lib/iomgr/tcp_server_windows.c
  src/core/lib/iomgr/tcp_uv.c
  src/core/lib/iomgr/tcp_windows.c
  src/core/lib/iomgr/time_averaged_stats.c
  src/core/lib/iomgr/timer_generic.c
  src/core/lib/iomgr/timer_heap.c
  src/core/lib/iomgr/timer_uv.c
  src/core/lib/iomgr/udp_server.c
  src/core/lib/iomgr/unix_sockets_posix.c
  src/core/lib/iomgr/unix_sockets_posix_noop.c
  src/core/lib/iomgr/wakeup_fd_cv.c
  src/core/lib/iomgr/wakeup_fd_eventfd.c
  src/core/lib/iomgr/wakeup_fd_nospecial.c
  src/core/lib/iomgr/wakeup_fd_pipe.c
  src/core/lib/iomgr/wakeup_fd_posix.c
  src/core/lib/iomgr/workqueue_uv.c
  src/core/lib/iomgr/workqueue_windows.c
  src/core/lib/json/json.c
  src/core/lib/json/json_reader.c
  src/core/lib/json/json_string.c
  src/core/lib/json/json_writer.c
  src/core/lib/slice/percent_encoding.c
  src/core/lib/slice/slice.c
  src/core/lib/slice/slice_buffer.c
  src/core/lib/slice/slice_hash_table.c
  src/core/lib/slice/slice_intern.c
  src/core/lib/slice/slice_string_helpers.c
  src/core/lib/surface/alarm.c
  src/core/lib/surface/api_trace.c
  src/core/lib/surface/byte_buffer.c
  src/core/lib/surface/byte_buffer_reader.c
  src/core/lib/surface/call.c
  src/core/lib/surface/call_details.c
  src/core/lib/surface/call_log_batch.c
  src/core/lib/surface/channel.c
  src/core/lib/surface/channel_init.c
  src/core/lib/surface/channel_ping.c
  src/core/lib/surface/channel_stack_type.c
  src/core/lib/surface/completion_queue.c
  src/core/lib/surface/event_string.c
  src/core/lib/surface/lame_client.c
  src/core/lib/surface/metadata_array.c
  src/core/lib/surface/server.c
  src/core/lib/surface/validate_metadata.c
  src/core/lib/surface/version.c
  src/core/lib/transport/bdp_estimator.c
  src/core/lib/transport/byte_stream.c
  src/core/lib/transport/connectivity_state.c
  src/core/lib/transport/error_utils.c
  src/core/lib/transport/metadata.c
  src/core/lib/transport/metadata_batch.c
  src/core/lib/transport/pid_controller.c
  src/core/lib/transport/service_config.c
  src/core/lib/transport/static_metadata.c
  src/core/lib/transport/status_conversion.c
  src/core/lib/transport/timeout_encoding.c
  src/core/lib/transport/transport.c
  src/core/lib/transport/transport_op_string.c
  src/core/ext/transport/cronet/client/secure/cronet_channel_create.c
  src/core/ext/transport/cronet/transport/cronet_api_dummy.c
  src/core/ext/transport/cronet/transport/cronet_transport.c
  src/core/ext/transport/chttp2/client/secure/secure_channel_create.c
  src/core/ext/transport/chttp2/transport/bin_decoder.c
  src/core/ext/transport/chttp2/transport/bin_encoder.c
  src/core/ext/transport/chttp2/transport/chttp2_plugin.c
  src/core/ext/transport/chttp2/transport/chttp2_transport.c
  src/core/ext/transport/chttp2/transport/frame_data.c
  src/core/ext/transport/chttp2/transport/frame_goaway.c
  src/core/ext/transport/chttp2/transport/frame_ping.c
  src/core/ext/transport/chttp2/transport/frame_rst_stream.c
  src/core/ext/transport/chttp2/transport/frame_settings.c
  src/core/ext/transport/chttp2/transport/frame_window_update.c
  src/core/ext/transport/chttp2/transport/hpack_encoder.c
  src/core/ext/transport/chttp2/transport/hpack_parser.c
  src/core/ext/transport/chttp2/transport/hpack_table.c
  src/core/ext/transport/chttp2/transport/huffsyms.c
  src/core/ext/transport/chttp2/transport/incoming_metadata.c
  src/core/ext/transport/chttp2/transport/parsing.c
  src/core/ext/transport/chttp2/transport/stream_lists.c
  src/core/ext/transport/chttp2/transport/stream_map.c
  src/core/ext/transport/chttp2/transport/varint.c
  src/core/ext/transport/chttp2/transport/writing.c
  src/core/ext/transport/chttp2/alpn/alpn.c
  src/core/ext/client_channel/channel_connectivity.c
  src/core/ext/client_channel/client_channel.c
  src/core/ext/client_channel/client_channel_factory.c
  src/core/ext/client_channel/client_channel_plugin.c
  src/core/ext/client_channel/connector.c
  src/core/ext/client_channel/default_initial_connect_string.c
  src/core/ext/client_channel/http_connect_handshaker.c
  src/core/ext/client_channel/http_proxy.c
  src/core/ext/client_channel/initial_connect_string.c
  src/core/ext/client_channel/lb_policy.c
  src/core/ext/client_channel/lb_policy_factory.c
  src/core/ext/client_channel/lb_policy_registry.c
  src/core/ext/client_channel/parse_address.c
  src/core/ext/client_channel/proxy_mapper.c
  src/core/ext/client_channel/proxy_mapper_registry.c
  src/core/ext/client_channel/resolver.c
  src/core/ext/client_channel/resolver_factory.c
  src/core/ext/client_channel/resolver_registry.c
  src/core/ext/client_channel/subchannel.c
  src/core/ext/client_channel/subchannel_index.c
  src/core/ext/client_channel/uri_parser.c
  src/core/lib/http/httpcli_security_connector.c
  src/core/lib/security/context/security_context.c
  src/core/lib/security/credentials/composite/composite_credentials.c
  src/core/lib/security/credentials/credentials.c
  src/core/lib/security/credentials/credentials_metadata.c
  src/core/lib/security/credentials/fake/fake_credentials.c
  src/core/lib/security/credentials/google_default/credentials_generic.c
  src/core/lib/security/credentials/google_default/google_default_credentials.c
  src/core/lib/security/credentials/iam/iam_credentials.c
  src/core/lib/security/credentials/jwt/json_token.c
  src/core/lib/security/credentials/jwt/jwt_credentials.c
  src/core/lib/security/credentials/jwt/jwt_verifier.c
  src/core/lib/security/credentials/oauth2/oauth2_credentials.c
  src/core/lib/security/credentials/plugin/plugin_credentials.c
  src/core/lib/security/credentials/ssl/ssl_credentials.c
  src/core/lib/security/transport/client_auth_filter.c
  src/core/lib/security/transport/lb_targets_info.c
  src/core/lib/security/transport/secure_endpoint.c
  src/core/lib/security/transport/security_connector.c
  src/core/lib/security/transport/security_handshaker.c
  src/core/lib/security/transport/server_auth_filter.c
  src/core/lib/security/transport/tsi_error.c
  src/core/lib/security/util/b64.c
  src/core/lib/security/util/json_util.c
  src/core/lib/surface/init_secure.c
  src/core/lib/tsi/fake_transport_security.c
  src/core/lib/tsi/ssl_transport_security.c
  src/core/lib/tsi/transport_security.c
  src/core/ext/transport/chttp2/client/chttp2_connector.c
  src/core/ext/load_reporting/load_reporting.c
  src/core/ext/load_reporting/load_reporting_filter.c
  src/core/plugin_registry/grpc_cronet_plugin_registry.c
)

if(WIN32 AND MSVC)
  set_target_properties(grpc_cronet PROPERTIES COMPILE_PDB_NAME "grpc_cronet"
    COMPILE_PDB_OUTPUT_DIRECTORY "${CMAKE_BINARY_DIR}"
  )
  if (gRPC_INSTALL)
    install(FILES ${CMAKE_CURRENT_BINARY_DIR}/grpc_cronet.pdb
      DESTINATION ${CMAKE_INSTALL_LIBDIR} OPTIONAL
    )
  endif()
endif()


target_include_directories(grpc_cronet
  PRIVATE ${CMAKE_CURRENT_SOURCE_DIR}
  PRIVATE ${CMAKE_CURRENT_SOURCE_DIR}/include
  PRIVATE ${BORINGSSL_ROOT_DIR}/include
  PRIVATE ${PROTOBUF_ROOT_DIR}/src
  PRIVATE ${ZLIB_INCLUDE_DIR}
  PRIVATE ${BENCHMARK}/include
  PRIVATE ${CMAKE_CURRENT_BINARY_DIR}/third_party/zlib
  PRIVATE ${CMAKE_CURRENT_BINARY_DIR}/third_party/gflags/include
)

target_link_libraries(grpc_cronet
  ${_gRPC_BASELIB_LIBRARIES}
  ${_gRPC_SSL_LIBRARIES}
  ${_gRPC_ALLTARGETS_LIBRARIES}
  gpr
)

foreach(_hdr
  include/grpc/byte_buffer.h
  include/grpc/byte_buffer_reader.h
  include/grpc/compression.h
  include/grpc/grpc.h
  include/grpc/grpc_posix.h
  include/grpc/grpc_security_constants.h
  include/grpc/load_reporting.h
  include/grpc/slice.h
  include/grpc/slice_buffer.h
  include/grpc/status.h
  include/grpc/impl/codegen/byte_buffer_reader.h
  include/grpc/impl/codegen/compression_types.h
  include/grpc/impl/codegen/connectivity_state.h
  include/grpc/impl/codegen/exec_ctx_fwd.h
  include/grpc/impl/codegen/grpc_types.h
  include/grpc/impl/codegen/propagation_bits.h
  include/grpc/impl/codegen/status.h
  include/grpc/impl/codegen/atm.h
  include/grpc/impl/codegen/atm_gcc_atomic.h
  include/grpc/impl/codegen/atm_gcc_sync.h
  include/grpc/impl/codegen/atm_windows.h
  include/grpc/impl/codegen/gpr_slice.h
  include/grpc/impl/codegen/gpr_types.h
  include/grpc/impl/codegen/port_platform.h
  include/grpc/impl/codegen/slice.h
  include/grpc/impl/codegen/sync.h
  include/grpc/impl/codegen/sync_generic.h
  include/grpc/impl/codegen/sync_posix.h
  include/grpc/impl/codegen/sync_windows.h
  include/grpc/grpc_cronet.h
  include/grpc/grpc_security.h
)
  string(REPLACE "include/" "" _path ${_hdr})
  get_filename_component(_path ${_path} PATH)
  install(FILES ${_hdr}
    DESTINATION "${CMAKE_INSTALL_INCLUDEDIR}/${_path}"
  )
endforeach()


if (gRPC_INSTALL)
  install(TARGETS grpc_cronet EXPORT gRPCTargets
    RUNTIME DESTINATION ${CMAKE_INSTALL_BINDIR}
    LIBRARY DESTINATION ${CMAKE_INSTALL_LIBDIR}
    ARCHIVE DESTINATION ${CMAKE_INSTALL_LIBDIR}
  )
endif()

if (gRPC_BUILD_TESTS)

add_library(grpc_test_util
  test/core/end2end/data/client_certs.c
  test/core/end2end/data/server1_cert.c
  test/core/end2end/data/server1_key.c
  test/core/end2end/data/test_root_cert.c
  test/core/security/oauth2_utils.c
  test/core/end2end/cq_verifier.c
  test/core/end2end/fake_resolver.c
  test/core/end2end/fixtures/http_proxy_fixture.c
  test/core/end2end/fixtures/proxy.c
  test/core/iomgr/endpoint_tests.c
  test/core/util/debugger_macros.c
  test/core/util/grpc_profiler.c
  test/core/util/memory_counters.c
  test/core/util/mock_endpoint.c
  test/core/util/parse_hexstring.c
  test/core/util/passthru_endpoint.c
  test/core/util/port.c
  test/core/util/port_server_client.c
  test/core/util/slice_splitter.c
  test/core/util/trickle_endpoint.c
  src/core/lib/channel/channel_args.c
  src/core/lib/channel/channel_stack.c
  src/core/lib/channel/channel_stack_builder.c
  src/core/lib/channel/compress_filter.c
  src/core/lib/channel/connected_channel.c
  src/core/lib/channel/deadline_filter.c
  src/core/lib/channel/handshaker.c
  src/core/lib/channel/handshaker_factory.c
  src/core/lib/channel/handshaker_registry.c
  src/core/lib/channel/http_client_filter.c
  src/core/lib/channel/http_server_filter.c
  src/core/lib/channel/message_size_filter.c
  src/core/lib/compression/compression.c
  src/core/lib/compression/message_compress.c
  src/core/lib/debug/trace.c
  src/core/lib/http/format_request.c
  src/core/lib/http/httpcli.c
  src/core/lib/http/parser.c
  src/core/lib/iomgr/closure.c
  src/core/lib/iomgr/combiner.c
  src/core/lib/iomgr/endpoint.c
  src/core/lib/iomgr/endpoint_pair_posix.c
  src/core/lib/iomgr/endpoint_pair_uv.c
  src/core/lib/iomgr/endpoint_pair_windows.c
  src/core/lib/iomgr/error.c
  src/core/lib/iomgr/ev_epoll_linux.c
  src/core/lib/iomgr/ev_poll_posix.c
  src/core/lib/iomgr/ev_posix.c
  src/core/lib/iomgr/exec_ctx.c
  src/core/lib/iomgr/executor.c
  src/core/lib/iomgr/iocp_windows.c
  src/core/lib/iomgr/iomgr.c
  src/core/lib/iomgr/iomgr_posix.c
  src/core/lib/iomgr/iomgr_uv.c
  src/core/lib/iomgr/iomgr_windows.c
  src/core/lib/iomgr/load_file.c
  src/core/lib/iomgr/network_status_tracker.c
  src/core/lib/iomgr/polling_entity.c
  src/core/lib/iomgr/pollset_set_uv.c
  src/core/lib/iomgr/pollset_set_windows.c
  src/core/lib/iomgr/pollset_uv.c
  src/core/lib/iomgr/pollset_windows.c
  src/core/lib/iomgr/resolve_address_posix.c
  src/core/lib/iomgr/resolve_address_uv.c
  src/core/lib/iomgr/resolve_address_windows.c
  src/core/lib/iomgr/resource_quota.c
  src/core/lib/iomgr/sockaddr_utils.c
  src/core/lib/iomgr/socket_mutator.c
  src/core/lib/iomgr/socket_utils_common_posix.c
  src/core/lib/iomgr/socket_utils_linux.c
  src/core/lib/iomgr/socket_utils_posix.c
  src/core/lib/iomgr/socket_utils_uv.c
  src/core/lib/iomgr/socket_utils_windows.c
  src/core/lib/iomgr/socket_windows.c
  src/core/lib/iomgr/tcp_client_posix.c
  src/core/lib/iomgr/tcp_client_uv.c
  src/core/lib/iomgr/tcp_client_windows.c
  src/core/lib/iomgr/tcp_posix.c
  src/core/lib/iomgr/tcp_server_posix.c
  src/core/lib/iomgr/tcp_server_uv.c
  src/core/lib/iomgr/tcp_server_windows.c
  src/core/lib/iomgr/tcp_uv.c
  src/core/lib/iomgr/tcp_windows.c
  src/core/lib/iomgr/time_averaged_stats.c
  src/core/lib/iomgr/timer_generic.c
  src/core/lib/iomgr/timer_heap.c
  src/core/lib/iomgr/timer_uv.c
  src/core/lib/iomgr/udp_server.c
  src/core/lib/iomgr/unix_sockets_posix.c
  src/core/lib/iomgr/unix_sockets_posix_noop.c
  src/core/lib/iomgr/wakeup_fd_cv.c
  src/core/lib/iomgr/wakeup_fd_eventfd.c
  src/core/lib/iomgr/wakeup_fd_nospecial.c
  src/core/lib/iomgr/wakeup_fd_pipe.c
  src/core/lib/iomgr/wakeup_fd_posix.c
  src/core/lib/iomgr/workqueue_uv.c
  src/core/lib/iomgr/workqueue_windows.c
  src/core/lib/json/json.c
  src/core/lib/json/json_reader.c
  src/core/lib/json/json_string.c
  src/core/lib/json/json_writer.c
  src/core/lib/slice/percent_encoding.c
  src/core/lib/slice/slice.c
  src/core/lib/slice/slice_buffer.c
  src/core/lib/slice/slice_hash_table.c
  src/core/lib/slice/slice_intern.c
  src/core/lib/slice/slice_string_helpers.c
  src/core/lib/surface/alarm.c
  src/core/lib/surface/api_trace.c
  src/core/lib/surface/byte_buffer.c
  src/core/lib/surface/byte_buffer_reader.c
  src/core/lib/surface/call.c
  src/core/lib/surface/call_details.c
  src/core/lib/surface/call_log_batch.c
  src/core/lib/surface/channel.c
  src/core/lib/surface/channel_init.c
  src/core/lib/surface/channel_ping.c
  src/core/lib/surface/channel_stack_type.c
  src/core/lib/surface/completion_queue.c
  src/core/lib/surface/event_string.c
  src/core/lib/surface/lame_client.c
  src/core/lib/surface/metadata_array.c
  src/core/lib/surface/server.c
  src/core/lib/surface/validate_metadata.c
  src/core/lib/surface/version.c
  src/core/lib/transport/bdp_estimator.c
  src/core/lib/transport/byte_stream.c
  src/core/lib/transport/connectivity_state.c
  src/core/lib/transport/error_utils.c
  src/core/lib/transport/metadata.c
  src/core/lib/transport/metadata_batch.c
  src/core/lib/transport/pid_controller.c
  src/core/lib/transport/service_config.c
  src/core/lib/transport/static_metadata.c
  src/core/lib/transport/status_conversion.c
  src/core/lib/transport/timeout_encoding.c
  src/core/lib/transport/transport.c
  src/core/lib/transport/transport_op_string.c
)

if(WIN32 AND MSVC)
  set_target_properties(grpc_test_util PROPERTIES COMPILE_PDB_NAME "grpc_test_util"
    COMPILE_PDB_OUTPUT_DIRECTORY "${CMAKE_BINARY_DIR}"
  )
  if (gRPC_INSTALL)
    install(FILES ${CMAKE_CURRENT_BINARY_DIR}/grpc_test_util.pdb
      DESTINATION ${CMAKE_INSTALL_LIBDIR} OPTIONAL
    )
  endif()
endif()


target_include_directories(grpc_test_util
  PRIVATE ${CMAKE_CURRENT_SOURCE_DIR}
  PRIVATE ${CMAKE_CURRENT_SOURCE_DIR}/include
  PRIVATE ${BORINGSSL_ROOT_DIR}/include
  PRIVATE ${PROTOBUF_ROOT_DIR}/src
  PRIVATE ${ZLIB_INCLUDE_DIR}
  PRIVATE ${BENCHMARK}/include
  PRIVATE ${CMAKE_CURRENT_BINARY_DIR}/third_party/zlib
  PRIVATE ${CMAKE_CURRENT_BINARY_DIR}/third_party/gflags/include
)

target_link_libraries(grpc_test_util
  ${_gRPC_ALLTARGETS_LIBRARIES}
  gpr_test_util
  gpr
  grpc
)

foreach(_hdr
  include/grpc/byte_buffer.h
  include/grpc/byte_buffer_reader.h
  include/grpc/compression.h
  include/grpc/grpc.h
  include/grpc/grpc_posix.h
  include/grpc/grpc_security_constants.h
  include/grpc/load_reporting.h
  include/grpc/slice.h
  include/grpc/slice_buffer.h
  include/grpc/status.h
  include/grpc/impl/codegen/byte_buffer_reader.h
  include/grpc/impl/codegen/compression_types.h
  include/grpc/impl/codegen/connectivity_state.h
  include/grpc/impl/codegen/exec_ctx_fwd.h
  include/grpc/impl/codegen/grpc_types.h
  include/grpc/impl/codegen/propagation_bits.h
  include/grpc/impl/codegen/status.h
  include/grpc/impl/codegen/atm.h
  include/grpc/impl/codegen/atm_gcc_atomic.h
  include/grpc/impl/codegen/atm_gcc_sync.h
  include/grpc/impl/codegen/atm_windows.h
  include/grpc/impl/codegen/gpr_slice.h
  include/grpc/impl/codegen/gpr_types.h
  include/grpc/impl/codegen/port_platform.h
  include/grpc/impl/codegen/slice.h
  include/grpc/impl/codegen/sync.h
  include/grpc/impl/codegen/sync_generic.h
  include/grpc/impl/codegen/sync_posix.h
  include/grpc/impl/codegen/sync_windows.h
)
  string(REPLACE "include/" "" _path ${_hdr})
  get_filename_component(_path ${_path} PATH)
  install(FILES ${_hdr}
    DESTINATION "${CMAKE_INSTALL_INCLUDEDIR}/${_path}"
  )
endforeach()

endif (gRPC_BUILD_TESTS)
if (gRPC_BUILD_TESTS)

add_library(grpc_test_util_unsecure
  test/core/end2end/cq_verifier.c
  test/core/end2end/fake_resolver.c
  test/core/end2end/fixtures/http_proxy_fixture.c
  test/core/end2end/fixtures/proxy.c
  test/core/iomgr/endpoint_tests.c
  test/core/util/debugger_macros.c
  test/core/util/grpc_profiler.c
  test/core/util/memory_counters.c
  test/core/util/mock_endpoint.c
  test/core/util/parse_hexstring.c
  test/core/util/passthru_endpoint.c
  test/core/util/port.c
  test/core/util/port_server_client.c
  test/core/util/slice_splitter.c
  test/core/util/trickle_endpoint.c
)

if(WIN32 AND MSVC)
  set_target_properties(grpc_test_util_unsecure PROPERTIES COMPILE_PDB_NAME "grpc_test_util_unsecure"
    COMPILE_PDB_OUTPUT_DIRECTORY "${CMAKE_BINARY_DIR}"
  )
  if (gRPC_INSTALL)
    install(FILES ${CMAKE_CURRENT_BINARY_DIR}/grpc_test_util_unsecure.pdb
      DESTINATION ${CMAKE_INSTALL_LIBDIR} OPTIONAL
    )
  endif()
endif()


target_include_directories(grpc_test_util_unsecure
  PRIVATE ${CMAKE_CURRENT_SOURCE_DIR}
  PRIVATE ${CMAKE_CURRENT_SOURCE_DIR}/include
  PRIVATE ${BORINGSSL_ROOT_DIR}/include
  PRIVATE ${PROTOBUF_ROOT_DIR}/src
  PRIVATE ${ZLIB_INCLUDE_DIR}
  PRIVATE ${BENCHMARK}/include
  PRIVATE ${CMAKE_CURRENT_BINARY_DIR}/third_party/zlib
  PRIVATE ${CMAKE_CURRENT_BINARY_DIR}/third_party/gflags/include
)

target_link_libraries(grpc_test_util_unsecure
  ${_gRPC_ALLTARGETS_LIBRARIES}
  gpr
  gpr_test_util
  grpc_unsecure
  grpc
)


endif (gRPC_BUILD_TESTS)

add_library(grpc_unsecure
  src/core/lib/surface/init.c
  src/core/lib/surface/init_unsecure.c
  src/core/lib/channel/channel_args.c
  src/core/lib/channel/channel_stack.c
  src/core/lib/channel/channel_stack_builder.c
  src/core/lib/channel/compress_filter.c
  src/core/lib/channel/connected_channel.c
  src/core/lib/channel/deadline_filter.c
  src/core/lib/channel/handshaker.c
  src/core/lib/channel/handshaker_factory.c
  src/core/lib/channel/handshaker_registry.c
  src/core/lib/channel/http_client_filter.c
  src/core/lib/channel/http_server_filter.c
  src/core/lib/channel/message_size_filter.c
  src/core/lib/compression/compression.c
  src/core/lib/compression/message_compress.c
  src/core/lib/debug/trace.c
  src/core/lib/http/format_request.c
  src/core/lib/http/httpcli.c
  src/core/lib/http/parser.c
  src/core/lib/iomgr/closure.c
  src/core/lib/iomgr/combiner.c
  src/core/lib/iomgr/endpoint.c
  src/core/lib/iomgr/endpoint_pair_posix.c
  src/core/lib/iomgr/endpoint_pair_uv.c
  src/core/lib/iomgr/endpoint_pair_windows.c
  src/core/lib/iomgr/error.c
  src/core/lib/iomgr/ev_epoll_linux.c
  src/core/lib/iomgr/ev_poll_posix.c
  src/core/lib/iomgr/ev_posix.c
  src/core/lib/iomgr/exec_ctx.c
  src/core/lib/iomgr/executor.c
  src/core/lib/iomgr/iocp_windows.c
  src/core/lib/iomgr/iomgr.c
  src/core/lib/iomgr/iomgr_posix.c
  src/core/lib/iomgr/iomgr_uv.c
  src/core/lib/iomgr/iomgr_windows.c
  src/core/lib/iomgr/load_file.c
  src/core/lib/iomgr/network_status_tracker.c
  src/core/lib/iomgr/polling_entity.c
  src/core/lib/iomgr/pollset_set_uv.c
  src/core/lib/iomgr/pollset_set_windows.c
  src/core/lib/iomgr/pollset_uv.c
  src/core/lib/iomgr/pollset_windows.c
  src/core/lib/iomgr/resolve_address_posix.c
  src/core/lib/iomgr/resolve_address_uv.c
  src/core/lib/iomgr/resolve_address_windows.c
  src/core/lib/iomgr/resource_quota.c
  src/core/lib/iomgr/sockaddr_utils.c
  src/core/lib/iomgr/socket_mutator.c
  src/core/lib/iomgr/socket_utils_common_posix.c
  src/core/lib/iomgr/socket_utils_linux.c
  src/core/lib/iomgr/socket_utils_posix.c
  src/core/lib/iomgr/socket_utils_uv.c
  src/core/lib/iomgr/socket_utils_windows.c
  src/core/lib/iomgr/socket_windows.c
  src/core/lib/iomgr/tcp_client_posix.c
  src/core/lib/iomgr/tcp_client_uv.c
  src/core/lib/iomgr/tcp_client_windows.c
  src/core/lib/iomgr/tcp_posix.c
  src/core/lib/iomgr/tcp_server_posix.c
  src/core/lib/iomgr/tcp_server_uv.c
  src/core/lib/iomgr/tcp_server_windows.c
  src/core/lib/iomgr/tcp_uv.c
  src/core/lib/iomgr/tcp_windows.c
  src/core/lib/iomgr/time_averaged_stats.c
  src/core/lib/iomgr/timer_generic.c
  src/core/lib/iomgr/timer_heap.c
  src/core/lib/iomgr/timer_uv.c
  src/core/lib/iomgr/udp_server.c
  src/core/lib/iomgr/unix_sockets_posix.c
  src/core/lib/iomgr/unix_sockets_posix_noop.c
  src/core/lib/iomgr/wakeup_fd_cv.c
  src/core/lib/iomgr/wakeup_fd_eventfd.c
  src/core/lib/iomgr/wakeup_fd_nospecial.c
  src/core/lib/iomgr/wakeup_fd_pipe.c
  src/core/lib/iomgr/wakeup_fd_posix.c
  src/core/lib/iomgr/workqueue_uv.c
  src/core/lib/iomgr/workqueue_windows.c
  src/core/lib/json/json.c
  src/core/lib/json/json_reader.c
  src/core/lib/json/json_string.c
  src/core/lib/json/json_writer.c
  src/core/lib/slice/percent_encoding.c
  src/core/lib/slice/slice.c
  src/core/lib/slice/slice_buffer.c
  src/core/lib/slice/slice_hash_table.c
  src/core/lib/slice/slice_intern.c
  src/core/lib/slice/slice_string_helpers.c
  src/core/lib/surface/alarm.c
  src/core/lib/surface/api_trace.c
  src/core/lib/surface/byte_buffer.c
  src/core/lib/surface/byte_buffer_reader.c
  src/core/lib/surface/call.c
  src/core/lib/surface/call_details.c
  src/core/lib/surface/call_log_batch.c
  src/core/lib/surface/channel.c
  src/core/lib/surface/channel_init.c
  src/core/lib/surface/channel_ping.c
  src/core/lib/surface/channel_stack_type.c
  src/core/lib/surface/completion_queue.c
  src/core/lib/surface/event_string.c
  src/core/lib/surface/lame_client.c
  src/core/lib/surface/metadata_array.c
  src/core/lib/surface/server.c
  src/core/lib/surface/validate_metadata.c
  src/core/lib/surface/version.c
  src/core/lib/transport/bdp_estimator.c
  src/core/lib/transport/byte_stream.c
  src/core/lib/transport/connectivity_state.c
  src/core/lib/transport/error_utils.c
  src/core/lib/transport/metadata.c
  src/core/lib/transport/metadata_batch.c
  src/core/lib/transport/pid_controller.c
  src/core/lib/transport/service_config.c
  src/core/lib/transport/static_metadata.c
  src/core/lib/transport/status_conversion.c
  src/core/lib/transport/timeout_encoding.c
  src/core/lib/transport/transport.c
  src/core/lib/transport/transport_op_string.c
  src/core/ext/transport/chttp2/server/insecure/server_chttp2.c
  src/core/ext/transport/chttp2/server/insecure/server_chttp2_posix.c
  src/core/ext/transport/chttp2/transport/bin_decoder.c
  src/core/ext/transport/chttp2/transport/bin_encoder.c
  src/core/ext/transport/chttp2/transport/chttp2_plugin.c
  src/core/ext/transport/chttp2/transport/chttp2_transport.c
  src/core/ext/transport/chttp2/transport/frame_data.c
  src/core/ext/transport/chttp2/transport/frame_goaway.c
  src/core/ext/transport/chttp2/transport/frame_ping.c
  src/core/ext/transport/chttp2/transport/frame_rst_stream.c
  src/core/ext/transport/chttp2/transport/frame_settings.c
  src/core/ext/transport/chttp2/transport/frame_window_update.c
  src/core/ext/transport/chttp2/transport/hpack_encoder.c
  src/core/ext/transport/chttp2/transport/hpack_parser.c
  src/core/ext/transport/chttp2/transport/hpack_table.c
  src/core/ext/transport/chttp2/transport/huffsyms.c
  src/core/ext/transport/chttp2/transport/incoming_metadata.c
  src/core/ext/transport/chttp2/transport/parsing.c
  src/core/ext/transport/chttp2/transport/stream_lists.c
  src/core/ext/transport/chttp2/transport/stream_map.c
  src/core/ext/transport/chttp2/transport/varint.c
  src/core/ext/transport/chttp2/transport/writing.c
  src/core/ext/transport/chttp2/alpn/alpn.c
  src/core/ext/transport/chttp2/server/chttp2_server.c
  src/core/ext/transport/chttp2/client/insecure/channel_create.c
  src/core/ext/transport/chttp2/client/insecure/channel_create_posix.c
  src/core/ext/transport/chttp2/client/chttp2_connector.c
  src/core/ext/client_channel/channel_connectivity.c
  src/core/ext/client_channel/client_channel.c
  src/core/ext/client_channel/client_channel_factory.c
  src/core/ext/client_channel/client_channel_plugin.c
  src/core/ext/client_channel/connector.c
  src/core/ext/client_channel/default_initial_connect_string.c
  src/core/ext/client_channel/http_connect_handshaker.c
  src/core/ext/client_channel/http_proxy.c
  src/core/ext/client_channel/initial_connect_string.c
  src/core/ext/client_channel/lb_policy.c
  src/core/ext/client_channel/lb_policy_factory.c
  src/core/ext/client_channel/lb_policy_registry.c
  src/core/ext/client_channel/parse_address.c
  src/core/ext/client_channel/proxy_mapper.c
  src/core/ext/client_channel/proxy_mapper_registry.c
  src/core/ext/client_channel/resolver.c
  src/core/ext/client_channel/resolver_factory.c
  src/core/ext/client_channel/resolver_registry.c
  src/core/ext/client_channel/subchannel.c
  src/core/ext/client_channel/subchannel_index.c
  src/core/ext/client_channel/uri_parser.c
  src/core/ext/resolver/dns/native/dns_resolver.c
  src/core/ext/resolver/sockaddr/sockaddr_resolver.c
  src/core/ext/load_reporting/load_reporting.c
  src/core/ext/load_reporting/load_reporting_filter.c
  src/core/ext/lb_policy/grpclb/grpclb.c
  src/core/ext/lb_policy/grpclb/grpclb_channel.c
  src/core/ext/lb_policy/grpclb/load_balancer_api.c
  src/core/ext/lb_policy/grpclb/proto/grpc/lb/v1/load_balancer.pb.c
  third_party/nanopb/pb_common.c
  third_party/nanopb/pb_decode.c
  third_party/nanopb/pb_encode.c
  src/core/ext/lb_policy/pick_first/pick_first.c
  src/core/ext/lb_policy/round_robin/round_robin.c
  src/core/ext/census/base_resources.c
  src/core/ext/census/context.c
  src/core/ext/census/gen/census.pb.c
  src/core/ext/census/gen/trace_context.pb.c
  src/core/ext/census/grpc_context.c
  src/core/ext/census/grpc_filter.c
  src/core/ext/census/grpc_plugin.c
  src/core/ext/census/initialize.c
  src/core/ext/census/mlog.c
  src/core/ext/census/operation.c
  src/core/ext/census/placeholders.c
  src/core/ext/census/resource.c
  src/core/ext/census/trace_context.c
  src/core/ext/census/tracing.c
  src/core/plugin_registry/grpc_unsecure_plugin_registry.c
)

if(WIN32 AND MSVC)
  set_target_properties(grpc_unsecure PROPERTIES COMPILE_PDB_NAME "grpc_unsecure"
    COMPILE_PDB_OUTPUT_DIRECTORY "${CMAKE_BINARY_DIR}"
  )
  if (gRPC_INSTALL)
    install(FILES ${CMAKE_CURRENT_BINARY_DIR}/grpc_unsecure.pdb
      DESTINATION ${CMAKE_INSTALL_LIBDIR} OPTIONAL
    )
  endif()
endif()


target_include_directories(grpc_unsecure
  PRIVATE ${CMAKE_CURRENT_SOURCE_DIR}
  PRIVATE ${CMAKE_CURRENT_SOURCE_DIR}/include
  PRIVATE ${BORINGSSL_ROOT_DIR}/include
  PRIVATE ${PROTOBUF_ROOT_DIR}/src
  PRIVATE ${ZLIB_INCLUDE_DIR}
  PRIVATE ${BENCHMARK}/include
  PRIVATE ${CMAKE_CURRENT_BINARY_DIR}/third_party/zlib
  PRIVATE ${CMAKE_CURRENT_BINARY_DIR}/third_party/gflags/include
)

target_link_libraries(grpc_unsecure
  ${_gRPC_BASELIB_LIBRARIES}
  ${_gRPC_ALLTARGETS_LIBRARIES}
  gpr
)

foreach(_hdr
  include/grpc/byte_buffer.h
  include/grpc/byte_buffer_reader.h
  include/grpc/compression.h
  include/grpc/grpc.h
  include/grpc/grpc_posix.h
  include/grpc/grpc_security_constants.h
  include/grpc/load_reporting.h
  include/grpc/slice.h
  include/grpc/slice_buffer.h
  include/grpc/status.h
  include/grpc/impl/codegen/byte_buffer_reader.h
  include/grpc/impl/codegen/compression_types.h
  include/grpc/impl/codegen/connectivity_state.h
  include/grpc/impl/codegen/exec_ctx_fwd.h
  include/grpc/impl/codegen/grpc_types.h
  include/grpc/impl/codegen/propagation_bits.h
  include/grpc/impl/codegen/status.h
  include/grpc/impl/codegen/atm.h
  include/grpc/impl/codegen/atm_gcc_atomic.h
  include/grpc/impl/codegen/atm_gcc_sync.h
  include/grpc/impl/codegen/atm_windows.h
  include/grpc/impl/codegen/gpr_slice.h
  include/grpc/impl/codegen/gpr_types.h
  include/grpc/impl/codegen/port_platform.h
  include/grpc/impl/codegen/slice.h
  include/grpc/impl/codegen/sync.h
  include/grpc/impl/codegen/sync_generic.h
  include/grpc/impl/codegen/sync_posix.h
  include/grpc/impl/codegen/sync_windows.h
  include/grpc/census.h
)
  string(REPLACE "include/" "" _path ${_hdr})
  get_filename_component(_path ${_path} PATH)
  install(FILES ${_hdr}
    DESTINATION "${CMAKE_INSTALL_INCLUDEDIR}/${_path}"
  )
endforeach()


if (gRPC_INSTALL)
  install(TARGETS grpc_unsecure EXPORT gRPCTargets
    RUNTIME DESTINATION ${CMAKE_INSTALL_BINDIR}
    LIBRARY DESTINATION ${CMAKE_INSTALL_LIBDIR}
    ARCHIVE DESTINATION ${CMAKE_INSTALL_LIBDIR}
  )
endif()

if (gRPC_BUILD_TESTS)

add_library(reconnect_server
  test/core/util/reconnect_server.c
)

if(WIN32 AND MSVC)
  set_target_properties(reconnect_server PROPERTIES COMPILE_PDB_NAME "reconnect_server"
    COMPILE_PDB_OUTPUT_DIRECTORY "${CMAKE_BINARY_DIR}"
  )
  if (gRPC_INSTALL)
    install(FILES ${CMAKE_CURRENT_BINARY_DIR}/reconnect_server.pdb
      DESTINATION ${CMAKE_INSTALL_LIBDIR} OPTIONAL
    )
  endif()
endif()


target_include_directories(reconnect_server
  PRIVATE ${CMAKE_CURRENT_SOURCE_DIR}
  PRIVATE ${CMAKE_CURRENT_SOURCE_DIR}/include
  PRIVATE ${BORINGSSL_ROOT_DIR}/include
  PRIVATE ${PROTOBUF_ROOT_DIR}/src
  PRIVATE ${ZLIB_INCLUDE_DIR}
  PRIVATE ${BENCHMARK}/include
  PRIVATE ${CMAKE_CURRENT_BINARY_DIR}/third_party/zlib
  PRIVATE ${CMAKE_CURRENT_BINARY_DIR}/third_party/gflags/include
)

target_link_libraries(reconnect_server
  ${_gRPC_ALLTARGETS_LIBRARIES}
  test_tcp_server
  grpc_test_util
  grpc
  gpr_test_util
  gpr
)


endif (gRPC_BUILD_TESTS)
if (gRPC_BUILD_TESTS)

add_library(test_tcp_server
  test/core/util/test_tcp_server.c
)

if(WIN32 AND MSVC)
  set_target_properties(test_tcp_server PROPERTIES COMPILE_PDB_NAME "test_tcp_server"
    COMPILE_PDB_OUTPUT_DIRECTORY "${CMAKE_BINARY_DIR}"
  )
  if (gRPC_INSTALL)
    install(FILES ${CMAKE_CURRENT_BINARY_DIR}/test_tcp_server.pdb
      DESTINATION ${CMAKE_INSTALL_LIBDIR} OPTIONAL
    )
  endif()
endif()


target_include_directories(test_tcp_server
  PRIVATE ${CMAKE_CURRENT_SOURCE_DIR}
  PRIVATE ${CMAKE_CURRENT_SOURCE_DIR}/include
  PRIVATE ${BORINGSSL_ROOT_DIR}/include
  PRIVATE ${PROTOBUF_ROOT_DIR}/src
  PRIVATE ${ZLIB_INCLUDE_DIR}
  PRIVATE ${BENCHMARK}/include
  PRIVATE ${CMAKE_CURRENT_BINARY_DIR}/third_party/zlib
  PRIVATE ${CMAKE_CURRENT_BINARY_DIR}/third_party/gflags/include
)

target_link_libraries(test_tcp_server
  ${_gRPC_ALLTARGETS_LIBRARIES}
  grpc_test_util
  grpc
  gpr_test_util
  gpr
)


endif (gRPC_BUILD_TESTS)

add_library(grpc++
  src/cpp/client/insecure_credentials.cc
  src/cpp/client/secure_credentials.cc
  src/cpp/common/auth_property_iterator.cc
  src/cpp/common/secure_auth_context.cc
  src/cpp/common/secure_channel_arguments.cc
  src/cpp/common/secure_create_auth_context.cc
  src/cpp/server/insecure_server_credentials.cc
  src/cpp/server/secure_server_credentials.cc
  src/cpp/client/channel_cc.cc
  src/cpp/client/client_context.cc
  src/cpp/client/create_channel.cc
  src/cpp/client/create_channel_internal.cc
  src/cpp/client/create_channel_posix.cc
  src/cpp/client/credentials_cc.cc
  src/cpp/client/generic_stub.cc
  src/cpp/common/channel_arguments.cc
  src/cpp/common/channel_filter.cc
  src/cpp/common/completion_queue_cc.cc
  src/cpp/common/core_codegen.cc
  src/cpp/common/resource_quota_cc.cc
  src/cpp/common/rpc_method.cc
  src/cpp/common/version_cc.cc
  src/cpp/server/async_generic_service.cc
  src/cpp/server/create_default_thread_pool.cc
  src/cpp/server/dynamic_thread_pool.cc
  src/cpp/server/health/default_health_check_service.cc
  src/cpp/server/health/health.pb.c
  src/cpp/server/health/health_check_service.cc
  src/cpp/server/health/health_check_service_server_builder_option.cc
  src/cpp/server/server_builder.cc
  src/cpp/server/server_cc.cc
  src/cpp/server/server_context.cc
  src/cpp/server/server_credentials.cc
  src/cpp/server/server_posix.cc
  src/cpp/thread_manager/thread_manager.cc
  src/cpp/util/byte_buffer_cc.cc
  src/cpp/util/slice_cc.cc
  src/cpp/util/status.cc
  src/cpp/util/string_ref.cc
  src/cpp/util/time_cc.cc
  src/cpp/codegen/codegen_init.cc
)

if(WIN32 AND MSVC)
  set_target_properties(grpc++ PROPERTIES COMPILE_PDB_NAME "grpc++"
    COMPILE_PDB_OUTPUT_DIRECTORY "${CMAKE_BINARY_DIR}"
  )
  if (gRPC_INSTALL)
    install(FILES ${CMAKE_CURRENT_BINARY_DIR}/grpc++.pdb
      DESTINATION ${CMAKE_INSTALL_LIBDIR} OPTIONAL
    )
  endif()
endif()


target_include_directories(grpc++
  PRIVATE ${CMAKE_CURRENT_SOURCE_DIR}
  PRIVATE ${CMAKE_CURRENT_SOURCE_DIR}/include
  PRIVATE ${BORINGSSL_ROOT_DIR}/include
  PRIVATE ${PROTOBUF_ROOT_DIR}/src
  PRIVATE ${ZLIB_INCLUDE_DIR}
  PRIVATE ${BENCHMARK}/include
  PRIVATE ${CMAKE_CURRENT_BINARY_DIR}/third_party/zlib
  PRIVATE ${CMAKE_CURRENT_BINARY_DIR}/third_party/gflags/include
  PRIVATE ${_gRPC_PROTO_GENS_DIR}
)

target_link_libraries(grpc++
  ${_gRPC_BASELIB_LIBRARIES}
  ${_gRPC_SSL_LIBRARIES}
  ${_gRPC_PROTOBUF_LIBRARIES}
  ${_gRPC_ALLTARGETS_LIBRARIES}
  grpc
)

foreach(_hdr
  include/grpc++/alarm.h
  include/grpc++/channel.h
  include/grpc++/client_context.h
  include/grpc++/completion_queue.h
  include/grpc++/create_channel.h
  include/grpc++/create_channel_posix.h
  include/grpc++/ext/health_check_service_server_builder_option.h
  include/grpc++/generic/async_generic_service.h
  include/grpc++/generic/generic_stub.h
  include/grpc++/grpc++.h
  include/grpc++/health_check_service_interface.h
  include/grpc++/impl/call.h
  include/grpc++/impl/client_unary_call.h
  include/grpc++/impl/codegen/core_codegen.h
  include/grpc++/impl/grpc_library.h
  include/grpc++/impl/method_handler_impl.h
  include/grpc++/impl/rpc_method.h
  include/grpc++/impl/rpc_service_method.h
  include/grpc++/impl/serialization_traits.h
  include/grpc++/impl/server_builder_option.h
  include/grpc++/impl/server_builder_plugin.h
  include/grpc++/impl/server_initializer.h
  include/grpc++/impl/service_type.h
  include/grpc++/resource_quota.h
  include/grpc++/security/auth_context.h
  include/grpc++/security/auth_metadata_processor.h
  include/grpc++/security/credentials.h
  include/grpc++/security/server_credentials.h
  include/grpc++/server.h
  include/grpc++/server_builder.h
  include/grpc++/server_context.h
  include/grpc++/server_posix.h
  include/grpc++/support/async_stream.h
  include/grpc++/support/async_unary_call.h
  include/grpc++/support/byte_buffer.h
  include/grpc++/support/channel_arguments.h
  include/grpc++/support/config.h
  include/grpc++/support/slice.h
  include/grpc++/support/status.h
  include/grpc++/support/status_code_enum.h
  include/grpc++/support/string_ref.h
  include/grpc++/support/stub_options.h
  include/grpc++/support/sync_stream.h
  include/grpc++/support/time.h
  include/grpc++/impl/codegen/async_stream.h
  include/grpc++/impl/codegen/async_unary_call.h
  include/grpc++/impl/codegen/call.h
  include/grpc++/impl/codegen/call_hook.h
  include/grpc++/impl/codegen/channel_interface.h
  include/grpc++/impl/codegen/client_context.h
  include/grpc++/impl/codegen/client_unary_call.h
  include/grpc++/impl/codegen/completion_queue.h
  include/grpc++/impl/codegen/completion_queue_tag.h
  include/grpc++/impl/codegen/config.h
  include/grpc++/impl/codegen/core_codegen_interface.h
  include/grpc++/impl/codegen/create_auth_context.h
  include/grpc++/impl/codegen/grpc_library.h
  include/grpc++/impl/codegen/metadata_map.h
  include/grpc++/impl/codegen/method_handler_impl.h
  include/grpc++/impl/codegen/rpc_method.h
  include/grpc++/impl/codegen/rpc_service_method.h
  include/grpc++/impl/codegen/security/auth_context.h
  include/grpc++/impl/codegen/serialization_traits.h
  include/grpc++/impl/codegen/server_context.h
  include/grpc++/impl/codegen/server_interface.h
  include/grpc++/impl/codegen/service_type.h
  include/grpc++/impl/codegen/slice.h
  include/grpc++/impl/codegen/status.h
  include/grpc++/impl/codegen/status_code_enum.h
  include/grpc++/impl/codegen/status_helper.h
  include/grpc++/impl/codegen/string_ref.h
  include/grpc++/impl/codegen/stub_options.h
  include/grpc++/impl/codegen/sync_stream.h
  include/grpc++/impl/codegen/time.h
  include/grpc/impl/codegen/byte_buffer_reader.h
  include/grpc/impl/codegen/compression_types.h
  include/grpc/impl/codegen/connectivity_state.h
  include/grpc/impl/codegen/exec_ctx_fwd.h
  include/grpc/impl/codegen/grpc_types.h
  include/grpc/impl/codegen/propagation_bits.h
  include/grpc/impl/codegen/status.h
  include/grpc/impl/codegen/atm.h
  include/grpc/impl/codegen/atm_gcc_atomic.h
  include/grpc/impl/codegen/atm_gcc_sync.h
  include/grpc/impl/codegen/atm_windows.h
  include/grpc/impl/codegen/gpr_slice.h
  include/grpc/impl/codegen/gpr_types.h
  include/grpc/impl/codegen/port_platform.h
  include/grpc/impl/codegen/slice.h
  include/grpc/impl/codegen/sync.h
  include/grpc/impl/codegen/sync_generic.h
  include/grpc/impl/codegen/sync_posix.h
  include/grpc/impl/codegen/sync_windows.h
  include/grpc++/impl/codegen/proto_utils.h
  include/grpc++/impl/codegen/config_protobuf.h
)
  string(REPLACE "include/" "" _path ${_hdr})
  get_filename_component(_path ${_path} PATH)
  install(FILES ${_hdr}
    DESTINATION "${CMAKE_INSTALL_INCLUDEDIR}/${_path}"
  )
endforeach()


if (gRPC_INSTALL)
  install(TARGETS grpc++ EXPORT gRPCTargets
    RUNTIME DESTINATION ${CMAKE_INSTALL_BINDIR}
    LIBRARY DESTINATION ${CMAKE_INSTALL_LIBDIR}
    ARCHIVE DESTINATION ${CMAKE_INSTALL_LIBDIR}
  )
endif()


add_library(grpc++_cronet
  src/cpp/client/cronet_credentials.cc
  src/cpp/client/insecure_credentials.cc
  src/cpp/common/insecure_create_auth_context.cc
  src/cpp/server/insecure_server_credentials.cc
  src/cpp/client/channel_cc.cc
  src/cpp/client/client_context.cc
  src/cpp/client/create_channel.cc
  src/cpp/client/create_channel_internal.cc
  src/cpp/client/create_channel_posix.cc
  src/cpp/client/credentials_cc.cc
  src/cpp/client/generic_stub.cc
  src/cpp/common/channel_arguments.cc
  src/cpp/common/channel_filter.cc
  src/cpp/common/completion_queue_cc.cc
  src/cpp/common/core_codegen.cc
  src/cpp/common/resource_quota_cc.cc
  src/cpp/common/rpc_method.cc
  src/cpp/common/version_cc.cc
  src/cpp/server/async_generic_service.cc
  src/cpp/server/create_default_thread_pool.cc
  src/cpp/server/dynamic_thread_pool.cc
  src/cpp/server/health/default_health_check_service.cc
  src/cpp/server/health/health.pb.c
  src/cpp/server/health/health_check_service.cc
  src/cpp/server/health/health_check_service_server_builder_option.cc
  src/cpp/server/server_builder.cc
  src/cpp/server/server_cc.cc
  src/cpp/server/server_context.cc
  src/cpp/server/server_credentials.cc
  src/cpp/server/server_posix.cc
  src/cpp/thread_manager/thread_manager.cc
  src/cpp/util/byte_buffer_cc.cc
  src/cpp/util/slice_cc.cc
  src/cpp/util/status.cc
  src/cpp/util/string_ref.cc
  src/cpp/util/time_cc.cc
  src/cpp/codegen/codegen_init.cc
  src/core/ext/transport/chttp2/client/insecure/channel_create.c
  src/core/ext/transport/chttp2/client/insecure/channel_create_posix.c
  src/core/ext/transport/chttp2/client/chttp2_connector.c
  src/core/ext/transport/chttp2/transport/bin_decoder.c
  src/core/ext/transport/chttp2/transport/bin_encoder.c
  src/core/ext/transport/chttp2/transport/chttp2_plugin.c
  src/core/ext/transport/chttp2/transport/chttp2_transport.c
  src/core/ext/transport/chttp2/transport/frame_data.c
  src/core/ext/transport/chttp2/transport/frame_goaway.c
  src/core/ext/transport/chttp2/transport/frame_ping.c
  src/core/ext/transport/chttp2/transport/frame_rst_stream.c
  src/core/ext/transport/chttp2/transport/frame_settings.c
  src/core/ext/transport/chttp2/transport/frame_window_update.c
  src/core/ext/transport/chttp2/transport/hpack_encoder.c
  src/core/ext/transport/chttp2/transport/hpack_parser.c
  src/core/ext/transport/chttp2/transport/hpack_table.c
  src/core/ext/transport/chttp2/transport/huffsyms.c
  src/core/ext/transport/chttp2/transport/incoming_metadata.c
  src/core/ext/transport/chttp2/transport/parsing.c
  src/core/ext/transport/chttp2/transport/stream_lists.c
  src/core/ext/transport/chttp2/transport/stream_map.c
  src/core/ext/transport/chttp2/transport/varint.c
  src/core/ext/transport/chttp2/transport/writing.c
  src/core/lib/channel/channel_args.c
  src/core/lib/channel/channel_stack.c
  src/core/lib/channel/channel_stack_builder.c
  src/core/lib/channel/compress_filter.c
  src/core/lib/channel/connected_channel.c
  src/core/lib/channel/deadline_filter.c
  src/core/lib/channel/handshaker.c
  src/core/lib/channel/handshaker_factory.c
  src/core/lib/channel/handshaker_registry.c
  src/core/lib/channel/http_client_filter.c
  src/core/lib/channel/http_server_filter.c
  src/core/lib/channel/message_size_filter.c
  src/core/lib/compression/compression.c
  src/core/lib/compression/message_compress.c
  src/core/lib/debug/trace.c
  src/core/lib/http/format_request.c
  src/core/lib/http/httpcli.c
  src/core/lib/http/parser.c
  src/core/lib/iomgr/closure.c
  src/core/lib/iomgr/combiner.c
  src/core/lib/iomgr/endpoint.c
  src/core/lib/iomgr/endpoint_pair_posix.c
  src/core/lib/iomgr/endpoint_pair_uv.c
  src/core/lib/iomgr/endpoint_pair_windows.c
  src/core/lib/iomgr/error.c
  src/core/lib/iomgr/ev_epoll_linux.c
  src/core/lib/iomgr/ev_poll_posix.c
  src/core/lib/iomgr/ev_posix.c
  src/core/lib/iomgr/exec_ctx.c
  src/core/lib/iomgr/executor.c
  src/core/lib/iomgr/iocp_windows.c
  src/core/lib/iomgr/iomgr.c
  src/core/lib/iomgr/iomgr_posix.c
  src/core/lib/iomgr/iomgr_uv.c
  src/core/lib/iomgr/iomgr_windows.c
  src/core/lib/iomgr/load_file.c
  src/core/lib/iomgr/network_status_tracker.c
  src/core/lib/iomgr/polling_entity.c
  src/core/lib/iomgr/pollset_set_uv.c
  src/core/lib/iomgr/pollset_set_windows.c
  src/core/lib/iomgr/pollset_uv.c
  src/core/lib/iomgr/pollset_windows.c
  src/core/lib/iomgr/resolve_address_posix.c
  src/core/lib/iomgr/resolve_address_uv.c
  src/core/lib/iomgr/resolve_address_windows.c
  src/core/lib/iomgr/resource_quota.c
  src/core/lib/iomgr/sockaddr_utils.c
  src/core/lib/iomgr/socket_mutator.c
  src/core/lib/iomgr/socket_utils_common_posix.c
  src/core/lib/iomgr/socket_utils_linux.c
  src/core/lib/iomgr/socket_utils_posix.c
  src/core/lib/iomgr/socket_utils_uv.c
  src/core/lib/iomgr/socket_utils_windows.c
  src/core/lib/iomgr/socket_windows.c
  src/core/lib/iomgr/tcp_client_posix.c
  src/core/lib/iomgr/tcp_client_uv.c
  src/core/lib/iomgr/tcp_client_windows.c
  src/core/lib/iomgr/tcp_posix.c
  src/core/lib/iomgr/tcp_server_posix.c
  src/core/lib/iomgr/tcp_server_uv.c
  src/core/lib/iomgr/tcp_server_windows.c
  src/core/lib/iomgr/tcp_uv.c
  src/core/lib/iomgr/tcp_windows.c
  src/core/lib/iomgr/time_averaged_stats.c
  src/core/lib/iomgr/timer_generic.c
  src/core/lib/iomgr/timer_heap.c
  src/core/lib/iomgr/timer_uv.c
  src/core/lib/iomgr/udp_server.c
  src/core/lib/iomgr/unix_sockets_posix.c
  src/core/lib/iomgr/unix_sockets_posix_noop.c
  src/core/lib/iomgr/wakeup_fd_cv.c
  src/core/lib/iomgr/wakeup_fd_eventfd.c
  src/core/lib/iomgr/wakeup_fd_nospecial.c
  src/core/lib/iomgr/wakeup_fd_pipe.c
  src/core/lib/iomgr/wakeup_fd_posix.c
  src/core/lib/iomgr/workqueue_uv.c
  src/core/lib/iomgr/workqueue_windows.c
  src/core/lib/json/json.c
  src/core/lib/json/json_reader.c
  src/core/lib/json/json_string.c
  src/core/lib/json/json_writer.c
  src/core/lib/slice/percent_encoding.c
  src/core/lib/slice/slice.c
  src/core/lib/slice/slice_buffer.c
  src/core/lib/slice/slice_hash_table.c
  src/core/lib/slice/slice_intern.c
  src/core/lib/slice/slice_string_helpers.c
  src/core/lib/surface/alarm.c
  src/core/lib/surface/api_trace.c
  src/core/lib/surface/byte_buffer.c
  src/core/lib/surface/byte_buffer_reader.c
  src/core/lib/surface/call.c
  src/core/lib/surface/call_details.c
  src/core/lib/surface/call_log_batch.c
  src/core/lib/surface/channel.c
  src/core/lib/surface/channel_init.c
  src/core/lib/surface/channel_ping.c
  src/core/lib/surface/channel_stack_type.c
  src/core/lib/surface/completion_queue.c
  src/core/lib/surface/event_string.c
  src/core/lib/surface/lame_client.c
  src/core/lib/surface/metadata_array.c
  src/core/lib/surface/server.c
  src/core/lib/surface/validate_metadata.c
  src/core/lib/surface/version.c
  src/core/lib/transport/bdp_estimator.c
  src/core/lib/transport/byte_stream.c
  src/core/lib/transport/connectivity_state.c
  src/core/lib/transport/error_utils.c
  src/core/lib/transport/metadata.c
  src/core/lib/transport/metadata_batch.c
  src/core/lib/transport/pid_controller.c
  src/core/lib/transport/service_config.c
  src/core/lib/transport/static_metadata.c
  src/core/lib/transport/status_conversion.c
  src/core/lib/transport/timeout_encoding.c
  src/core/lib/transport/transport.c
  src/core/lib/transport/transport_op_string.c
  src/core/ext/transport/chttp2/alpn/alpn.c
  src/core/ext/client_channel/channel_connectivity.c
  src/core/ext/client_channel/client_channel.c
  src/core/ext/client_channel/client_channel_factory.c
  src/core/ext/client_channel/client_channel_plugin.c
  src/core/ext/client_channel/connector.c
  src/core/ext/client_channel/default_initial_connect_string.c
  src/core/ext/client_channel/http_connect_handshaker.c
  src/core/ext/client_channel/http_proxy.c
  src/core/ext/client_channel/initial_connect_string.c
  src/core/ext/client_channel/lb_policy.c
  src/core/ext/client_channel/lb_policy_factory.c
  src/core/ext/client_channel/lb_policy_registry.c
  src/core/ext/client_channel/parse_address.c
  src/core/ext/client_channel/proxy_mapper.c
  src/core/ext/client_channel/proxy_mapper_registry.c
  src/core/ext/client_channel/resolver.c
  src/core/ext/client_channel/resolver_factory.c
  src/core/ext/client_channel/resolver_registry.c
  src/core/ext/client_channel/subchannel.c
  src/core/ext/client_channel/subchannel_index.c
  src/core/ext/client_channel/uri_parser.c
  src/core/ext/transport/chttp2/server/insecure/server_chttp2.c
  src/core/ext/transport/chttp2/server/insecure/server_chttp2_posix.c
  src/core/ext/transport/chttp2/server/chttp2_server.c
  src/core/ext/census/base_resources.c
  src/core/ext/census/context.c
  src/core/ext/census/gen/census.pb.c
  src/core/ext/census/gen/trace_context.pb.c
  src/core/ext/census/grpc_context.c
  src/core/ext/census/grpc_filter.c
  src/core/ext/census/grpc_plugin.c
  src/core/ext/census/initialize.c
  src/core/ext/census/mlog.c
  src/core/ext/census/operation.c
  src/core/ext/census/placeholders.c
  src/core/ext/census/resource.c
  src/core/ext/census/trace_context.c
  src/core/ext/census/tracing.c
  third_party/nanopb/pb_common.c
  third_party/nanopb/pb_decode.c
  third_party/nanopb/pb_encode.c
)

if(WIN32 AND MSVC)
  set_target_properties(grpc++_cronet PROPERTIES COMPILE_PDB_NAME "grpc++_cronet"
    COMPILE_PDB_OUTPUT_DIRECTORY "${CMAKE_BINARY_DIR}"
  )
  if (gRPC_INSTALL)
    install(FILES ${CMAKE_CURRENT_BINARY_DIR}/grpc++_cronet.pdb
      DESTINATION ${CMAKE_INSTALL_LIBDIR} OPTIONAL
    )
  endif()
endif()


target_include_directories(grpc++_cronet
  PRIVATE ${CMAKE_CURRENT_SOURCE_DIR}
  PRIVATE ${CMAKE_CURRENT_SOURCE_DIR}/include
  PRIVATE ${BORINGSSL_ROOT_DIR}/include
  PRIVATE ${PROTOBUF_ROOT_DIR}/src
  PRIVATE ${ZLIB_INCLUDE_DIR}
  PRIVATE ${BENCHMARK}/include
  PRIVATE ${CMAKE_CURRENT_BINARY_DIR}/third_party/zlib
  PRIVATE ${CMAKE_CURRENT_BINARY_DIR}/third_party/gflags/include
  PRIVATE ${_gRPC_PROTO_GENS_DIR}
)

target_link_libraries(grpc++_cronet
  ${_gRPC_BASELIB_LIBRARIES}
  ${_gRPC_SSL_LIBRARIES}
  ${_gRPC_PROTOBUF_LIBRARIES}
  ${_gRPC_ALLTARGETS_LIBRARIES}
  gpr
  grpc_cronet
)

foreach(_hdr
  include/grpc++/alarm.h
  include/grpc++/channel.h
  include/grpc++/client_context.h
  include/grpc++/completion_queue.h
  include/grpc++/create_channel.h
  include/grpc++/create_channel_posix.h
  include/grpc++/ext/health_check_service_server_builder_option.h
  include/grpc++/generic/async_generic_service.h
  include/grpc++/generic/generic_stub.h
  include/grpc++/grpc++.h
  include/grpc++/health_check_service_interface.h
  include/grpc++/impl/call.h
  include/grpc++/impl/client_unary_call.h
  include/grpc++/impl/codegen/core_codegen.h
  include/grpc++/impl/grpc_library.h
  include/grpc++/impl/method_handler_impl.h
  include/grpc++/impl/rpc_method.h
  include/grpc++/impl/rpc_service_method.h
  include/grpc++/impl/serialization_traits.h
  include/grpc++/impl/server_builder_option.h
  include/grpc++/impl/server_builder_plugin.h
  include/grpc++/impl/server_initializer.h
  include/grpc++/impl/service_type.h
  include/grpc++/resource_quota.h
  include/grpc++/security/auth_context.h
  include/grpc++/security/auth_metadata_processor.h
  include/grpc++/security/credentials.h
  include/grpc++/security/server_credentials.h
  include/grpc++/server.h
  include/grpc++/server_builder.h
  include/grpc++/server_context.h
  include/grpc++/server_posix.h
  include/grpc++/support/async_stream.h
  include/grpc++/support/async_unary_call.h
  include/grpc++/support/byte_buffer.h
  include/grpc++/support/channel_arguments.h
  include/grpc++/support/config.h
  include/grpc++/support/slice.h
  include/grpc++/support/status.h
  include/grpc++/support/status_code_enum.h
  include/grpc++/support/string_ref.h
  include/grpc++/support/stub_options.h
  include/grpc++/support/sync_stream.h
  include/grpc++/support/time.h
  include/grpc++/impl/codegen/async_stream.h
  include/grpc++/impl/codegen/async_unary_call.h
  include/grpc++/impl/codegen/call.h
  include/grpc++/impl/codegen/call_hook.h
  include/grpc++/impl/codegen/channel_interface.h
  include/grpc++/impl/codegen/client_context.h
  include/grpc++/impl/codegen/client_unary_call.h
  include/grpc++/impl/codegen/completion_queue.h
  include/grpc++/impl/codegen/completion_queue_tag.h
  include/grpc++/impl/codegen/config.h
  include/grpc++/impl/codegen/core_codegen_interface.h
  include/grpc++/impl/codegen/create_auth_context.h
  include/grpc++/impl/codegen/grpc_library.h
  include/grpc++/impl/codegen/metadata_map.h
  include/grpc++/impl/codegen/method_handler_impl.h
  include/grpc++/impl/codegen/rpc_method.h
  include/grpc++/impl/codegen/rpc_service_method.h
  include/grpc++/impl/codegen/security/auth_context.h
  include/grpc++/impl/codegen/serialization_traits.h
  include/grpc++/impl/codegen/server_context.h
  include/grpc++/impl/codegen/server_interface.h
  include/grpc++/impl/codegen/service_type.h
  include/grpc++/impl/codegen/slice.h
  include/grpc++/impl/codegen/status.h
  include/grpc++/impl/codegen/status_code_enum.h
  include/grpc++/impl/codegen/status_helper.h
  include/grpc++/impl/codegen/string_ref.h
  include/grpc++/impl/codegen/stub_options.h
  include/grpc++/impl/codegen/sync_stream.h
  include/grpc++/impl/codegen/time.h
  include/grpc/impl/codegen/byte_buffer_reader.h
  include/grpc/impl/codegen/compression_types.h
  include/grpc/impl/codegen/connectivity_state.h
  include/grpc/impl/codegen/exec_ctx_fwd.h
  include/grpc/impl/codegen/grpc_types.h
  include/grpc/impl/codegen/propagation_bits.h
  include/grpc/impl/codegen/status.h
  include/grpc/impl/codegen/atm.h
  include/grpc/impl/codegen/atm_gcc_atomic.h
  include/grpc/impl/codegen/atm_gcc_sync.h
  include/grpc/impl/codegen/atm_windows.h
  include/grpc/impl/codegen/gpr_slice.h
  include/grpc/impl/codegen/gpr_types.h
  include/grpc/impl/codegen/port_platform.h
  include/grpc/impl/codegen/slice.h
  include/grpc/impl/codegen/sync.h
  include/grpc/impl/codegen/sync_generic.h
  include/grpc/impl/codegen/sync_posix.h
  include/grpc/impl/codegen/sync_windows.h
  include/grpc/byte_buffer.h
  include/grpc/byte_buffer_reader.h
  include/grpc/compression.h
  include/grpc/grpc.h
  include/grpc/grpc_posix.h
  include/grpc/grpc_security_constants.h
  include/grpc/load_reporting.h
  include/grpc/slice.h
  include/grpc/slice_buffer.h
  include/grpc/status.h
  include/grpc/census.h
)
  string(REPLACE "include/" "" _path ${_hdr})
  get_filename_component(_path ${_path} PATH)
  install(FILES ${_hdr}
    DESTINATION "${CMAKE_INSTALL_INCLUDEDIR}/${_path}"
  )
endforeach()


if (gRPC_INSTALL)
  install(TARGETS grpc++_cronet EXPORT gRPCTargets
    RUNTIME DESTINATION ${CMAKE_INSTALL_BINDIR}
    LIBRARY DESTINATION ${CMAKE_INSTALL_LIBDIR}
    ARCHIVE DESTINATION ${CMAKE_INSTALL_LIBDIR}
  )
endif()

if (gRPC_BUILD_TESTS)

add_library(grpc++_proto_reflection_desc_db
  test/cpp/util/proto_reflection_descriptor_database.cc
  ${_gRPC_PROTO_GENS_DIR}/src/proto/grpc/reflection/v1alpha/reflection.pb.cc
  ${_gRPC_PROTO_GENS_DIR}/src/proto/grpc/reflection/v1alpha/reflection.grpc.pb.cc
  ${_gRPC_PROTO_GENS_DIR}/src/proto/grpc/reflection/v1alpha/reflection.pb.h
  ${_gRPC_PROTO_GENS_DIR}/src/proto/grpc/reflection/v1alpha/reflection.grpc.pb.h
)

if(WIN32 AND MSVC)
  set_target_properties(grpc++_proto_reflection_desc_db PROPERTIES COMPILE_PDB_NAME "grpc++_proto_reflection_desc_db"
    COMPILE_PDB_OUTPUT_DIRECTORY "${CMAKE_BINARY_DIR}"
  )
  if (gRPC_INSTALL)
    install(FILES ${CMAKE_CURRENT_BINARY_DIR}/grpc++_proto_reflection_desc_db.pdb
      DESTINATION ${CMAKE_INSTALL_LIBDIR} OPTIONAL
    )
  endif()
endif()

protobuf_generate_grpc_cpp(
  src/proto/grpc/reflection/v1alpha/reflection.proto
)

target_include_directories(grpc++_proto_reflection_desc_db
  PRIVATE ${CMAKE_CURRENT_SOURCE_DIR}
  PRIVATE ${CMAKE_CURRENT_SOURCE_DIR}/include
  PRIVATE ${BORINGSSL_ROOT_DIR}/include
  PRIVATE ${PROTOBUF_ROOT_DIR}/src
  PRIVATE ${ZLIB_INCLUDE_DIR}
  PRIVATE ${BENCHMARK}/include
  PRIVATE ${CMAKE_CURRENT_BINARY_DIR}/third_party/zlib
  PRIVATE ${CMAKE_CURRENT_BINARY_DIR}/third_party/gflags/include
  PRIVATE third_party/googletest/include
  PRIVATE third_party/googletest
  PRIVATE ${_gRPC_PROTO_GENS_DIR}
)

target_link_libraries(grpc++_proto_reflection_desc_db
  ${_gRPC_PROTOBUF_LIBRARIES}
  ${_gRPC_ALLTARGETS_LIBRARIES}
  grpc++
)

foreach(_hdr
  include/grpc++/impl/codegen/config_protobuf.h
)
  string(REPLACE "include/" "" _path ${_hdr})
  get_filename_component(_path ${_path} PATH)
  install(FILES ${_hdr}
    DESTINATION "${CMAKE_INSTALL_INCLUDEDIR}/${_path}"
  )
endforeach()

endif (gRPC_BUILD_TESTS)

add_library(grpc++_reflection
  src/cpp/ext/proto_server_reflection.cc
  src/cpp/ext/proto_server_reflection_plugin.cc
  ${_gRPC_PROTO_GENS_DIR}/src/proto/grpc/reflection/v1alpha/reflection.pb.cc
  ${_gRPC_PROTO_GENS_DIR}/src/proto/grpc/reflection/v1alpha/reflection.grpc.pb.cc
  ${_gRPC_PROTO_GENS_DIR}/src/proto/grpc/reflection/v1alpha/reflection.pb.h
  ${_gRPC_PROTO_GENS_DIR}/src/proto/grpc/reflection/v1alpha/reflection.grpc.pb.h
)

if(WIN32 AND MSVC)
  set_target_properties(grpc++_reflection PROPERTIES COMPILE_PDB_NAME "grpc++_reflection"
    COMPILE_PDB_OUTPUT_DIRECTORY "${CMAKE_BINARY_DIR}"
  )
  if (gRPC_INSTALL)
    install(FILES ${CMAKE_CURRENT_BINARY_DIR}/grpc++_reflection.pdb
      DESTINATION ${CMAKE_INSTALL_LIBDIR} OPTIONAL
    )
  endif()
endif()

protobuf_generate_grpc_cpp(
  src/proto/grpc/reflection/v1alpha/reflection.proto
)

target_include_directories(grpc++_reflection
  PRIVATE ${CMAKE_CURRENT_SOURCE_DIR}
  PRIVATE ${CMAKE_CURRENT_SOURCE_DIR}/include
  PRIVATE ${BORINGSSL_ROOT_DIR}/include
  PRIVATE ${PROTOBUF_ROOT_DIR}/src
  PRIVATE ${ZLIB_INCLUDE_DIR}
  PRIVATE ${BENCHMARK}/include
  PRIVATE ${CMAKE_CURRENT_BINARY_DIR}/third_party/zlib
  PRIVATE ${CMAKE_CURRENT_BINARY_DIR}/third_party/gflags/include
  PRIVATE ${_gRPC_PROTO_GENS_DIR}
)

target_link_libraries(grpc++_reflection
  ${_gRPC_PROTOBUF_LIBRARIES}
  ${_gRPC_ALLTARGETS_LIBRARIES}
  grpc++
)

foreach(_hdr
  include/grpc++/ext/proto_server_reflection_plugin.h
)
  string(REPLACE "include/" "" _path ${_hdr})
  get_filename_component(_path ${_path} PATH)
  install(FILES ${_hdr}
    DESTINATION "${CMAKE_INSTALL_INCLUDEDIR}/${_path}"
  )
endforeach()


if (gRPC_INSTALL)
  install(TARGETS grpc++_reflection EXPORT gRPCTargets
    RUNTIME DESTINATION ${CMAKE_INSTALL_BINDIR}
    LIBRARY DESTINATION ${CMAKE_INSTALL_LIBDIR}
    ARCHIVE DESTINATION ${CMAKE_INSTALL_LIBDIR}
  )
endif()

if (gRPC_BUILD_TESTS)

add_library(grpc++_test_config
  test/cpp/util/test_config_cc.cc
)

if(WIN32 AND MSVC)
  set_target_properties(grpc++_test_config PROPERTIES COMPILE_PDB_NAME "grpc++_test_config"
    COMPILE_PDB_OUTPUT_DIRECTORY "${CMAKE_BINARY_DIR}"
  )
  if (gRPC_INSTALL)
    install(FILES ${CMAKE_CURRENT_BINARY_DIR}/grpc++_test_config.pdb
      DESTINATION ${CMAKE_INSTALL_LIBDIR} OPTIONAL
    )
  endif()
endif()


target_include_directories(grpc++_test_config
  PRIVATE ${CMAKE_CURRENT_SOURCE_DIR}
  PRIVATE ${CMAKE_CURRENT_SOURCE_DIR}/include
  PRIVATE ${BORINGSSL_ROOT_DIR}/include
  PRIVATE ${PROTOBUF_ROOT_DIR}/src
  PRIVATE ${ZLIB_INCLUDE_DIR}
  PRIVATE ${BENCHMARK}/include
  PRIVATE ${CMAKE_CURRENT_BINARY_DIR}/third_party/zlib
  PRIVATE ${CMAKE_CURRENT_BINARY_DIR}/third_party/gflags/include
  PRIVATE third_party/googletest/include
  PRIVATE third_party/googletest
  PRIVATE ${_gRPC_PROTO_GENS_DIR}
)

target_link_libraries(grpc++_test_config
  ${_gRPC_PROTOBUF_LIBRARIES}
  ${_gRPC_ALLTARGETS_LIBRARIES}
)


endif (gRPC_BUILD_TESTS)
if (gRPC_BUILD_TESTS)

add_library(grpc++_test_util
  ${_gRPC_PROTO_GENS_DIR}/src/proto/grpc/health/v1/health.pb.cc
  ${_gRPC_PROTO_GENS_DIR}/src/proto/grpc/health/v1/health.grpc.pb.cc
  ${_gRPC_PROTO_GENS_DIR}/src/proto/grpc/health/v1/health.pb.h
  ${_gRPC_PROTO_GENS_DIR}/src/proto/grpc/health/v1/health.grpc.pb.h
  ${_gRPC_PROTO_GENS_DIR}/src/proto/grpc/testing/echo_messages.pb.cc
  ${_gRPC_PROTO_GENS_DIR}/src/proto/grpc/testing/echo_messages.grpc.pb.cc
  ${_gRPC_PROTO_GENS_DIR}/src/proto/grpc/testing/echo_messages.pb.h
  ${_gRPC_PROTO_GENS_DIR}/src/proto/grpc/testing/echo_messages.grpc.pb.h
  ${_gRPC_PROTO_GENS_DIR}/src/proto/grpc/testing/echo.pb.cc
  ${_gRPC_PROTO_GENS_DIR}/src/proto/grpc/testing/echo.grpc.pb.cc
  ${_gRPC_PROTO_GENS_DIR}/src/proto/grpc/testing/echo.pb.h
  ${_gRPC_PROTO_GENS_DIR}/src/proto/grpc/testing/echo.grpc.pb.h
  ${_gRPC_PROTO_GENS_DIR}/src/proto/grpc/testing/duplicate/echo_duplicate.pb.cc
  ${_gRPC_PROTO_GENS_DIR}/src/proto/grpc/testing/duplicate/echo_duplicate.grpc.pb.cc
  ${_gRPC_PROTO_GENS_DIR}/src/proto/grpc/testing/duplicate/echo_duplicate.pb.h
  ${_gRPC_PROTO_GENS_DIR}/src/proto/grpc/testing/duplicate/echo_duplicate.grpc.pb.h
  test/cpp/end2end/test_service_impl.cc
  test/cpp/util/byte_buffer_proto_helper.cc
  test/cpp/util/create_test_channel.cc
  test/cpp/util/string_ref_helper.cc
  test/cpp/util/subprocess.cc
  test/cpp/util/test_credentials_provider.cc
  src/cpp/codegen/codegen_init.cc
)

if(WIN32 AND MSVC)
  set_target_properties(grpc++_test_util PROPERTIES COMPILE_PDB_NAME "grpc++_test_util"
    COMPILE_PDB_OUTPUT_DIRECTORY "${CMAKE_BINARY_DIR}"
  )
  if (gRPC_INSTALL)
    install(FILES ${CMAKE_CURRENT_BINARY_DIR}/grpc++_test_util.pdb
      DESTINATION ${CMAKE_INSTALL_LIBDIR} OPTIONAL
    )
  endif()
endif()

protobuf_generate_grpc_cpp(
  src/proto/grpc/health/v1/health.proto
)
protobuf_generate_grpc_cpp(
  src/proto/grpc/testing/echo_messages.proto
)
protobuf_generate_grpc_cpp(
  src/proto/grpc/testing/echo.proto
)
protobuf_generate_grpc_cpp(
  src/proto/grpc/testing/duplicate/echo_duplicate.proto
)

target_include_directories(grpc++_test_util
  PRIVATE ${CMAKE_CURRENT_SOURCE_DIR}
  PRIVATE ${CMAKE_CURRENT_SOURCE_DIR}/include
  PRIVATE ${BORINGSSL_ROOT_DIR}/include
  PRIVATE ${PROTOBUF_ROOT_DIR}/src
  PRIVATE ${ZLIB_INCLUDE_DIR}
  PRIVATE ${BENCHMARK}/include
  PRIVATE ${CMAKE_CURRENT_BINARY_DIR}/third_party/zlib
  PRIVATE ${CMAKE_CURRENT_BINARY_DIR}/third_party/gflags/include
  PRIVATE third_party/googletest/include
  PRIVATE third_party/googletest
  PRIVATE ${_gRPC_PROTO_GENS_DIR}
)

target_link_libraries(grpc++_test_util
  ${_gRPC_PROTOBUF_LIBRARIES}
  ${_gRPC_ALLTARGETS_LIBRARIES}
  grpc++
  grpc_test_util
)

foreach(_hdr
  include/grpc++/impl/codegen/async_stream.h
  include/grpc++/impl/codegen/async_unary_call.h
  include/grpc++/impl/codegen/call.h
  include/grpc++/impl/codegen/call_hook.h
  include/grpc++/impl/codegen/channel_interface.h
  include/grpc++/impl/codegen/client_context.h
  include/grpc++/impl/codegen/client_unary_call.h
  include/grpc++/impl/codegen/completion_queue.h
  include/grpc++/impl/codegen/completion_queue_tag.h
  include/grpc++/impl/codegen/config.h
  include/grpc++/impl/codegen/core_codegen_interface.h
  include/grpc++/impl/codegen/create_auth_context.h
  include/grpc++/impl/codegen/grpc_library.h
  include/grpc++/impl/codegen/metadata_map.h
  include/grpc++/impl/codegen/method_handler_impl.h
  include/grpc++/impl/codegen/rpc_method.h
  include/grpc++/impl/codegen/rpc_service_method.h
  include/grpc++/impl/codegen/security/auth_context.h
  include/grpc++/impl/codegen/serialization_traits.h
  include/grpc++/impl/codegen/server_context.h
  include/grpc++/impl/codegen/server_interface.h
  include/grpc++/impl/codegen/service_type.h
  include/grpc++/impl/codegen/slice.h
  include/grpc++/impl/codegen/status.h
  include/grpc++/impl/codegen/status_code_enum.h
  include/grpc++/impl/codegen/status_helper.h
  include/grpc++/impl/codegen/string_ref.h
  include/grpc++/impl/codegen/stub_options.h
  include/grpc++/impl/codegen/sync_stream.h
  include/grpc++/impl/codegen/time.h
  include/grpc/impl/codegen/byte_buffer_reader.h
  include/grpc/impl/codegen/compression_types.h
  include/grpc/impl/codegen/connectivity_state.h
  include/grpc/impl/codegen/exec_ctx_fwd.h
  include/grpc/impl/codegen/grpc_types.h
  include/grpc/impl/codegen/propagation_bits.h
  include/grpc/impl/codegen/status.h
  include/grpc/impl/codegen/atm.h
  include/grpc/impl/codegen/atm_gcc_atomic.h
  include/grpc/impl/codegen/atm_gcc_sync.h
  include/grpc/impl/codegen/atm_windows.h
  include/grpc/impl/codegen/gpr_slice.h
  include/grpc/impl/codegen/gpr_types.h
  include/grpc/impl/codegen/port_platform.h
  include/grpc/impl/codegen/slice.h
  include/grpc/impl/codegen/sync.h
  include/grpc/impl/codegen/sync_generic.h
  include/grpc/impl/codegen/sync_posix.h
  include/grpc/impl/codegen/sync_windows.h
  include/grpc++/impl/codegen/proto_utils.h
  include/grpc++/impl/codegen/config_protobuf.h
  include/grpc++/impl/codegen/thrift_serializer.h
  include/grpc++/impl/codegen/thrift_utils.h
)
  string(REPLACE "include/" "" _path ${_hdr})
  get_filename_component(_path ${_path} PATH)
  install(FILES ${_hdr}
    DESTINATION "${CMAKE_INSTALL_INCLUDEDIR}/${_path}"
  )
endforeach()

endif (gRPC_BUILD_TESTS)

add_library(grpc++_unsecure
  src/cpp/client/insecure_credentials.cc
  src/cpp/common/insecure_create_auth_context.cc
  src/cpp/server/insecure_server_credentials.cc
  src/cpp/client/channel_cc.cc
  src/cpp/client/client_context.cc
  src/cpp/client/create_channel.cc
  src/cpp/client/create_channel_internal.cc
  src/cpp/client/create_channel_posix.cc
  src/cpp/client/credentials_cc.cc
  src/cpp/client/generic_stub.cc
  src/cpp/common/channel_arguments.cc
  src/cpp/common/channel_filter.cc
  src/cpp/common/completion_queue_cc.cc
  src/cpp/common/core_codegen.cc
  src/cpp/common/resource_quota_cc.cc
  src/cpp/common/rpc_method.cc
  src/cpp/common/version_cc.cc
  src/cpp/server/async_generic_service.cc
  src/cpp/server/create_default_thread_pool.cc
  src/cpp/server/dynamic_thread_pool.cc
  src/cpp/server/health/default_health_check_service.cc
  src/cpp/server/health/health.pb.c
  src/cpp/server/health/health_check_service.cc
  src/cpp/server/health/health_check_service_server_builder_option.cc
  src/cpp/server/server_builder.cc
  src/cpp/server/server_cc.cc
  src/cpp/server/server_context.cc
  src/cpp/server/server_credentials.cc
  src/cpp/server/server_posix.cc
  src/cpp/thread_manager/thread_manager.cc
  src/cpp/util/byte_buffer_cc.cc
  src/cpp/util/slice_cc.cc
  src/cpp/util/status.cc
  src/cpp/util/string_ref.cc
  src/cpp/util/time_cc.cc
  src/cpp/codegen/codegen_init.cc
)

if(WIN32 AND MSVC)
  set_target_properties(grpc++_unsecure PROPERTIES COMPILE_PDB_NAME "grpc++_unsecure"
    COMPILE_PDB_OUTPUT_DIRECTORY "${CMAKE_BINARY_DIR}"
  )
  if (gRPC_INSTALL)
    install(FILES ${CMAKE_CURRENT_BINARY_DIR}/grpc++_unsecure.pdb
      DESTINATION ${CMAKE_INSTALL_LIBDIR} OPTIONAL
    )
  endif()
endif()


target_include_directories(grpc++_unsecure
  PRIVATE ${CMAKE_CURRENT_SOURCE_DIR}
  PRIVATE ${CMAKE_CURRENT_SOURCE_DIR}/include
  PRIVATE ${BORINGSSL_ROOT_DIR}/include
  PRIVATE ${PROTOBUF_ROOT_DIR}/src
  PRIVATE ${ZLIB_INCLUDE_DIR}
  PRIVATE ${BENCHMARK}/include
  PRIVATE ${CMAKE_CURRENT_BINARY_DIR}/third_party/zlib
  PRIVATE ${CMAKE_CURRENT_BINARY_DIR}/third_party/gflags/include
  PRIVATE ${_gRPC_PROTO_GENS_DIR}
)

target_link_libraries(grpc++_unsecure
  ${_gRPC_BASELIB_LIBRARIES}
  ${_gRPC_PROTOBUF_LIBRARIES}
  ${_gRPC_ALLTARGETS_LIBRARIES}
  gpr
  grpc_unsecure
)

foreach(_hdr
  include/grpc++/alarm.h
  include/grpc++/channel.h
  include/grpc++/client_context.h
  include/grpc++/completion_queue.h
  include/grpc++/create_channel.h
  include/grpc++/create_channel_posix.h
  include/grpc++/ext/health_check_service_server_builder_option.h
  include/grpc++/generic/async_generic_service.h
  include/grpc++/generic/generic_stub.h
  include/grpc++/grpc++.h
  include/grpc++/health_check_service_interface.h
  include/grpc++/impl/call.h
  include/grpc++/impl/client_unary_call.h
  include/grpc++/impl/codegen/core_codegen.h
  include/grpc++/impl/grpc_library.h
  include/grpc++/impl/method_handler_impl.h
  include/grpc++/impl/rpc_method.h
  include/grpc++/impl/rpc_service_method.h
  include/grpc++/impl/serialization_traits.h
  include/grpc++/impl/server_builder_option.h
  include/grpc++/impl/server_builder_plugin.h
  include/grpc++/impl/server_initializer.h
  include/grpc++/impl/service_type.h
  include/grpc++/resource_quota.h
  include/grpc++/security/auth_context.h
  include/grpc++/security/auth_metadata_processor.h
  include/grpc++/security/credentials.h
  include/grpc++/security/server_credentials.h
  include/grpc++/server.h
  include/grpc++/server_builder.h
  include/grpc++/server_context.h
  include/grpc++/server_posix.h
  include/grpc++/support/async_stream.h
  include/grpc++/support/async_unary_call.h
  include/grpc++/support/byte_buffer.h
  include/grpc++/support/channel_arguments.h
  include/grpc++/support/config.h
  include/grpc++/support/slice.h
  include/grpc++/support/status.h
  include/grpc++/support/status_code_enum.h
  include/grpc++/support/string_ref.h
  include/grpc++/support/stub_options.h
  include/grpc++/support/sync_stream.h
  include/grpc++/support/time.h
  include/grpc++/impl/codegen/async_stream.h
  include/grpc++/impl/codegen/async_unary_call.h
  include/grpc++/impl/codegen/call.h
  include/grpc++/impl/codegen/call_hook.h
  include/grpc++/impl/codegen/channel_interface.h
  include/grpc++/impl/codegen/client_context.h
  include/grpc++/impl/codegen/client_unary_call.h
  include/grpc++/impl/codegen/completion_queue.h
  include/grpc++/impl/codegen/completion_queue_tag.h
  include/grpc++/impl/codegen/config.h
  include/grpc++/impl/codegen/core_codegen_interface.h
  include/grpc++/impl/codegen/create_auth_context.h
  include/grpc++/impl/codegen/grpc_library.h
  include/grpc++/impl/codegen/metadata_map.h
  include/grpc++/impl/codegen/method_handler_impl.h
  include/grpc++/impl/codegen/rpc_method.h
  include/grpc++/impl/codegen/rpc_service_method.h
  include/grpc++/impl/codegen/security/auth_context.h
  include/grpc++/impl/codegen/serialization_traits.h
  include/grpc++/impl/codegen/server_context.h
  include/grpc++/impl/codegen/server_interface.h
  include/grpc++/impl/codegen/service_type.h
  include/grpc++/impl/codegen/slice.h
  include/grpc++/impl/codegen/status.h
  include/grpc++/impl/codegen/status_code_enum.h
  include/grpc++/impl/codegen/status_helper.h
  include/grpc++/impl/codegen/string_ref.h
  include/grpc++/impl/codegen/stub_options.h
  include/grpc++/impl/codegen/sync_stream.h
  include/grpc++/impl/codegen/time.h
  include/grpc/impl/codegen/byte_buffer_reader.h
  include/grpc/impl/codegen/compression_types.h
  include/grpc/impl/codegen/connectivity_state.h
  include/grpc/impl/codegen/exec_ctx_fwd.h
  include/grpc/impl/codegen/grpc_types.h
  include/grpc/impl/codegen/propagation_bits.h
  include/grpc/impl/codegen/status.h
  include/grpc/impl/codegen/atm.h
  include/grpc/impl/codegen/atm_gcc_atomic.h
  include/grpc/impl/codegen/atm_gcc_sync.h
  include/grpc/impl/codegen/atm_windows.h
  include/grpc/impl/codegen/gpr_slice.h
  include/grpc/impl/codegen/gpr_types.h
  include/grpc/impl/codegen/port_platform.h
  include/grpc/impl/codegen/slice.h
  include/grpc/impl/codegen/sync.h
  include/grpc/impl/codegen/sync_generic.h
  include/grpc/impl/codegen/sync_posix.h
  include/grpc/impl/codegen/sync_windows.h
)
  string(REPLACE "include/" "" _path ${_hdr})
  get_filename_component(_path ${_path} PATH)
  install(FILES ${_hdr}
    DESTINATION "${CMAKE_INSTALL_INCLUDEDIR}/${_path}"
  )
endforeach()


if (gRPC_INSTALL)
  install(TARGETS grpc++_unsecure EXPORT gRPCTargets
    RUNTIME DESTINATION ${CMAKE_INSTALL_BINDIR}
    LIBRARY DESTINATION ${CMAKE_INSTALL_LIBDIR}
    ARCHIVE DESTINATION ${CMAKE_INSTALL_LIBDIR}
  )
endif()

if (gRPC_BUILD_TESTS)

add_library(grpc_benchmark
<<<<<<< HEAD
=======
  test/cpp/microbenchmarks/helpers.cc
>>>>>>> 808d19e8
)

if(WIN32 AND MSVC)
  set_target_properties(grpc_benchmark PROPERTIES COMPILE_PDB_NAME "grpc_benchmark"
    COMPILE_PDB_OUTPUT_DIRECTORY "${CMAKE_BINARY_DIR}"
  )
  if (gRPC_INSTALL)
    install(FILES ${CMAKE_CURRENT_BINARY_DIR}/grpc_benchmark.pdb
      DESTINATION ${CMAKE_INSTALL_LIBDIR} OPTIONAL
    )
  endif()
endif()


target_include_directories(grpc_benchmark
  PRIVATE ${CMAKE_CURRENT_SOURCE_DIR}
  PRIVATE ${CMAKE_CURRENT_SOURCE_DIR}/include
  PRIVATE ${BORINGSSL_ROOT_DIR}/include
  PRIVATE ${PROTOBUF_ROOT_DIR}/src
  PRIVATE ${ZLIB_INCLUDE_DIR}
  PRIVATE ${BENCHMARK}/include
  PRIVATE ${CMAKE_CURRENT_BINARY_DIR}/third_party/zlib
  PRIVATE ${CMAKE_CURRENT_BINARY_DIR}/third_party/gflags/include
  PRIVATE third_party/googletest/include
  PRIVATE third_party/googletest
  PRIVATE ${_gRPC_PROTO_GENS_DIR}
)

target_link_libraries(grpc_benchmark
  ${_gRPC_PROTOBUF_LIBRARIES}
  ${_gRPC_ALLTARGETS_LIBRARIES}
  benchmark
  grpc++
<<<<<<< HEAD
=======
  grpc_test_util
>>>>>>> 808d19e8
  grpc
  ${_gRPC_GFLAGS_LIBRARIES}
)


endif (gRPC_BUILD_TESTS)
if (gRPC_BUILD_TESTS)

add_library(grpc_cli_libs
  test/cpp/util/cli_call.cc
  test/cpp/util/cli_credentials.cc
  test/cpp/util/grpc_tool.cc
  test/cpp/util/proto_file_parser.cc
  test/cpp/util/service_describer.cc
  ${_gRPC_PROTO_GENS_DIR}/src/proto/grpc/reflection/v1alpha/reflection.pb.cc
  ${_gRPC_PROTO_GENS_DIR}/src/proto/grpc/reflection/v1alpha/reflection.grpc.pb.cc
  ${_gRPC_PROTO_GENS_DIR}/src/proto/grpc/reflection/v1alpha/reflection.pb.h
  ${_gRPC_PROTO_GENS_DIR}/src/proto/grpc/reflection/v1alpha/reflection.grpc.pb.h
)

if(WIN32 AND MSVC)
  set_target_properties(grpc_cli_libs PROPERTIES COMPILE_PDB_NAME "grpc_cli_libs"
    COMPILE_PDB_OUTPUT_DIRECTORY "${CMAKE_BINARY_DIR}"
  )
  if (gRPC_INSTALL)
    install(FILES ${CMAKE_CURRENT_BINARY_DIR}/grpc_cli_libs.pdb
      DESTINATION ${CMAKE_INSTALL_LIBDIR} OPTIONAL
    )
  endif()
endif()

protobuf_generate_grpc_cpp(
  src/proto/grpc/reflection/v1alpha/reflection.proto
)

target_include_directories(grpc_cli_libs
  PRIVATE ${CMAKE_CURRENT_SOURCE_DIR}
  PRIVATE ${CMAKE_CURRENT_SOURCE_DIR}/include
  PRIVATE ${BORINGSSL_ROOT_DIR}/include
  PRIVATE ${PROTOBUF_ROOT_DIR}/src
  PRIVATE ${ZLIB_INCLUDE_DIR}
  PRIVATE ${BENCHMARK}/include
  PRIVATE ${CMAKE_CURRENT_BINARY_DIR}/third_party/zlib
  PRIVATE ${CMAKE_CURRENT_BINARY_DIR}/third_party/gflags/include
  PRIVATE third_party/googletest/include
  PRIVATE third_party/googletest
  PRIVATE ${_gRPC_PROTO_GENS_DIR}
)

target_link_libraries(grpc_cli_libs
  ${_gRPC_PROTOBUF_LIBRARIES}
  ${_gRPC_ALLTARGETS_LIBRARIES}
  grpc++_proto_reflection_desc_db
  grpc++
)

foreach(_hdr
  include/grpc++/impl/codegen/config_protobuf.h
)
  string(REPLACE "include/" "" _path ${_hdr})
  get_filename_component(_path ${_path} PATH)
  install(FILES ${_hdr}
    DESTINATION "${CMAKE_INSTALL_INCLUDEDIR}/${_path}"
  )
endforeach()

endif (gRPC_BUILD_TESTS)

add_library(grpc_plugin_support
  src/compiler/cpp_generator.cc
  src/compiler/csharp_generator.cc
  src/compiler/node_generator.cc
  src/compiler/objective_c_generator.cc
  src/compiler/php_generator.cc
  src/compiler/python_generator.cc
  src/compiler/ruby_generator.cc
)

if(WIN32 AND MSVC)
  set_target_properties(grpc_plugin_support PROPERTIES COMPILE_PDB_NAME "grpc_plugin_support"
    COMPILE_PDB_OUTPUT_DIRECTORY "${CMAKE_BINARY_DIR}"
  )
  if (gRPC_INSTALL)
    install(FILES ${CMAKE_CURRENT_BINARY_DIR}/grpc_plugin_support.pdb
      DESTINATION ${CMAKE_INSTALL_LIBDIR} OPTIONAL
    )
  endif()
endif()


target_include_directories(grpc_plugin_support
  PRIVATE ${CMAKE_CURRENT_SOURCE_DIR}
  PRIVATE ${CMAKE_CURRENT_SOURCE_DIR}/include
  PRIVATE ${BORINGSSL_ROOT_DIR}/include
  PRIVATE ${PROTOBUF_ROOT_DIR}/src
  PRIVATE ${ZLIB_INCLUDE_DIR}
  PRIVATE ${BENCHMARK}/include
  PRIVATE ${CMAKE_CURRENT_BINARY_DIR}/third_party/zlib
  PRIVATE ${CMAKE_CURRENT_BINARY_DIR}/third_party/gflags/include
  PRIVATE ${_gRPC_PROTO_GENS_DIR}
)

target_link_libraries(grpc_plugin_support
  ${_gRPC_PROTOBUF_PROTOC_LIBRARIES}
  ${_gRPC_PROTOBUF_LIBRARIES}
  ${_gRPC_ALLTARGETS_LIBRARIES}
)

foreach(_hdr
  include/grpc++/impl/codegen/config_protobuf.h
)
  string(REPLACE "include/" "" _path ${_hdr})
  get_filename_component(_path ${_path} PATH)
  install(FILES ${_hdr}
    DESTINATION "${CMAKE_INSTALL_INCLUDEDIR}/${_path}"
  )
endforeach()


if (gRPC_INSTALL)
  install(TARGETS grpc_plugin_support EXPORT gRPCTargets
    RUNTIME DESTINATION ${CMAKE_INSTALL_BINDIR}
    LIBRARY DESTINATION ${CMAKE_INSTALL_LIBDIR}
    ARCHIVE DESTINATION ${CMAKE_INSTALL_LIBDIR}
  )
endif()

if (gRPC_BUILD_TESTS)

add_library(http2_client_main
  ${_gRPC_PROTO_GENS_DIR}/src/proto/grpc/testing/empty.pb.cc
  ${_gRPC_PROTO_GENS_DIR}/src/proto/grpc/testing/empty.grpc.pb.cc
  ${_gRPC_PROTO_GENS_DIR}/src/proto/grpc/testing/empty.pb.h
  ${_gRPC_PROTO_GENS_DIR}/src/proto/grpc/testing/empty.grpc.pb.h
  ${_gRPC_PROTO_GENS_DIR}/src/proto/grpc/testing/messages.pb.cc
  ${_gRPC_PROTO_GENS_DIR}/src/proto/grpc/testing/messages.grpc.pb.cc
  ${_gRPC_PROTO_GENS_DIR}/src/proto/grpc/testing/messages.pb.h
  ${_gRPC_PROTO_GENS_DIR}/src/proto/grpc/testing/messages.grpc.pb.h
  ${_gRPC_PROTO_GENS_DIR}/src/proto/grpc/testing/test.pb.cc
  ${_gRPC_PROTO_GENS_DIR}/src/proto/grpc/testing/test.grpc.pb.cc
  ${_gRPC_PROTO_GENS_DIR}/src/proto/grpc/testing/test.pb.h
  ${_gRPC_PROTO_GENS_DIR}/src/proto/grpc/testing/test.grpc.pb.h
  test/cpp/interop/http2_client.cc
)

if(WIN32 AND MSVC)
  set_target_properties(http2_client_main PROPERTIES COMPILE_PDB_NAME "http2_client_main"
    COMPILE_PDB_OUTPUT_DIRECTORY "${CMAKE_BINARY_DIR}"
  )
  if (gRPC_INSTALL)
    install(FILES ${CMAKE_CURRENT_BINARY_DIR}/http2_client_main.pdb
      DESTINATION ${CMAKE_INSTALL_LIBDIR} OPTIONAL
    )
  endif()
endif()

protobuf_generate_grpc_cpp(
  src/proto/grpc/testing/empty.proto
)
protobuf_generate_grpc_cpp(
  src/proto/grpc/testing/messages.proto
)
protobuf_generate_grpc_cpp(
  src/proto/grpc/testing/test.proto
)

target_include_directories(http2_client_main
  PRIVATE ${CMAKE_CURRENT_SOURCE_DIR}
  PRIVATE ${CMAKE_CURRENT_SOURCE_DIR}/include
  PRIVATE ${BORINGSSL_ROOT_DIR}/include
  PRIVATE ${PROTOBUF_ROOT_DIR}/src
  PRIVATE ${ZLIB_INCLUDE_DIR}
  PRIVATE ${BENCHMARK}/include
  PRIVATE ${CMAKE_CURRENT_BINARY_DIR}/third_party/zlib
  PRIVATE ${CMAKE_CURRENT_BINARY_DIR}/third_party/gflags/include
  PRIVATE third_party/googletest/include
  PRIVATE third_party/googletest
  PRIVATE ${_gRPC_PROTO_GENS_DIR}
)

target_link_libraries(http2_client_main
  ${_gRPC_PROTOBUF_LIBRARIES}
  ${_gRPC_ALLTARGETS_LIBRARIES}
  grpc++_test_util
  grpc_test_util
  grpc++
  grpc
  grpc++_test_config
)


endif (gRPC_BUILD_TESTS)
if (gRPC_BUILD_TESTS)

add_library(interop_client_helper
  ${_gRPC_PROTO_GENS_DIR}/src/proto/grpc/testing/messages.pb.cc
  ${_gRPC_PROTO_GENS_DIR}/src/proto/grpc/testing/messages.grpc.pb.cc
  ${_gRPC_PROTO_GENS_DIR}/src/proto/grpc/testing/messages.pb.h
  ${_gRPC_PROTO_GENS_DIR}/src/proto/grpc/testing/messages.grpc.pb.h
  test/cpp/interop/client_helper.cc
)

if(WIN32 AND MSVC)
  set_target_properties(interop_client_helper PROPERTIES COMPILE_PDB_NAME "interop_client_helper"
    COMPILE_PDB_OUTPUT_DIRECTORY "${CMAKE_BINARY_DIR}"
  )
  if (gRPC_INSTALL)
    install(FILES ${CMAKE_CURRENT_BINARY_DIR}/interop_client_helper.pdb
      DESTINATION ${CMAKE_INSTALL_LIBDIR} OPTIONAL
    )
  endif()
endif()

protobuf_generate_grpc_cpp(
  src/proto/grpc/testing/messages.proto
)

target_include_directories(interop_client_helper
  PRIVATE ${CMAKE_CURRENT_SOURCE_DIR}
  PRIVATE ${CMAKE_CURRENT_SOURCE_DIR}/include
  PRIVATE ${BORINGSSL_ROOT_DIR}/include
  PRIVATE ${PROTOBUF_ROOT_DIR}/src
  PRIVATE ${ZLIB_INCLUDE_DIR}
  PRIVATE ${BENCHMARK}/include
  PRIVATE ${CMAKE_CURRENT_BINARY_DIR}/third_party/zlib
  PRIVATE ${CMAKE_CURRENT_BINARY_DIR}/third_party/gflags/include
  PRIVATE third_party/googletest/include
  PRIVATE third_party/googletest
  PRIVATE ${_gRPC_PROTO_GENS_DIR}
)

target_link_libraries(interop_client_helper
  ${_gRPC_PROTOBUF_LIBRARIES}
  ${_gRPC_ALLTARGETS_LIBRARIES}
  grpc++_test_util
  grpc_test_util
  grpc++
  grpc
  gpr
)


endif (gRPC_BUILD_TESTS)
if (gRPC_BUILD_TESTS)

add_library(interop_client_main
  ${_gRPC_PROTO_GENS_DIR}/src/proto/grpc/testing/empty.pb.cc
  ${_gRPC_PROTO_GENS_DIR}/src/proto/grpc/testing/empty.grpc.pb.cc
  ${_gRPC_PROTO_GENS_DIR}/src/proto/grpc/testing/empty.pb.h
  ${_gRPC_PROTO_GENS_DIR}/src/proto/grpc/testing/empty.grpc.pb.h
  ${_gRPC_PROTO_GENS_DIR}/src/proto/grpc/testing/messages.pb.cc
  ${_gRPC_PROTO_GENS_DIR}/src/proto/grpc/testing/messages.grpc.pb.cc
  ${_gRPC_PROTO_GENS_DIR}/src/proto/grpc/testing/messages.pb.h
  ${_gRPC_PROTO_GENS_DIR}/src/proto/grpc/testing/messages.grpc.pb.h
  ${_gRPC_PROTO_GENS_DIR}/src/proto/grpc/testing/test.pb.cc
  ${_gRPC_PROTO_GENS_DIR}/src/proto/grpc/testing/test.grpc.pb.cc
  ${_gRPC_PROTO_GENS_DIR}/src/proto/grpc/testing/test.pb.h
  ${_gRPC_PROTO_GENS_DIR}/src/proto/grpc/testing/test.grpc.pb.h
  test/cpp/interop/client.cc
  test/cpp/interop/interop_client.cc
)

if(WIN32 AND MSVC)
  set_target_properties(interop_client_main PROPERTIES COMPILE_PDB_NAME "interop_client_main"
    COMPILE_PDB_OUTPUT_DIRECTORY "${CMAKE_BINARY_DIR}"
  )
  if (gRPC_INSTALL)
    install(FILES ${CMAKE_CURRENT_BINARY_DIR}/interop_client_main.pdb
      DESTINATION ${CMAKE_INSTALL_LIBDIR} OPTIONAL
    )
  endif()
endif()

protobuf_generate_grpc_cpp(
  src/proto/grpc/testing/empty.proto
)
protobuf_generate_grpc_cpp(
  src/proto/grpc/testing/messages.proto
)
protobuf_generate_grpc_cpp(
  src/proto/grpc/testing/test.proto
)

target_include_directories(interop_client_main
  PRIVATE ${CMAKE_CURRENT_SOURCE_DIR}
  PRIVATE ${CMAKE_CURRENT_SOURCE_DIR}/include
  PRIVATE ${BORINGSSL_ROOT_DIR}/include
  PRIVATE ${PROTOBUF_ROOT_DIR}/src
  PRIVATE ${ZLIB_INCLUDE_DIR}
  PRIVATE ${BENCHMARK}/include
  PRIVATE ${CMAKE_CURRENT_BINARY_DIR}/third_party/zlib
  PRIVATE ${CMAKE_CURRENT_BINARY_DIR}/third_party/gflags/include
  PRIVATE third_party/googletest/include
  PRIVATE third_party/googletest
  PRIVATE ${_gRPC_PROTO_GENS_DIR}
)

target_link_libraries(interop_client_main
  ${_gRPC_PROTOBUF_LIBRARIES}
  ${_gRPC_ALLTARGETS_LIBRARIES}
  interop_client_helper
  grpc++_test_util
  grpc_test_util
  grpc++
  grpc
  gpr_test_util
  gpr
  grpc++_test_config
)


endif (gRPC_BUILD_TESTS)
if (gRPC_BUILD_TESTS)

add_library(interop_server_helper
  test/cpp/interop/server_helper.cc
)

if(WIN32 AND MSVC)
  set_target_properties(interop_server_helper PROPERTIES COMPILE_PDB_NAME "interop_server_helper"
    COMPILE_PDB_OUTPUT_DIRECTORY "${CMAKE_BINARY_DIR}"
  )
  if (gRPC_INSTALL)
    install(FILES ${CMAKE_CURRENT_BINARY_DIR}/interop_server_helper.pdb
      DESTINATION ${CMAKE_INSTALL_LIBDIR} OPTIONAL
    )
  endif()
endif()


target_include_directories(interop_server_helper
  PRIVATE ${CMAKE_CURRENT_SOURCE_DIR}
  PRIVATE ${CMAKE_CURRENT_SOURCE_DIR}/include
  PRIVATE ${BORINGSSL_ROOT_DIR}/include
  PRIVATE ${PROTOBUF_ROOT_DIR}/src
  PRIVATE ${ZLIB_INCLUDE_DIR}
  PRIVATE ${BENCHMARK}/include
  PRIVATE ${CMAKE_CURRENT_BINARY_DIR}/third_party/zlib
  PRIVATE ${CMAKE_CURRENT_BINARY_DIR}/third_party/gflags/include
  PRIVATE third_party/googletest/include
  PRIVATE third_party/googletest
  PRIVATE ${_gRPC_PROTO_GENS_DIR}
)

target_link_libraries(interop_server_helper
  ${_gRPC_PROTOBUF_LIBRARIES}
  ${_gRPC_ALLTARGETS_LIBRARIES}
  grpc++_test_util
  grpc_test_util
  grpc++
  grpc
  gpr
)


endif (gRPC_BUILD_TESTS)
if (gRPC_BUILD_TESTS)

add_library(interop_server_lib
  ${_gRPC_PROTO_GENS_DIR}/src/proto/grpc/testing/empty.pb.cc
  ${_gRPC_PROTO_GENS_DIR}/src/proto/grpc/testing/empty.grpc.pb.cc
  ${_gRPC_PROTO_GENS_DIR}/src/proto/grpc/testing/empty.pb.h
  ${_gRPC_PROTO_GENS_DIR}/src/proto/grpc/testing/empty.grpc.pb.h
  ${_gRPC_PROTO_GENS_DIR}/src/proto/grpc/testing/messages.pb.cc
  ${_gRPC_PROTO_GENS_DIR}/src/proto/grpc/testing/messages.grpc.pb.cc
  ${_gRPC_PROTO_GENS_DIR}/src/proto/grpc/testing/messages.pb.h
  ${_gRPC_PROTO_GENS_DIR}/src/proto/grpc/testing/messages.grpc.pb.h
  ${_gRPC_PROTO_GENS_DIR}/src/proto/grpc/testing/test.pb.cc
  ${_gRPC_PROTO_GENS_DIR}/src/proto/grpc/testing/test.grpc.pb.cc
  ${_gRPC_PROTO_GENS_DIR}/src/proto/grpc/testing/test.pb.h
  ${_gRPC_PROTO_GENS_DIR}/src/proto/grpc/testing/test.grpc.pb.h
  test/cpp/interop/interop_server.cc
)

if(WIN32 AND MSVC)
  set_target_properties(interop_server_lib PROPERTIES COMPILE_PDB_NAME "interop_server_lib"
    COMPILE_PDB_OUTPUT_DIRECTORY "${CMAKE_BINARY_DIR}"
  )
  if (gRPC_INSTALL)
    install(FILES ${CMAKE_CURRENT_BINARY_DIR}/interop_server_lib.pdb
      DESTINATION ${CMAKE_INSTALL_LIBDIR} OPTIONAL
    )
  endif()
endif()

protobuf_generate_grpc_cpp(
  src/proto/grpc/testing/empty.proto
)
protobuf_generate_grpc_cpp(
  src/proto/grpc/testing/messages.proto
)
protobuf_generate_grpc_cpp(
  src/proto/grpc/testing/test.proto
)

target_include_directories(interop_server_lib
  PRIVATE ${CMAKE_CURRENT_SOURCE_DIR}
  PRIVATE ${CMAKE_CURRENT_SOURCE_DIR}/include
  PRIVATE ${BORINGSSL_ROOT_DIR}/include
  PRIVATE ${PROTOBUF_ROOT_DIR}/src
  PRIVATE ${ZLIB_INCLUDE_DIR}
  PRIVATE ${BENCHMARK}/include
  PRIVATE ${CMAKE_CURRENT_BINARY_DIR}/third_party/zlib
  PRIVATE ${CMAKE_CURRENT_BINARY_DIR}/third_party/gflags/include
  PRIVATE third_party/googletest/include
  PRIVATE third_party/googletest
  PRIVATE ${_gRPC_PROTO_GENS_DIR}
)

target_link_libraries(interop_server_lib
  ${_gRPC_PROTOBUF_LIBRARIES}
  ${_gRPC_ALLTARGETS_LIBRARIES}
  interop_server_helper
  grpc++_test_util
  grpc_test_util
  grpc++
  grpc
  gpr_test_util
  gpr
  grpc++_test_config
)


endif (gRPC_BUILD_TESTS)
if (gRPC_BUILD_TESTS)

add_library(interop_server_main
  test/cpp/interop/interop_server_bootstrap.cc
)

if(WIN32 AND MSVC)
  set_target_properties(interop_server_main PROPERTIES COMPILE_PDB_NAME "interop_server_main"
    COMPILE_PDB_OUTPUT_DIRECTORY "${CMAKE_BINARY_DIR}"
  )
  if (gRPC_INSTALL)
    install(FILES ${CMAKE_CURRENT_BINARY_DIR}/interop_server_main.pdb
      DESTINATION ${CMAKE_INSTALL_LIBDIR} OPTIONAL
    )
  endif()
endif()


target_include_directories(interop_server_main
  PRIVATE ${CMAKE_CURRENT_SOURCE_DIR}
  PRIVATE ${CMAKE_CURRENT_SOURCE_DIR}/include
  PRIVATE ${BORINGSSL_ROOT_DIR}/include
  PRIVATE ${PROTOBUF_ROOT_DIR}/src
  PRIVATE ${ZLIB_INCLUDE_DIR}
  PRIVATE ${BENCHMARK}/include
  PRIVATE ${CMAKE_CURRENT_BINARY_DIR}/third_party/zlib
  PRIVATE ${CMAKE_CURRENT_BINARY_DIR}/third_party/gflags/include
  PRIVATE third_party/googletest/include
  PRIVATE third_party/googletest
  PRIVATE ${_gRPC_PROTO_GENS_DIR}
)

target_link_libraries(interop_server_main
  ${_gRPC_PROTOBUF_LIBRARIES}
  ${_gRPC_ALLTARGETS_LIBRARIES}
  interop_server_lib
)


endif (gRPC_BUILD_TESTS)
if (gRPC_BUILD_TESTS)

add_library(qps
  ${_gRPC_PROTO_GENS_DIR}/src/proto/grpc/testing/messages.pb.cc
  ${_gRPC_PROTO_GENS_DIR}/src/proto/grpc/testing/messages.grpc.pb.cc
  ${_gRPC_PROTO_GENS_DIR}/src/proto/grpc/testing/messages.pb.h
  ${_gRPC_PROTO_GENS_DIR}/src/proto/grpc/testing/messages.grpc.pb.h
  ${_gRPC_PROTO_GENS_DIR}/src/proto/grpc/testing/payloads.pb.cc
  ${_gRPC_PROTO_GENS_DIR}/src/proto/grpc/testing/payloads.grpc.pb.cc
  ${_gRPC_PROTO_GENS_DIR}/src/proto/grpc/testing/payloads.pb.h
  ${_gRPC_PROTO_GENS_DIR}/src/proto/grpc/testing/payloads.grpc.pb.h
  ${_gRPC_PROTO_GENS_DIR}/src/proto/grpc/testing/stats.pb.cc
  ${_gRPC_PROTO_GENS_DIR}/src/proto/grpc/testing/stats.grpc.pb.cc
  ${_gRPC_PROTO_GENS_DIR}/src/proto/grpc/testing/stats.pb.h
  ${_gRPC_PROTO_GENS_DIR}/src/proto/grpc/testing/stats.grpc.pb.h
  ${_gRPC_PROTO_GENS_DIR}/src/proto/grpc/testing/control.pb.cc
  ${_gRPC_PROTO_GENS_DIR}/src/proto/grpc/testing/control.grpc.pb.cc
  ${_gRPC_PROTO_GENS_DIR}/src/proto/grpc/testing/control.pb.h
  ${_gRPC_PROTO_GENS_DIR}/src/proto/grpc/testing/control.grpc.pb.h
  ${_gRPC_PROTO_GENS_DIR}/src/proto/grpc/testing/services.pb.cc
  ${_gRPC_PROTO_GENS_DIR}/src/proto/grpc/testing/services.grpc.pb.cc
  ${_gRPC_PROTO_GENS_DIR}/src/proto/grpc/testing/services.pb.h
  ${_gRPC_PROTO_GENS_DIR}/src/proto/grpc/testing/services.grpc.pb.h
  test/cpp/qps/client_async.cc
  test/cpp/qps/client_sync.cc
  test/cpp/qps/driver.cc
  test/cpp/qps/parse_json.cc
  test/cpp/qps/qps_worker.cc
  test/cpp/qps/report.cc
  test/cpp/qps/server_async.cc
  test/cpp/qps/server_sync.cc
  test/cpp/qps/usage_timer.cc
  test/cpp/util/benchmark_config.cc
)

if(WIN32 AND MSVC)
  set_target_properties(qps PROPERTIES COMPILE_PDB_NAME "qps"
    COMPILE_PDB_OUTPUT_DIRECTORY "${CMAKE_BINARY_DIR}"
  )
  if (gRPC_INSTALL)
    install(FILES ${CMAKE_CURRENT_BINARY_DIR}/qps.pdb
      DESTINATION ${CMAKE_INSTALL_LIBDIR} OPTIONAL
    )
  endif()
endif()

protobuf_generate_grpc_cpp(
  src/proto/grpc/testing/messages.proto
)
protobuf_generate_grpc_cpp(
  src/proto/grpc/testing/payloads.proto
)
protobuf_generate_grpc_cpp(
  src/proto/grpc/testing/stats.proto
)
protobuf_generate_grpc_cpp(
  src/proto/grpc/testing/control.proto
)
protobuf_generate_grpc_cpp(
  src/proto/grpc/testing/services.proto
)

target_include_directories(qps
  PRIVATE ${CMAKE_CURRENT_SOURCE_DIR}
  PRIVATE ${CMAKE_CURRENT_SOURCE_DIR}/include
  PRIVATE ${BORINGSSL_ROOT_DIR}/include
  PRIVATE ${PROTOBUF_ROOT_DIR}/src
  PRIVATE ${ZLIB_INCLUDE_DIR}
  PRIVATE ${BENCHMARK}/include
  PRIVATE ${CMAKE_CURRENT_BINARY_DIR}/third_party/zlib
  PRIVATE ${CMAKE_CURRENT_BINARY_DIR}/third_party/gflags/include
  PRIVATE third_party/googletest/include
  PRIVATE third_party/googletest
  PRIVATE ${_gRPC_PROTO_GENS_DIR}
)

target_link_libraries(qps
  ${_gRPC_PROTOBUF_LIBRARIES}
  ${_gRPC_ALLTARGETS_LIBRARIES}
  grpc_test_util
  grpc++_test_util
  grpc++
)


endif (gRPC_BUILD_TESTS)

add_library(grpc_csharp_ext SHARED
  src/csharp/ext/grpc_csharp_ext.c
)

if(WIN32 AND MSVC)
  set_target_properties(grpc_csharp_ext PROPERTIES COMPILE_PDB_NAME "grpc_csharp_ext"
    COMPILE_PDB_OUTPUT_DIRECTORY "${CMAKE_BINARY_DIR}"
  )
  if (gRPC_INSTALL)
    install(FILES ${CMAKE_CURRENT_BINARY_DIR}/grpc_csharp_ext.pdb
      DESTINATION ${CMAKE_INSTALL_LIBDIR} OPTIONAL
    )
  endif()
endif()


target_include_directories(grpc_csharp_ext
  PRIVATE ${CMAKE_CURRENT_SOURCE_DIR}
  PRIVATE ${CMAKE_CURRENT_SOURCE_DIR}/include
  PRIVATE ${BORINGSSL_ROOT_DIR}/include
  PRIVATE ${PROTOBUF_ROOT_DIR}/src
  PRIVATE ${ZLIB_INCLUDE_DIR}
  PRIVATE ${BENCHMARK}/include
  PRIVATE ${CMAKE_CURRENT_BINARY_DIR}/third_party/zlib
  PRIVATE ${CMAKE_CURRENT_BINARY_DIR}/third_party/gflags/include
)

target_link_libraries(grpc_csharp_ext
  ${_gRPC_ALLTARGETS_LIBRARIES}
  grpc
  gpr
)



if (gRPC_INSTALL)
  install(TARGETS grpc_csharp_ext EXPORT gRPCTargets
    RUNTIME DESTINATION ${CMAKE_INSTALL_BINDIR}
    LIBRARY DESTINATION ${CMAKE_INSTALL_LIBDIR}
    ARCHIVE DESTINATION ${CMAKE_INSTALL_LIBDIR}
  )
endif()

if (gRPC_BUILD_TESTS)

add_library(bad_client_test
  test/core/bad_client/bad_client.c
)

if(WIN32 AND MSVC)
  set_target_properties(bad_client_test PROPERTIES COMPILE_PDB_NAME "bad_client_test"
    COMPILE_PDB_OUTPUT_DIRECTORY "${CMAKE_BINARY_DIR}"
  )
  if (gRPC_INSTALL)
    install(FILES ${CMAKE_CURRENT_BINARY_DIR}/bad_client_test.pdb
      DESTINATION ${CMAKE_INSTALL_LIBDIR} OPTIONAL
    )
  endif()
endif()


target_include_directories(bad_client_test
  PRIVATE ${CMAKE_CURRENT_SOURCE_DIR}
  PRIVATE ${CMAKE_CURRENT_SOURCE_DIR}/include
  PRIVATE ${BORINGSSL_ROOT_DIR}/include
  PRIVATE ${PROTOBUF_ROOT_DIR}/src
  PRIVATE ${ZLIB_INCLUDE_DIR}
  PRIVATE ${BENCHMARK}/include
  PRIVATE ${CMAKE_CURRENT_BINARY_DIR}/third_party/zlib
  PRIVATE ${CMAKE_CURRENT_BINARY_DIR}/third_party/gflags/include
)

target_link_libraries(bad_client_test
  ${_gRPC_ALLTARGETS_LIBRARIES}
  grpc_test_util_unsecure
  grpc_unsecure
  gpr_test_util
  gpr
)


endif (gRPC_BUILD_TESTS)
if (gRPC_BUILD_TESTS)

add_library(bad_ssl_test_server
  test/core/bad_ssl/server_common.c
)

if(WIN32 AND MSVC)
  set_target_properties(bad_ssl_test_server PROPERTIES COMPILE_PDB_NAME "bad_ssl_test_server"
    COMPILE_PDB_OUTPUT_DIRECTORY "${CMAKE_BINARY_DIR}"
  )
  if (gRPC_INSTALL)
    install(FILES ${CMAKE_CURRENT_BINARY_DIR}/bad_ssl_test_server.pdb
      DESTINATION ${CMAKE_INSTALL_LIBDIR} OPTIONAL
    )
  endif()
endif()


target_include_directories(bad_ssl_test_server
  PRIVATE ${CMAKE_CURRENT_SOURCE_DIR}
  PRIVATE ${CMAKE_CURRENT_SOURCE_DIR}/include
  PRIVATE ${BORINGSSL_ROOT_DIR}/include
  PRIVATE ${PROTOBUF_ROOT_DIR}/src
  PRIVATE ${ZLIB_INCLUDE_DIR}
  PRIVATE ${BENCHMARK}/include
  PRIVATE ${CMAKE_CURRENT_BINARY_DIR}/third_party/zlib
  PRIVATE ${CMAKE_CURRENT_BINARY_DIR}/third_party/gflags/include
)

target_link_libraries(bad_ssl_test_server
  ${_gRPC_ALLTARGETS_LIBRARIES}
  grpc_test_util
  grpc
  gpr_test_util
  gpr
)


endif (gRPC_BUILD_TESTS)
if (gRPC_BUILD_TESTS)

add_library(end2end_tests
  test/core/end2end/end2end_tests.c
  test/core/end2end/end2end_test_utils.c
  test/core/end2end/tests/authority_not_supported.c
  test/core/end2end/tests/bad_hostname.c
  test/core/end2end/tests/binary_metadata.c
  test/core/end2end/tests/call_creds.c
  test/core/end2end/tests/cancel_after_accept.c
  test/core/end2end/tests/cancel_after_client_done.c
  test/core/end2end/tests/cancel_after_invoke.c
  test/core/end2end/tests/cancel_before_invoke.c
  test/core/end2end/tests/cancel_in_a_vacuum.c
  test/core/end2end/tests/cancel_with_status.c
  test/core/end2end/tests/compressed_payload.c
  test/core/end2end/tests/connectivity.c
  test/core/end2end/tests/default_host.c
  test/core/end2end/tests/disappearing_server.c
  test/core/end2end/tests/empty_batch.c
  test/core/end2end/tests/filter_call_init_fails.c
  test/core/end2end/tests/filter_causes_close.c
  test/core/end2end/tests/filter_latency.c
  test/core/end2end/tests/graceful_server_shutdown.c
  test/core/end2end/tests/high_initial_seqno.c
  test/core/end2end/tests/hpack_size.c
  test/core/end2end/tests/idempotent_request.c
  test/core/end2end/tests/invoke_large_request.c
  test/core/end2end/tests/keepalive_timeout.c
  test/core/end2end/tests/large_metadata.c
  test/core/end2end/tests/load_reporting_hook.c
  test/core/end2end/tests/max_concurrent_streams.c
  test/core/end2end/tests/max_message_length.c
  test/core/end2end/tests/negative_deadline.c
  test/core/end2end/tests/network_status_change.c
  test/core/end2end/tests/no_logging.c
  test/core/end2end/tests/no_op.c
  test/core/end2end/tests/payload.c
  test/core/end2end/tests/ping.c
  test/core/end2end/tests/ping_pong_streaming.c
  test/core/end2end/tests/registered_call.c
  test/core/end2end/tests/request_with_flags.c
  test/core/end2end/tests/request_with_payload.c
  test/core/end2end/tests/resource_quota_server.c
  test/core/end2end/tests/server_finishes_request.c
  test/core/end2end/tests/shutdown_finishes_calls.c
  test/core/end2end/tests/shutdown_finishes_tags.c
  test/core/end2end/tests/simple_cacheable_request.c
  test/core/end2end/tests/simple_delayed_request.c
  test/core/end2end/tests/simple_metadata.c
  test/core/end2end/tests/simple_request.c
  test/core/end2end/tests/streaming_error_response.c
  test/core/end2end/tests/trailing_metadata.c
  test/core/end2end/tests/write_buffering.c
  test/core/end2end/tests/write_buffering_at_end.c
)

if(WIN32 AND MSVC)
  set_target_properties(end2end_tests PROPERTIES COMPILE_PDB_NAME "end2end_tests"
    COMPILE_PDB_OUTPUT_DIRECTORY "${CMAKE_BINARY_DIR}"
  )
  if (gRPC_INSTALL)
    install(FILES ${CMAKE_CURRENT_BINARY_DIR}/end2end_tests.pdb
      DESTINATION ${CMAKE_INSTALL_LIBDIR} OPTIONAL
    )
  endif()
endif()


target_include_directories(end2end_tests
  PRIVATE ${CMAKE_CURRENT_SOURCE_DIR}
  PRIVATE ${CMAKE_CURRENT_SOURCE_DIR}/include
  PRIVATE ${BORINGSSL_ROOT_DIR}/include
  PRIVATE ${PROTOBUF_ROOT_DIR}/src
  PRIVATE ${ZLIB_INCLUDE_DIR}
  PRIVATE ${BENCHMARK}/include
  PRIVATE ${CMAKE_CURRENT_BINARY_DIR}/third_party/zlib
  PRIVATE ${CMAKE_CURRENT_BINARY_DIR}/third_party/gflags/include
)

target_link_libraries(end2end_tests
  ${_gRPC_SSL_LIBRARIES}
  ${_gRPC_ALLTARGETS_LIBRARIES}
  grpc_test_util
  grpc
  gpr_test_util
  gpr
)


endif (gRPC_BUILD_TESTS)
if (gRPC_BUILD_TESTS)

add_library(end2end_nosec_tests
  test/core/end2end/end2end_nosec_tests.c
  test/core/end2end/end2end_test_utils.c
  test/core/end2end/tests/authority_not_supported.c
  test/core/end2end/tests/bad_hostname.c
  test/core/end2end/tests/binary_metadata.c
  test/core/end2end/tests/cancel_after_accept.c
  test/core/end2end/tests/cancel_after_client_done.c
  test/core/end2end/tests/cancel_after_invoke.c
  test/core/end2end/tests/cancel_before_invoke.c
  test/core/end2end/tests/cancel_in_a_vacuum.c
  test/core/end2end/tests/cancel_with_status.c
  test/core/end2end/tests/compressed_payload.c
  test/core/end2end/tests/connectivity.c
  test/core/end2end/tests/default_host.c
  test/core/end2end/tests/disappearing_server.c
  test/core/end2end/tests/empty_batch.c
  test/core/end2end/tests/filter_call_init_fails.c
  test/core/end2end/tests/filter_causes_close.c
  test/core/end2end/tests/filter_latency.c
  test/core/end2end/tests/graceful_server_shutdown.c
  test/core/end2end/tests/high_initial_seqno.c
  test/core/end2end/tests/hpack_size.c
  test/core/end2end/tests/idempotent_request.c
  test/core/end2end/tests/invoke_large_request.c
  test/core/end2end/tests/keepalive_timeout.c
  test/core/end2end/tests/large_metadata.c
  test/core/end2end/tests/load_reporting_hook.c
  test/core/end2end/tests/max_concurrent_streams.c
  test/core/end2end/tests/max_message_length.c
  test/core/end2end/tests/negative_deadline.c
  test/core/end2end/tests/network_status_change.c
  test/core/end2end/tests/no_logging.c
  test/core/end2end/tests/no_op.c
  test/core/end2end/tests/payload.c
  test/core/end2end/tests/ping.c
  test/core/end2end/tests/ping_pong_streaming.c
  test/core/end2end/tests/registered_call.c
  test/core/end2end/tests/request_with_flags.c
  test/core/end2end/tests/request_with_payload.c
  test/core/end2end/tests/resource_quota_server.c
  test/core/end2end/tests/server_finishes_request.c
  test/core/end2end/tests/shutdown_finishes_calls.c
  test/core/end2end/tests/shutdown_finishes_tags.c
  test/core/end2end/tests/simple_cacheable_request.c
  test/core/end2end/tests/simple_delayed_request.c
  test/core/end2end/tests/simple_metadata.c
  test/core/end2end/tests/simple_request.c
  test/core/end2end/tests/streaming_error_response.c
  test/core/end2end/tests/trailing_metadata.c
  test/core/end2end/tests/write_buffering.c
  test/core/end2end/tests/write_buffering_at_end.c
)

if(WIN32 AND MSVC)
  set_target_properties(end2end_nosec_tests PROPERTIES COMPILE_PDB_NAME "end2end_nosec_tests"
    COMPILE_PDB_OUTPUT_DIRECTORY "${CMAKE_BINARY_DIR}"
  )
  if (gRPC_INSTALL)
    install(FILES ${CMAKE_CURRENT_BINARY_DIR}/end2end_nosec_tests.pdb
      DESTINATION ${CMAKE_INSTALL_LIBDIR} OPTIONAL
    )
  endif()
endif()


target_include_directories(end2end_nosec_tests
  PRIVATE ${CMAKE_CURRENT_SOURCE_DIR}
  PRIVATE ${CMAKE_CURRENT_SOURCE_DIR}/include
  PRIVATE ${BORINGSSL_ROOT_DIR}/include
  PRIVATE ${PROTOBUF_ROOT_DIR}/src
  PRIVATE ${ZLIB_INCLUDE_DIR}
  PRIVATE ${BENCHMARK}/include
  PRIVATE ${CMAKE_CURRENT_BINARY_DIR}/third_party/zlib
  PRIVATE ${CMAKE_CURRENT_BINARY_DIR}/third_party/gflags/include
)

target_link_libraries(end2end_nosec_tests
  ${_gRPC_ALLTARGETS_LIBRARIES}
  grpc_test_util_unsecure
  grpc_unsecure
  gpr_test_util
  gpr
)


endif (gRPC_BUILD_TESTS)

if (gRPC_BUILD_TESTS)

add_executable(alarm_test
  test/core/surface/alarm_test.c
)


target_include_directories(alarm_test
  PRIVATE ${CMAKE_CURRENT_SOURCE_DIR}
  PRIVATE ${CMAKE_CURRENT_SOURCE_DIR}/include
  PRIVATE ${BORINGSSL_ROOT_DIR}/include
  PRIVATE ${PROTOBUF_ROOT_DIR}/src
  PRIVATE ${BENCHMARK_ROOT_DIR}/include
  PRIVATE ${ZLIB_ROOT_DIR}
  PRIVATE ${CMAKE_CURRENT_BINARY_DIR}/third_party/zlib
  PRIVATE ${CMAKE_CURRENT_BINARY_DIR}/third_party/gflags/include
)

target_link_libraries(alarm_test
  ${_gRPC_ALLTARGETS_LIBRARIES}
  grpc_test_util
  grpc
  gpr_test_util
  gpr
)

endif (gRPC_BUILD_TESTS)
if (gRPC_BUILD_TESTS)

add_executable(algorithm_test
  test/core/compression/algorithm_test.c
)


target_include_directories(algorithm_test
  PRIVATE ${CMAKE_CURRENT_SOURCE_DIR}
  PRIVATE ${CMAKE_CURRENT_SOURCE_DIR}/include
  PRIVATE ${BORINGSSL_ROOT_DIR}/include
  PRIVATE ${PROTOBUF_ROOT_DIR}/src
  PRIVATE ${BENCHMARK_ROOT_DIR}/include
  PRIVATE ${ZLIB_ROOT_DIR}
  PRIVATE ${CMAKE_CURRENT_BINARY_DIR}/third_party/zlib
  PRIVATE ${CMAKE_CURRENT_BINARY_DIR}/third_party/gflags/include
)

target_link_libraries(algorithm_test
  ${_gRPC_ALLTARGETS_LIBRARIES}
  grpc_test_util
  grpc
  gpr_test_util
  gpr
)

endif (gRPC_BUILD_TESTS)
if (gRPC_BUILD_TESTS)

add_executable(alloc_test
  test/core/support/alloc_test.c
)


target_include_directories(alloc_test
  PRIVATE ${CMAKE_CURRENT_SOURCE_DIR}
  PRIVATE ${CMAKE_CURRENT_SOURCE_DIR}/include
  PRIVATE ${BORINGSSL_ROOT_DIR}/include
  PRIVATE ${PROTOBUF_ROOT_DIR}/src
  PRIVATE ${BENCHMARK_ROOT_DIR}/include
  PRIVATE ${ZLIB_ROOT_DIR}
  PRIVATE ${CMAKE_CURRENT_BINARY_DIR}/third_party/zlib
  PRIVATE ${CMAKE_CURRENT_BINARY_DIR}/third_party/gflags/include
)

target_link_libraries(alloc_test
  ${_gRPC_ALLTARGETS_LIBRARIES}
  gpr_test_util
  gpr
)

endif (gRPC_BUILD_TESTS)
if (gRPC_BUILD_TESTS)

add_executable(alpn_test
  test/core/transport/chttp2/alpn_test.c
)


target_include_directories(alpn_test
  PRIVATE ${CMAKE_CURRENT_SOURCE_DIR}
  PRIVATE ${CMAKE_CURRENT_SOURCE_DIR}/include
  PRIVATE ${BORINGSSL_ROOT_DIR}/include
  PRIVATE ${PROTOBUF_ROOT_DIR}/src
  PRIVATE ${BENCHMARK_ROOT_DIR}/include
  PRIVATE ${ZLIB_ROOT_DIR}
  PRIVATE ${CMAKE_CURRENT_BINARY_DIR}/third_party/zlib
  PRIVATE ${CMAKE_CURRENT_BINARY_DIR}/third_party/gflags/include
)

target_link_libraries(alpn_test
  ${_gRPC_ALLTARGETS_LIBRARIES}
  grpc_test_util
  grpc
  gpr_test_util
  gpr
)

endif (gRPC_BUILD_TESTS)
if (gRPC_BUILD_TESTS)

add_executable(bad_server_response_test
  test/core/end2end/bad_server_response_test.c
)


target_include_directories(bad_server_response_test
  PRIVATE ${CMAKE_CURRENT_SOURCE_DIR}
  PRIVATE ${CMAKE_CURRENT_SOURCE_DIR}/include
  PRIVATE ${BORINGSSL_ROOT_DIR}/include
  PRIVATE ${PROTOBUF_ROOT_DIR}/src
  PRIVATE ${BENCHMARK_ROOT_DIR}/include
  PRIVATE ${ZLIB_ROOT_DIR}
  PRIVATE ${CMAKE_CURRENT_BINARY_DIR}/third_party/zlib
  PRIVATE ${CMAKE_CURRENT_BINARY_DIR}/third_party/gflags/include
)

target_link_libraries(bad_server_response_test
  ${_gRPC_ALLTARGETS_LIBRARIES}
  test_tcp_server
  grpc_test_util
  grpc
  gpr_test_util
  gpr
)

endif (gRPC_BUILD_TESTS)
if (gRPC_BUILD_TESTS)

add_executable(bdp_estimator_test
  test/core/transport/bdp_estimator_test.c
)


target_include_directories(bdp_estimator_test
  PRIVATE ${CMAKE_CURRENT_SOURCE_DIR}
  PRIVATE ${CMAKE_CURRENT_SOURCE_DIR}/include
  PRIVATE ${BORINGSSL_ROOT_DIR}/include
  PRIVATE ${PROTOBUF_ROOT_DIR}/src
  PRIVATE ${BENCHMARK_ROOT_DIR}/include
  PRIVATE ${ZLIB_ROOT_DIR}
  PRIVATE ${CMAKE_CURRENT_BINARY_DIR}/third_party/zlib
  PRIVATE ${CMAKE_CURRENT_BINARY_DIR}/third_party/gflags/include
)

target_link_libraries(bdp_estimator_test
  ${_gRPC_ALLTARGETS_LIBRARIES}
  grpc_test_util
  grpc
  gpr_test_util
  gpr
)

endif (gRPC_BUILD_TESTS)
if (gRPC_BUILD_TESTS)

add_executable(bin_decoder_test
  test/core/transport/chttp2/bin_decoder_test.c
)


target_include_directories(bin_decoder_test
  PRIVATE ${CMAKE_CURRENT_SOURCE_DIR}
  PRIVATE ${CMAKE_CURRENT_SOURCE_DIR}/include
  PRIVATE ${BORINGSSL_ROOT_DIR}/include
  PRIVATE ${PROTOBUF_ROOT_DIR}/src
  PRIVATE ${BENCHMARK_ROOT_DIR}/include
  PRIVATE ${ZLIB_ROOT_DIR}
  PRIVATE ${CMAKE_CURRENT_BINARY_DIR}/third_party/zlib
  PRIVATE ${CMAKE_CURRENT_BINARY_DIR}/third_party/gflags/include
)

target_link_libraries(bin_decoder_test
  ${_gRPC_ALLTARGETS_LIBRARIES}
  grpc_test_util
  grpc
)

endif (gRPC_BUILD_TESTS)
if (gRPC_BUILD_TESTS)

add_executable(bin_encoder_test
  test/core/transport/chttp2/bin_encoder_test.c
)


target_include_directories(bin_encoder_test
  PRIVATE ${CMAKE_CURRENT_SOURCE_DIR}
  PRIVATE ${CMAKE_CURRENT_SOURCE_DIR}/include
  PRIVATE ${BORINGSSL_ROOT_DIR}/include
  PRIVATE ${PROTOBUF_ROOT_DIR}/src
  PRIVATE ${BENCHMARK_ROOT_DIR}/include
  PRIVATE ${ZLIB_ROOT_DIR}
  PRIVATE ${CMAKE_CURRENT_BINARY_DIR}/third_party/zlib
  PRIVATE ${CMAKE_CURRENT_BINARY_DIR}/third_party/gflags/include
)

target_link_libraries(bin_encoder_test
  ${_gRPC_ALLTARGETS_LIBRARIES}
  grpc_test_util
  grpc
)

endif (gRPC_BUILD_TESTS)
if (gRPC_BUILD_TESTS)

add_executable(census_context_test
  test/core/census/context_test.c
)


target_include_directories(census_context_test
  PRIVATE ${CMAKE_CURRENT_SOURCE_DIR}
  PRIVATE ${CMAKE_CURRENT_SOURCE_DIR}/include
  PRIVATE ${BORINGSSL_ROOT_DIR}/include
  PRIVATE ${PROTOBUF_ROOT_DIR}/src
  PRIVATE ${BENCHMARK_ROOT_DIR}/include
  PRIVATE ${ZLIB_ROOT_DIR}
  PRIVATE ${CMAKE_CURRENT_BINARY_DIR}/third_party/zlib
  PRIVATE ${CMAKE_CURRENT_BINARY_DIR}/third_party/gflags/include
)

target_link_libraries(census_context_test
  ${_gRPC_ALLTARGETS_LIBRARIES}
  grpc_test_util
  grpc
  gpr_test_util
  gpr
)

endif (gRPC_BUILD_TESTS)
if (gRPC_BUILD_TESTS)

add_executable(census_resource_test
  test/core/census/resource_test.c
)


target_include_directories(census_resource_test
  PRIVATE ${CMAKE_CURRENT_SOURCE_DIR}
  PRIVATE ${CMAKE_CURRENT_SOURCE_DIR}/include
  PRIVATE ${BORINGSSL_ROOT_DIR}/include
  PRIVATE ${PROTOBUF_ROOT_DIR}/src
  PRIVATE ${BENCHMARK_ROOT_DIR}/include
  PRIVATE ${ZLIB_ROOT_DIR}
  PRIVATE ${CMAKE_CURRENT_BINARY_DIR}/third_party/zlib
  PRIVATE ${CMAKE_CURRENT_BINARY_DIR}/third_party/gflags/include
)

target_link_libraries(census_resource_test
  ${_gRPC_ALLTARGETS_LIBRARIES}
  grpc_test_util
  grpc
  gpr_test_util
  gpr
)

endif (gRPC_BUILD_TESTS)
if (gRPC_BUILD_TESTS)

add_executable(census_trace_context_test
  test/core/census/trace_context_test.c
)


target_include_directories(census_trace_context_test
  PRIVATE ${CMAKE_CURRENT_SOURCE_DIR}
  PRIVATE ${CMAKE_CURRENT_SOURCE_DIR}/include
  PRIVATE ${BORINGSSL_ROOT_DIR}/include
  PRIVATE ${PROTOBUF_ROOT_DIR}/src
  PRIVATE ${BENCHMARK_ROOT_DIR}/include
  PRIVATE ${ZLIB_ROOT_DIR}
  PRIVATE ${CMAKE_CURRENT_BINARY_DIR}/third_party/zlib
  PRIVATE ${CMAKE_CURRENT_BINARY_DIR}/third_party/gflags/include
)

target_link_libraries(census_trace_context_test
  ${_gRPC_ALLTARGETS_LIBRARIES}
  grpc_test_util
  grpc
  gpr_test_util
  gpr
)

endif (gRPC_BUILD_TESTS)
if (gRPC_BUILD_TESTS)

add_executable(channel_create_test
  test/core/surface/channel_create_test.c
)


target_include_directories(channel_create_test
  PRIVATE ${CMAKE_CURRENT_SOURCE_DIR}
  PRIVATE ${CMAKE_CURRENT_SOURCE_DIR}/include
  PRIVATE ${BORINGSSL_ROOT_DIR}/include
  PRIVATE ${PROTOBUF_ROOT_DIR}/src
  PRIVATE ${BENCHMARK_ROOT_DIR}/include
  PRIVATE ${ZLIB_ROOT_DIR}
  PRIVATE ${CMAKE_CURRENT_BINARY_DIR}/third_party/zlib
  PRIVATE ${CMAKE_CURRENT_BINARY_DIR}/third_party/gflags/include
)

target_link_libraries(channel_create_test
  ${_gRPC_ALLTARGETS_LIBRARIES}
  grpc_test_util
  grpc
  gpr_test_util
  gpr
)

endif (gRPC_BUILD_TESTS)
if (gRPC_BUILD_TESTS)

add_executable(chttp2_hpack_encoder_test
  test/core/transport/chttp2/hpack_encoder_test.c
)


target_include_directories(chttp2_hpack_encoder_test
  PRIVATE ${CMAKE_CURRENT_SOURCE_DIR}
  PRIVATE ${CMAKE_CURRENT_SOURCE_DIR}/include
  PRIVATE ${BORINGSSL_ROOT_DIR}/include
  PRIVATE ${PROTOBUF_ROOT_DIR}/src
  PRIVATE ${BENCHMARK_ROOT_DIR}/include
  PRIVATE ${ZLIB_ROOT_DIR}
  PRIVATE ${CMAKE_CURRENT_BINARY_DIR}/third_party/zlib
  PRIVATE ${CMAKE_CURRENT_BINARY_DIR}/third_party/gflags/include
)

target_link_libraries(chttp2_hpack_encoder_test
  ${_gRPC_ALLTARGETS_LIBRARIES}
  grpc_test_util
  grpc
  gpr_test_util
  gpr
)

endif (gRPC_BUILD_TESTS)
if (gRPC_BUILD_TESTS)

add_executable(chttp2_stream_map_test
  test/core/transport/chttp2/stream_map_test.c
)


target_include_directories(chttp2_stream_map_test
  PRIVATE ${CMAKE_CURRENT_SOURCE_DIR}
  PRIVATE ${CMAKE_CURRENT_SOURCE_DIR}/include
  PRIVATE ${BORINGSSL_ROOT_DIR}/include
  PRIVATE ${PROTOBUF_ROOT_DIR}/src
  PRIVATE ${BENCHMARK_ROOT_DIR}/include
  PRIVATE ${ZLIB_ROOT_DIR}
  PRIVATE ${CMAKE_CURRENT_BINARY_DIR}/third_party/zlib
  PRIVATE ${CMAKE_CURRENT_BINARY_DIR}/third_party/gflags/include
)

target_link_libraries(chttp2_stream_map_test
  ${_gRPC_ALLTARGETS_LIBRARIES}
  grpc_test_util
  grpc
  gpr_test_util
  gpr
)

endif (gRPC_BUILD_TESTS)
if (gRPC_BUILD_TESTS)

add_executable(chttp2_varint_test
  test/core/transport/chttp2/varint_test.c
)


target_include_directories(chttp2_varint_test
  PRIVATE ${CMAKE_CURRENT_SOURCE_DIR}
  PRIVATE ${CMAKE_CURRENT_SOURCE_DIR}/include
  PRIVATE ${BORINGSSL_ROOT_DIR}/include
  PRIVATE ${PROTOBUF_ROOT_DIR}/src
  PRIVATE ${BENCHMARK_ROOT_DIR}/include
  PRIVATE ${ZLIB_ROOT_DIR}
  PRIVATE ${CMAKE_CURRENT_BINARY_DIR}/third_party/zlib
  PRIVATE ${CMAKE_CURRENT_BINARY_DIR}/third_party/gflags/include
)

target_link_libraries(chttp2_varint_test
  ${_gRPC_ALLTARGETS_LIBRARIES}
  grpc_test_util
  grpc
  gpr_test_util
  gpr
)

endif (gRPC_BUILD_TESTS)
if (gRPC_BUILD_TESTS)

add_executable(combiner_test
  test/core/iomgr/combiner_test.c
)


target_include_directories(combiner_test
  PRIVATE ${CMAKE_CURRENT_SOURCE_DIR}
  PRIVATE ${CMAKE_CURRENT_SOURCE_DIR}/include
  PRIVATE ${BORINGSSL_ROOT_DIR}/include
  PRIVATE ${PROTOBUF_ROOT_DIR}/src
  PRIVATE ${BENCHMARK_ROOT_DIR}/include
  PRIVATE ${ZLIB_ROOT_DIR}
  PRIVATE ${CMAKE_CURRENT_BINARY_DIR}/third_party/zlib
  PRIVATE ${CMAKE_CURRENT_BINARY_DIR}/third_party/gflags/include
)

target_link_libraries(combiner_test
  ${_gRPC_ALLTARGETS_LIBRARIES}
  grpc_test_util
  grpc
  gpr_test_util
  gpr
)

endif (gRPC_BUILD_TESTS)
if (gRPC_BUILD_TESTS)

add_executable(compression_test
  test/core/compression/compression_test.c
)


target_include_directories(compression_test
  PRIVATE ${CMAKE_CURRENT_SOURCE_DIR}
  PRIVATE ${CMAKE_CURRENT_SOURCE_DIR}/include
  PRIVATE ${BORINGSSL_ROOT_DIR}/include
  PRIVATE ${PROTOBUF_ROOT_DIR}/src
  PRIVATE ${BENCHMARK_ROOT_DIR}/include
  PRIVATE ${ZLIB_ROOT_DIR}
  PRIVATE ${CMAKE_CURRENT_BINARY_DIR}/third_party/zlib
  PRIVATE ${CMAKE_CURRENT_BINARY_DIR}/third_party/gflags/include
)

target_link_libraries(compression_test
  ${_gRPC_ALLTARGETS_LIBRARIES}
  grpc_test_util
  grpc
  gpr_test_util
  gpr
)

endif (gRPC_BUILD_TESTS)
if (gRPC_BUILD_TESTS)

add_executable(concurrent_connectivity_test
  test/core/surface/concurrent_connectivity_test.c
)


target_include_directories(concurrent_connectivity_test
  PRIVATE ${CMAKE_CURRENT_SOURCE_DIR}
  PRIVATE ${CMAKE_CURRENT_SOURCE_DIR}/include
  PRIVATE ${BORINGSSL_ROOT_DIR}/include
  PRIVATE ${PROTOBUF_ROOT_DIR}/src
  PRIVATE ${BENCHMARK_ROOT_DIR}/include
  PRIVATE ${ZLIB_ROOT_DIR}
  PRIVATE ${CMAKE_CURRENT_BINARY_DIR}/third_party/zlib
  PRIVATE ${CMAKE_CURRENT_BINARY_DIR}/third_party/gflags/include
)

target_link_libraries(concurrent_connectivity_test
  ${_gRPC_ALLTARGETS_LIBRARIES}
  grpc_test_util
  grpc
  gpr_test_util
  gpr
)

endif (gRPC_BUILD_TESTS)
if (gRPC_BUILD_TESTS)

add_executable(connection_refused_test
  test/core/end2end/connection_refused_test.c
)


target_include_directories(connection_refused_test
  PRIVATE ${CMAKE_CURRENT_SOURCE_DIR}
  PRIVATE ${CMAKE_CURRENT_SOURCE_DIR}/include
  PRIVATE ${BORINGSSL_ROOT_DIR}/include
  PRIVATE ${PROTOBUF_ROOT_DIR}/src
  PRIVATE ${BENCHMARK_ROOT_DIR}/include
  PRIVATE ${ZLIB_ROOT_DIR}
  PRIVATE ${CMAKE_CURRENT_BINARY_DIR}/third_party/zlib
  PRIVATE ${CMAKE_CURRENT_BINARY_DIR}/third_party/gflags/include
)

target_link_libraries(connection_refused_test
  ${_gRPC_ALLTARGETS_LIBRARIES}
  grpc_test_util
  grpc
  gpr_test_util
  gpr
)

endif (gRPC_BUILD_TESTS)
if (gRPC_BUILD_TESTS)

add_executable(dns_resolver_connectivity_test
  test/core/client_channel/resolvers/dns_resolver_connectivity_test.c
)


target_include_directories(dns_resolver_connectivity_test
  PRIVATE ${CMAKE_CURRENT_SOURCE_DIR}
  PRIVATE ${CMAKE_CURRENT_SOURCE_DIR}/include
  PRIVATE ${BORINGSSL_ROOT_DIR}/include
  PRIVATE ${PROTOBUF_ROOT_DIR}/src
  PRIVATE ${BENCHMARK_ROOT_DIR}/include
  PRIVATE ${ZLIB_ROOT_DIR}
  PRIVATE ${CMAKE_CURRENT_BINARY_DIR}/third_party/zlib
  PRIVATE ${CMAKE_CURRENT_BINARY_DIR}/third_party/gflags/include
)

target_link_libraries(dns_resolver_connectivity_test
  ${_gRPC_ALLTARGETS_LIBRARIES}
  grpc_test_util
  grpc
  gpr_test_util
  gpr
)

endif (gRPC_BUILD_TESTS)
if (gRPC_BUILD_TESTS)

add_executable(dns_resolver_test
  test/core/client_channel/resolvers/dns_resolver_test.c
)


target_include_directories(dns_resolver_test
  PRIVATE ${CMAKE_CURRENT_SOURCE_DIR}
  PRIVATE ${CMAKE_CURRENT_SOURCE_DIR}/include
  PRIVATE ${BORINGSSL_ROOT_DIR}/include
  PRIVATE ${PROTOBUF_ROOT_DIR}/src
  PRIVATE ${BENCHMARK_ROOT_DIR}/include
  PRIVATE ${ZLIB_ROOT_DIR}
  PRIVATE ${CMAKE_CURRENT_BINARY_DIR}/third_party/zlib
  PRIVATE ${CMAKE_CURRENT_BINARY_DIR}/third_party/gflags/include
)

target_link_libraries(dns_resolver_test
  ${_gRPC_ALLTARGETS_LIBRARIES}
  grpc_test_util
  grpc
  gpr_test_util
  gpr
)

endif (gRPC_BUILD_TESTS)
if (gRPC_BUILD_TESTS)
if(_gRPC_PLATFORM_LINUX OR _gRPC_PLATFORM_MAC OR _gRPC_PLATFORM_POSIX)

add_executable(dualstack_socket_test
  test/core/end2end/dualstack_socket_test.c
)


target_include_directories(dualstack_socket_test
  PRIVATE ${CMAKE_CURRENT_SOURCE_DIR}
  PRIVATE ${CMAKE_CURRENT_SOURCE_DIR}/include
  PRIVATE ${BORINGSSL_ROOT_DIR}/include
  PRIVATE ${PROTOBUF_ROOT_DIR}/src
  PRIVATE ${BENCHMARK_ROOT_DIR}/include
  PRIVATE ${ZLIB_ROOT_DIR}
  PRIVATE ${CMAKE_CURRENT_BINARY_DIR}/third_party/zlib
  PRIVATE ${CMAKE_CURRENT_BINARY_DIR}/third_party/gflags/include
)

target_link_libraries(dualstack_socket_test
  ${_gRPC_ALLTARGETS_LIBRARIES}
  grpc_test_util
  grpc
  gpr_test_util
  gpr
)

endif()
endif (gRPC_BUILD_TESTS)
if (gRPC_BUILD_TESTS)

add_executable(endpoint_pair_test
  test/core/iomgr/endpoint_pair_test.c
)


target_include_directories(endpoint_pair_test
  PRIVATE ${CMAKE_CURRENT_SOURCE_DIR}
  PRIVATE ${CMAKE_CURRENT_SOURCE_DIR}/include
  PRIVATE ${BORINGSSL_ROOT_DIR}/include
  PRIVATE ${PROTOBUF_ROOT_DIR}/src
  PRIVATE ${BENCHMARK_ROOT_DIR}/include
  PRIVATE ${ZLIB_ROOT_DIR}
  PRIVATE ${CMAKE_CURRENT_BINARY_DIR}/third_party/zlib
  PRIVATE ${CMAKE_CURRENT_BINARY_DIR}/third_party/gflags/include
)

target_link_libraries(endpoint_pair_test
  ${_gRPC_ALLTARGETS_LIBRARIES}
  grpc_test_util
  grpc
  gpr_test_util
  gpr
)

endif (gRPC_BUILD_TESTS)
if (gRPC_BUILD_TESTS)
if(_gRPC_PLATFORM_LINUX)

add_executable(ev_epoll_linux_test
  test/core/iomgr/ev_epoll_linux_test.c
)


target_include_directories(ev_epoll_linux_test
  PRIVATE ${CMAKE_CURRENT_SOURCE_DIR}
  PRIVATE ${CMAKE_CURRENT_SOURCE_DIR}/include
  PRIVATE ${BORINGSSL_ROOT_DIR}/include
  PRIVATE ${PROTOBUF_ROOT_DIR}/src
  PRIVATE ${BENCHMARK_ROOT_DIR}/include
  PRIVATE ${ZLIB_ROOT_DIR}
  PRIVATE ${CMAKE_CURRENT_BINARY_DIR}/third_party/zlib
  PRIVATE ${CMAKE_CURRENT_BINARY_DIR}/third_party/gflags/include
)

target_link_libraries(ev_epoll_linux_test
  ${_gRPC_ALLTARGETS_LIBRARIES}
  grpc_test_util
  grpc
  gpr_test_util
  gpr
)

endif()
endif (gRPC_BUILD_TESTS)
if (gRPC_BUILD_TESTS)
if(_gRPC_PLATFORM_LINUX OR _gRPC_PLATFORM_MAC OR _gRPC_PLATFORM_POSIX)

add_executable(fd_conservation_posix_test
  test/core/iomgr/fd_conservation_posix_test.c
)


target_include_directories(fd_conservation_posix_test
  PRIVATE ${CMAKE_CURRENT_SOURCE_DIR}
  PRIVATE ${CMAKE_CURRENT_SOURCE_DIR}/include
  PRIVATE ${BORINGSSL_ROOT_DIR}/include
  PRIVATE ${PROTOBUF_ROOT_DIR}/src
  PRIVATE ${BENCHMARK_ROOT_DIR}/include
  PRIVATE ${ZLIB_ROOT_DIR}
  PRIVATE ${CMAKE_CURRENT_BINARY_DIR}/third_party/zlib
  PRIVATE ${CMAKE_CURRENT_BINARY_DIR}/third_party/gflags/include
)

target_link_libraries(fd_conservation_posix_test
  ${_gRPC_ALLTARGETS_LIBRARIES}
  grpc_test_util
  grpc
  gpr_test_util
  gpr
)

endif()
endif (gRPC_BUILD_TESTS)
if (gRPC_BUILD_TESTS)
if(_gRPC_PLATFORM_LINUX OR _gRPC_PLATFORM_MAC OR _gRPC_PLATFORM_POSIX)

add_executable(fd_posix_test
  test/core/iomgr/fd_posix_test.c
)


target_include_directories(fd_posix_test
  PRIVATE ${CMAKE_CURRENT_SOURCE_DIR}
  PRIVATE ${CMAKE_CURRENT_SOURCE_DIR}/include
  PRIVATE ${BORINGSSL_ROOT_DIR}/include
  PRIVATE ${PROTOBUF_ROOT_DIR}/src
  PRIVATE ${BENCHMARK_ROOT_DIR}/include
  PRIVATE ${ZLIB_ROOT_DIR}
  PRIVATE ${CMAKE_CURRENT_BINARY_DIR}/third_party/zlib
  PRIVATE ${CMAKE_CURRENT_BINARY_DIR}/third_party/gflags/include
)

target_link_libraries(fd_posix_test
  ${_gRPC_ALLTARGETS_LIBRARIES}
  grpc_test_util
  grpc
  gpr_test_util
  gpr
)

endif()
endif (gRPC_BUILD_TESTS)
if (gRPC_BUILD_TESTS)

add_executable(fling_client
  test/core/fling/client.c
)


target_include_directories(fling_client
  PRIVATE ${CMAKE_CURRENT_SOURCE_DIR}
  PRIVATE ${CMAKE_CURRENT_SOURCE_DIR}/include
  PRIVATE ${BORINGSSL_ROOT_DIR}/include
  PRIVATE ${PROTOBUF_ROOT_DIR}/src
  PRIVATE ${BENCHMARK_ROOT_DIR}/include
  PRIVATE ${ZLIB_ROOT_DIR}
  PRIVATE ${CMAKE_CURRENT_BINARY_DIR}/third_party/zlib
  PRIVATE ${CMAKE_CURRENT_BINARY_DIR}/third_party/gflags/include
)

target_link_libraries(fling_client
  ${_gRPC_ALLTARGETS_LIBRARIES}
  grpc_test_util
  grpc
  gpr_test_util
  gpr
)

endif (gRPC_BUILD_TESTS)
if (gRPC_BUILD_TESTS)

add_executable(fling_server
  test/core/fling/server.c
)


target_include_directories(fling_server
  PRIVATE ${CMAKE_CURRENT_SOURCE_DIR}
  PRIVATE ${CMAKE_CURRENT_SOURCE_DIR}/include
  PRIVATE ${BORINGSSL_ROOT_DIR}/include
  PRIVATE ${PROTOBUF_ROOT_DIR}/src
  PRIVATE ${BENCHMARK_ROOT_DIR}/include
  PRIVATE ${ZLIB_ROOT_DIR}
  PRIVATE ${CMAKE_CURRENT_BINARY_DIR}/third_party/zlib
  PRIVATE ${CMAKE_CURRENT_BINARY_DIR}/third_party/gflags/include
)

target_link_libraries(fling_server
  ${_gRPC_ALLTARGETS_LIBRARIES}
  grpc_test_util
  grpc
  gpr_test_util
  gpr
)

endif (gRPC_BUILD_TESTS)
if (gRPC_BUILD_TESTS)
if(_gRPC_PLATFORM_LINUX OR _gRPC_PLATFORM_MAC OR _gRPC_PLATFORM_POSIX)

add_executable(fling_stream_test
  test/core/fling/fling_stream_test.c
)


target_include_directories(fling_stream_test
  PRIVATE ${CMAKE_CURRENT_SOURCE_DIR}
  PRIVATE ${CMAKE_CURRENT_SOURCE_DIR}/include
  PRIVATE ${BORINGSSL_ROOT_DIR}/include
  PRIVATE ${PROTOBUF_ROOT_DIR}/src
  PRIVATE ${BENCHMARK_ROOT_DIR}/include
  PRIVATE ${ZLIB_ROOT_DIR}
  PRIVATE ${CMAKE_CURRENT_BINARY_DIR}/third_party/zlib
  PRIVATE ${CMAKE_CURRENT_BINARY_DIR}/third_party/gflags/include
)

target_link_libraries(fling_stream_test
  ${_gRPC_ALLTARGETS_LIBRARIES}
  grpc_test_util
  grpc
  gpr_test_util
  gpr
)

endif()
endif (gRPC_BUILD_TESTS)
if (gRPC_BUILD_TESTS)
if(_gRPC_PLATFORM_LINUX OR _gRPC_PLATFORM_MAC OR _gRPC_PLATFORM_POSIX)

add_executable(fling_test
  test/core/fling/fling_test.c
)


target_include_directories(fling_test
  PRIVATE ${CMAKE_CURRENT_SOURCE_DIR}
  PRIVATE ${CMAKE_CURRENT_SOURCE_DIR}/include
  PRIVATE ${BORINGSSL_ROOT_DIR}/include
  PRIVATE ${PROTOBUF_ROOT_DIR}/src
  PRIVATE ${BENCHMARK_ROOT_DIR}/include
  PRIVATE ${ZLIB_ROOT_DIR}
  PRIVATE ${CMAKE_CURRENT_BINARY_DIR}/third_party/zlib
  PRIVATE ${CMAKE_CURRENT_BINARY_DIR}/third_party/gflags/include
)

target_link_libraries(fling_test
  ${_gRPC_ALLTARGETS_LIBRARIES}
  grpc_test_util
  grpc
  gpr_test_util
  gpr
)

endif()
endif (gRPC_BUILD_TESTS)

add_executable(gen_hpack_tables
  tools/codegen/core/gen_hpack_tables.c
)


target_include_directories(gen_hpack_tables
  PRIVATE ${CMAKE_CURRENT_SOURCE_DIR}
  PRIVATE ${CMAKE_CURRENT_SOURCE_DIR}/include
  PRIVATE ${BORINGSSL_ROOT_DIR}/include
  PRIVATE ${PROTOBUF_ROOT_DIR}/src
  PRIVATE ${BENCHMARK_ROOT_DIR}/include
  PRIVATE ${ZLIB_ROOT_DIR}
  PRIVATE ${CMAKE_CURRENT_BINARY_DIR}/third_party/zlib
  PRIVATE ${CMAKE_CURRENT_BINARY_DIR}/third_party/gflags/include
)

target_link_libraries(gen_hpack_tables
  ${_gRPC_ALLTARGETS_LIBRARIES}
  gpr
  grpc
)


if (gRPC_INSTALL)
  install(TARGETS gen_hpack_tables EXPORT gRPCTargets
    RUNTIME DESTINATION ${CMAKE_INSTALL_BINDIR}
    LIBRARY DESTINATION ${CMAKE_INSTALL_LIBDIR}
    ARCHIVE DESTINATION ${CMAKE_INSTALL_LIBDIR}
  )
endif()


add_executable(gen_legal_metadata_characters
  tools/codegen/core/gen_legal_metadata_characters.c
)


target_include_directories(gen_legal_metadata_characters
  PRIVATE ${CMAKE_CURRENT_SOURCE_DIR}
  PRIVATE ${CMAKE_CURRENT_SOURCE_DIR}/include
  PRIVATE ${BORINGSSL_ROOT_DIR}/include
  PRIVATE ${PROTOBUF_ROOT_DIR}/src
  PRIVATE ${BENCHMARK_ROOT_DIR}/include
  PRIVATE ${ZLIB_ROOT_DIR}
  PRIVATE ${CMAKE_CURRENT_BINARY_DIR}/third_party/zlib
  PRIVATE ${CMAKE_CURRENT_BINARY_DIR}/third_party/gflags/include
)

target_link_libraries(gen_legal_metadata_characters
  ${_gRPC_ALLTARGETS_LIBRARIES}
)


if (gRPC_INSTALL)
  install(TARGETS gen_legal_metadata_characters EXPORT gRPCTargets
    RUNTIME DESTINATION ${CMAKE_INSTALL_BINDIR}
    LIBRARY DESTINATION ${CMAKE_INSTALL_LIBDIR}
    ARCHIVE DESTINATION ${CMAKE_INSTALL_LIBDIR}
  )
endif()


add_executable(gen_percent_encoding_tables
  tools/codegen/core/gen_percent_encoding_tables.c
)


target_include_directories(gen_percent_encoding_tables
  PRIVATE ${CMAKE_CURRENT_SOURCE_DIR}
  PRIVATE ${CMAKE_CURRENT_SOURCE_DIR}/include
  PRIVATE ${BORINGSSL_ROOT_DIR}/include
  PRIVATE ${PROTOBUF_ROOT_DIR}/src
  PRIVATE ${BENCHMARK_ROOT_DIR}/include
  PRIVATE ${ZLIB_ROOT_DIR}
  PRIVATE ${CMAKE_CURRENT_BINARY_DIR}/third_party/zlib
  PRIVATE ${CMAKE_CURRENT_BINARY_DIR}/third_party/gflags/include
)

target_link_libraries(gen_percent_encoding_tables
  ${_gRPC_ALLTARGETS_LIBRARIES}
)


if (gRPC_INSTALL)
  install(TARGETS gen_percent_encoding_tables EXPORT gRPCTargets
    RUNTIME DESTINATION ${CMAKE_INSTALL_BINDIR}
    LIBRARY DESTINATION ${CMAKE_INSTALL_LIBDIR}
    ARCHIVE DESTINATION ${CMAKE_INSTALL_LIBDIR}
  )
endif()

if (gRPC_BUILD_TESTS)
if(_gRPC_PLATFORM_LINUX OR _gRPC_PLATFORM_MAC OR _gRPC_PLATFORM_POSIX)

add_executable(goaway_server_test
  test/core/end2end/goaway_server_test.c
)


target_include_directories(goaway_server_test
  PRIVATE ${CMAKE_CURRENT_SOURCE_DIR}
  PRIVATE ${CMAKE_CURRENT_SOURCE_DIR}/include
  PRIVATE ${BORINGSSL_ROOT_DIR}/include
  PRIVATE ${PROTOBUF_ROOT_DIR}/src
  PRIVATE ${BENCHMARK_ROOT_DIR}/include
  PRIVATE ${ZLIB_ROOT_DIR}
  PRIVATE ${CMAKE_CURRENT_BINARY_DIR}/third_party/zlib
  PRIVATE ${CMAKE_CURRENT_BINARY_DIR}/third_party/gflags/include
)

target_link_libraries(goaway_server_test
  ${_gRPC_ALLTARGETS_LIBRARIES}
  grpc_test_util
  grpc
  gpr_test_util
  gpr
)

endif()
endif (gRPC_BUILD_TESTS)
if (gRPC_BUILD_TESTS)

add_executable(gpr_avl_test
  test/core/support/avl_test.c
)


target_include_directories(gpr_avl_test
  PRIVATE ${CMAKE_CURRENT_SOURCE_DIR}
  PRIVATE ${CMAKE_CURRENT_SOURCE_DIR}/include
  PRIVATE ${BORINGSSL_ROOT_DIR}/include
  PRIVATE ${PROTOBUF_ROOT_DIR}/src
  PRIVATE ${BENCHMARK_ROOT_DIR}/include
  PRIVATE ${ZLIB_ROOT_DIR}
  PRIVATE ${CMAKE_CURRENT_BINARY_DIR}/third_party/zlib
  PRIVATE ${CMAKE_CURRENT_BINARY_DIR}/third_party/gflags/include
)

target_link_libraries(gpr_avl_test
  ${_gRPC_ALLTARGETS_LIBRARIES}
  gpr_test_util
  gpr
)

endif (gRPC_BUILD_TESTS)
if (gRPC_BUILD_TESTS)

add_executable(gpr_backoff_test
  test/core/support/backoff_test.c
)


target_include_directories(gpr_backoff_test
  PRIVATE ${CMAKE_CURRENT_SOURCE_DIR}
  PRIVATE ${CMAKE_CURRENT_SOURCE_DIR}/include
  PRIVATE ${BORINGSSL_ROOT_DIR}/include
  PRIVATE ${PROTOBUF_ROOT_DIR}/src
  PRIVATE ${BENCHMARK_ROOT_DIR}/include
  PRIVATE ${ZLIB_ROOT_DIR}
  PRIVATE ${CMAKE_CURRENT_BINARY_DIR}/third_party/zlib
  PRIVATE ${CMAKE_CURRENT_BINARY_DIR}/third_party/gflags/include
)

target_link_libraries(gpr_backoff_test
  ${_gRPC_ALLTARGETS_LIBRARIES}
  gpr_test_util
  gpr
)

endif (gRPC_BUILD_TESTS)
if (gRPC_BUILD_TESTS)

add_executable(gpr_cmdline_test
  test/core/support/cmdline_test.c
)


target_include_directories(gpr_cmdline_test
  PRIVATE ${CMAKE_CURRENT_SOURCE_DIR}
  PRIVATE ${CMAKE_CURRENT_SOURCE_DIR}/include
  PRIVATE ${BORINGSSL_ROOT_DIR}/include
  PRIVATE ${PROTOBUF_ROOT_DIR}/src
  PRIVATE ${BENCHMARK_ROOT_DIR}/include
  PRIVATE ${ZLIB_ROOT_DIR}
  PRIVATE ${CMAKE_CURRENT_BINARY_DIR}/third_party/zlib
  PRIVATE ${CMAKE_CURRENT_BINARY_DIR}/third_party/gflags/include
)

target_link_libraries(gpr_cmdline_test
  ${_gRPC_ALLTARGETS_LIBRARIES}
  gpr_test_util
  gpr
)

endif (gRPC_BUILD_TESTS)
if (gRPC_BUILD_TESTS)

add_executable(gpr_cpu_test
  test/core/support/cpu_test.c
)


target_include_directories(gpr_cpu_test
  PRIVATE ${CMAKE_CURRENT_SOURCE_DIR}
  PRIVATE ${CMAKE_CURRENT_SOURCE_DIR}/include
  PRIVATE ${BORINGSSL_ROOT_DIR}/include
  PRIVATE ${PROTOBUF_ROOT_DIR}/src
  PRIVATE ${BENCHMARK_ROOT_DIR}/include
  PRIVATE ${ZLIB_ROOT_DIR}
  PRIVATE ${CMAKE_CURRENT_BINARY_DIR}/third_party/zlib
  PRIVATE ${CMAKE_CURRENT_BINARY_DIR}/third_party/gflags/include
)

target_link_libraries(gpr_cpu_test
  ${_gRPC_ALLTARGETS_LIBRARIES}
  gpr_test_util
  gpr
)

endif (gRPC_BUILD_TESTS)
if (gRPC_BUILD_TESTS)

add_executable(gpr_env_test
  test/core/support/env_test.c
)


target_include_directories(gpr_env_test
  PRIVATE ${CMAKE_CURRENT_SOURCE_DIR}
  PRIVATE ${CMAKE_CURRENT_SOURCE_DIR}/include
  PRIVATE ${BORINGSSL_ROOT_DIR}/include
  PRIVATE ${PROTOBUF_ROOT_DIR}/src
  PRIVATE ${BENCHMARK_ROOT_DIR}/include
  PRIVATE ${ZLIB_ROOT_DIR}
  PRIVATE ${CMAKE_CURRENT_BINARY_DIR}/third_party/zlib
  PRIVATE ${CMAKE_CURRENT_BINARY_DIR}/third_party/gflags/include
)

target_link_libraries(gpr_env_test
  ${_gRPC_ALLTARGETS_LIBRARIES}
  gpr_test_util
  gpr
)

endif (gRPC_BUILD_TESTS)
if (gRPC_BUILD_TESTS)

add_executable(gpr_histogram_test
  test/core/support/histogram_test.c
)


target_include_directories(gpr_histogram_test
  PRIVATE ${CMAKE_CURRENT_SOURCE_DIR}
  PRIVATE ${CMAKE_CURRENT_SOURCE_DIR}/include
  PRIVATE ${BORINGSSL_ROOT_DIR}/include
  PRIVATE ${PROTOBUF_ROOT_DIR}/src
  PRIVATE ${BENCHMARK_ROOT_DIR}/include
  PRIVATE ${ZLIB_ROOT_DIR}
  PRIVATE ${CMAKE_CURRENT_BINARY_DIR}/third_party/zlib
  PRIVATE ${CMAKE_CURRENT_BINARY_DIR}/third_party/gflags/include
)

target_link_libraries(gpr_histogram_test
  ${_gRPC_ALLTARGETS_LIBRARIES}
  gpr_test_util
  gpr
)

endif (gRPC_BUILD_TESTS)
if (gRPC_BUILD_TESTS)

add_executable(gpr_host_port_test
  test/core/support/host_port_test.c
)


target_include_directories(gpr_host_port_test
  PRIVATE ${CMAKE_CURRENT_SOURCE_DIR}
  PRIVATE ${CMAKE_CURRENT_SOURCE_DIR}/include
  PRIVATE ${BORINGSSL_ROOT_DIR}/include
  PRIVATE ${PROTOBUF_ROOT_DIR}/src
  PRIVATE ${BENCHMARK_ROOT_DIR}/include
  PRIVATE ${ZLIB_ROOT_DIR}
  PRIVATE ${CMAKE_CURRENT_BINARY_DIR}/third_party/zlib
  PRIVATE ${CMAKE_CURRENT_BINARY_DIR}/third_party/gflags/include
)

target_link_libraries(gpr_host_port_test
  ${_gRPC_ALLTARGETS_LIBRARIES}
  gpr_test_util
  gpr
)

endif (gRPC_BUILD_TESTS)
if (gRPC_BUILD_TESTS)

add_executable(gpr_log_test
  test/core/support/log_test.c
)


target_include_directories(gpr_log_test
  PRIVATE ${CMAKE_CURRENT_SOURCE_DIR}
  PRIVATE ${CMAKE_CURRENT_SOURCE_DIR}/include
  PRIVATE ${BORINGSSL_ROOT_DIR}/include
  PRIVATE ${PROTOBUF_ROOT_DIR}/src
  PRIVATE ${BENCHMARK_ROOT_DIR}/include
  PRIVATE ${ZLIB_ROOT_DIR}
  PRIVATE ${CMAKE_CURRENT_BINARY_DIR}/third_party/zlib
  PRIVATE ${CMAKE_CURRENT_BINARY_DIR}/third_party/gflags/include
)

target_link_libraries(gpr_log_test
  ${_gRPC_ALLTARGETS_LIBRARIES}
  gpr_test_util
  gpr
)

endif (gRPC_BUILD_TESTS)
if (gRPC_BUILD_TESTS)

add_executable(gpr_mpscq_test
  test/core/support/mpscq_test.c
)


target_include_directories(gpr_mpscq_test
  PRIVATE ${CMAKE_CURRENT_SOURCE_DIR}
  PRIVATE ${CMAKE_CURRENT_SOURCE_DIR}/include
  PRIVATE ${BORINGSSL_ROOT_DIR}/include
  PRIVATE ${PROTOBUF_ROOT_DIR}/src
  PRIVATE ${BENCHMARK_ROOT_DIR}/include
  PRIVATE ${ZLIB_ROOT_DIR}
  PRIVATE ${CMAKE_CURRENT_BINARY_DIR}/third_party/zlib
  PRIVATE ${CMAKE_CURRENT_BINARY_DIR}/third_party/gflags/include
)

target_link_libraries(gpr_mpscq_test
  ${_gRPC_ALLTARGETS_LIBRARIES}
  gpr_test_util
  gpr
)

endif (gRPC_BUILD_TESTS)
if (gRPC_BUILD_TESTS)

add_executable(gpr_spinlock_test
  test/core/support/spinlock_test.c
)


target_include_directories(gpr_spinlock_test
  PRIVATE ${CMAKE_CURRENT_SOURCE_DIR}
  PRIVATE ${CMAKE_CURRENT_SOURCE_DIR}/include
  PRIVATE ${BORINGSSL_ROOT_DIR}/include
  PRIVATE ${PROTOBUF_ROOT_DIR}/src
  PRIVATE ${BENCHMARK_ROOT_DIR}/include
  PRIVATE ${ZLIB_ROOT_DIR}
  PRIVATE ${CMAKE_CURRENT_BINARY_DIR}/third_party/zlib
  PRIVATE ${CMAKE_CURRENT_BINARY_DIR}/third_party/gflags/include
)

target_link_libraries(gpr_spinlock_test
  ${_gRPC_ALLTARGETS_LIBRARIES}
  gpr_test_util
  gpr
)

endif (gRPC_BUILD_TESTS)
if (gRPC_BUILD_TESTS)

add_executable(gpr_stack_lockfree_test
  test/core/support/stack_lockfree_test.c
)


target_include_directories(gpr_stack_lockfree_test
  PRIVATE ${CMAKE_CURRENT_SOURCE_DIR}
  PRIVATE ${CMAKE_CURRENT_SOURCE_DIR}/include
  PRIVATE ${BORINGSSL_ROOT_DIR}/include
  PRIVATE ${PROTOBUF_ROOT_DIR}/src
  PRIVATE ${BENCHMARK_ROOT_DIR}/include
  PRIVATE ${ZLIB_ROOT_DIR}
  PRIVATE ${CMAKE_CURRENT_BINARY_DIR}/third_party/zlib
  PRIVATE ${CMAKE_CURRENT_BINARY_DIR}/third_party/gflags/include
)

target_link_libraries(gpr_stack_lockfree_test
  ${_gRPC_ALLTARGETS_LIBRARIES}
  gpr_test_util
  gpr
)

endif (gRPC_BUILD_TESTS)
if (gRPC_BUILD_TESTS)

add_executable(gpr_string_test
  test/core/support/string_test.c
)


target_include_directories(gpr_string_test
  PRIVATE ${CMAKE_CURRENT_SOURCE_DIR}
  PRIVATE ${CMAKE_CURRENT_SOURCE_DIR}/include
  PRIVATE ${BORINGSSL_ROOT_DIR}/include
  PRIVATE ${PROTOBUF_ROOT_DIR}/src
  PRIVATE ${BENCHMARK_ROOT_DIR}/include
  PRIVATE ${ZLIB_ROOT_DIR}
  PRIVATE ${CMAKE_CURRENT_BINARY_DIR}/third_party/zlib
  PRIVATE ${CMAKE_CURRENT_BINARY_DIR}/third_party/gflags/include
)

target_link_libraries(gpr_string_test
  ${_gRPC_ALLTARGETS_LIBRARIES}
  gpr_test_util
  gpr
)

endif (gRPC_BUILD_TESTS)
if (gRPC_BUILD_TESTS)

add_executable(gpr_sync_test
  test/core/support/sync_test.c
)


target_include_directories(gpr_sync_test
  PRIVATE ${CMAKE_CURRENT_SOURCE_DIR}
  PRIVATE ${CMAKE_CURRENT_SOURCE_DIR}/include
  PRIVATE ${BORINGSSL_ROOT_DIR}/include
  PRIVATE ${PROTOBUF_ROOT_DIR}/src
  PRIVATE ${BENCHMARK_ROOT_DIR}/include
  PRIVATE ${ZLIB_ROOT_DIR}
  PRIVATE ${CMAKE_CURRENT_BINARY_DIR}/third_party/zlib
  PRIVATE ${CMAKE_CURRENT_BINARY_DIR}/third_party/gflags/include
)

target_link_libraries(gpr_sync_test
  ${_gRPC_ALLTARGETS_LIBRARIES}
  gpr_test_util
  gpr
)

endif (gRPC_BUILD_TESTS)
if (gRPC_BUILD_TESTS)

add_executable(gpr_thd_test
  test/core/support/thd_test.c
)


target_include_directories(gpr_thd_test
  PRIVATE ${CMAKE_CURRENT_SOURCE_DIR}
  PRIVATE ${CMAKE_CURRENT_SOURCE_DIR}/include
  PRIVATE ${BORINGSSL_ROOT_DIR}/include
  PRIVATE ${PROTOBUF_ROOT_DIR}/src
  PRIVATE ${BENCHMARK_ROOT_DIR}/include
  PRIVATE ${ZLIB_ROOT_DIR}
  PRIVATE ${CMAKE_CURRENT_BINARY_DIR}/third_party/zlib
  PRIVATE ${CMAKE_CURRENT_BINARY_DIR}/third_party/gflags/include
)

target_link_libraries(gpr_thd_test
  ${_gRPC_ALLTARGETS_LIBRARIES}
  gpr_test_util
  gpr
)

endif (gRPC_BUILD_TESTS)
if (gRPC_BUILD_TESTS)

add_executable(gpr_time_test
  test/core/support/time_test.c
)


target_include_directories(gpr_time_test
  PRIVATE ${CMAKE_CURRENT_SOURCE_DIR}
  PRIVATE ${CMAKE_CURRENT_SOURCE_DIR}/include
  PRIVATE ${BORINGSSL_ROOT_DIR}/include
  PRIVATE ${PROTOBUF_ROOT_DIR}/src
  PRIVATE ${BENCHMARK_ROOT_DIR}/include
  PRIVATE ${ZLIB_ROOT_DIR}
  PRIVATE ${CMAKE_CURRENT_BINARY_DIR}/third_party/zlib
  PRIVATE ${CMAKE_CURRENT_BINARY_DIR}/third_party/gflags/include
)

target_link_libraries(gpr_time_test
  ${_gRPC_ALLTARGETS_LIBRARIES}
  gpr_test_util
  gpr
)

endif (gRPC_BUILD_TESTS)
if (gRPC_BUILD_TESTS)

add_executable(gpr_tls_test
  test/core/support/tls_test.c
)


target_include_directories(gpr_tls_test
  PRIVATE ${CMAKE_CURRENT_SOURCE_DIR}
  PRIVATE ${CMAKE_CURRENT_SOURCE_DIR}/include
  PRIVATE ${BORINGSSL_ROOT_DIR}/include
  PRIVATE ${PROTOBUF_ROOT_DIR}/src
  PRIVATE ${BENCHMARK_ROOT_DIR}/include
  PRIVATE ${ZLIB_ROOT_DIR}
  PRIVATE ${CMAKE_CURRENT_BINARY_DIR}/third_party/zlib
  PRIVATE ${CMAKE_CURRENT_BINARY_DIR}/third_party/gflags/include
)

target_link_libraries(gpr_tls_test
  ${_gRPC_ALLTARGETS_LIBRARIES}
  gpr_test_util
  gpr
)

endif (gRPC_BUILD_TESTS)
if (gRPC_BUILD_TESTS)

add_executable(gpr_useful_test
  test/core/support/useful_test.c
)


target_include_directories(gpr_useful_test
  PRIVATE ${CMAKE_CURRENT_SOURCE_DIR}
  PRIVATE ${CMAKE_CURRENT_SOURCE_DIR}/include
  PRIVATE ${BORINGSSL_ROOT_DIR}/include
  PRIVATE ${PROTOBUF_ROOT_DIR}/src
  PRIVATE ${BENCHMARK_ROOT_DIR}/include
  PRIVATE ${ZLIB_ROOT_DIR}
  PRIVATE ${CMAKE_CURRENT_BINARY_DIR}/third_party/zlib
  PRIVATE ${CMAKE_CURRENT_BINARY_DIR}/third_party/gflags/include
)

target_link_libraries(gpr_useful_test
  ${_gRPC_ALLTARGETS_LIBRARIES}
  gpr_test_util
  gpr
)

endif (gRPC_BUILD_TESTS)
if (gRPC_BUILD_TESTS)

add_executable(grpc_auth_context_test
  test/core/security/auth_context_test.c
)


target_include_directories(grpc_auth_context_test
  PRIVATE ${CMAKE_CURRENT_SOURCE_DIR}
  PRIVATE ${CMAKE_CURRENT_SOURCE_DIR}/include
  PRIVATE ${BORINGSSL_ROOT_DIR}/include
  PRIVATE ${PROTOBUF_ROOT_DIR}/src
  PRIVATE ${BENCHMARK_ROOT_DIR}/include
  PRIVATE ${ZLIB_ROOT_DIR}
  PRIVATE ${CMAKE_CURRENT_BINARY_DIR}/third_party/zlib
  PRIVATE ${CMAKE_CURRENT_BINARY_DIR}/third_party/gflags/include
)

target_link_libraries(grpc_auth_context_test
  ${_gRPC_ALLTARGETS_LIBRARIES}
  grpc_test_util
  grpc
  gpr_test_util
  gpr
)

endif (gRPC_BUILD_TESTS)
if (gRPC_BUILD_TESTS)

add_executable(grpc_b64_test
  test/core/security/b64_test.c
)


target_include_directories(grpc_b64_test
  PRIVATE ${CMAKE_CURRENT_SOURCE_DIR}
  PRIVATE ${CMAKE_CURRENT_SOURCE_DIR}/include
  PRIVATE ${BORINGSSL_ROOT_DIR}/include
  PRIVATE ${PROTOBUF_ROOT_DIR}/src
  PRIVATE ${BENCHMARK_ROOT_DIR}/include
  PRIVATE ${ZLIB_ROOT_DIR}
  PRIVATE ${CMAKE_CURRENT_BINARY_DIR}/third_party/zlib
  PRIVATE ${CMAKE_CURRENT_BINARY_DIR}/third_party/gflags/include
)

target_link_libraries(grpc_b64_test
  ${_gRPC_ALLTARGETS_LIBRARIES}
  grpc_test_util
  grpc
  gpr_test_util
  gpr
)

endif (gRPC_BUILD_TESTS)
if (gRPC_BUILD_TESTS)

add_executable(grpc_byte_buffer_reader_test
  test/core/surface/byte_buffer_reader_test.c
)


target_include_directories(grpc_byte_buffer_reader_test
  PRIVATE ${CMAKE_CURRENT_SOURCE_DIR}
  PRIVATE ${CMAKE_CURRENT_SOURCE_DIR}/include
  PRIVATE ${BORINGSSL_ROOT_DIR}/include
  PRIVATE ${PROTOBUF_ROOT_DIR}/src
  PRIVATE ${BENCHMARK_ROOT_DIR}/include
  PRIVATE ${ZLIB_ROOT_DIR}
  PRIVATE ${CMAKE_CURRENT_BINARY_DIR}/third_party/zlib
  PRIVATE ${CMAKE_CURRENT_BINARY_DIR}/third_party/gflags/include
)

target_link_libraries(grpc_byte_buffer_reader_test
  ${_gRPC_ALLTARGETS_LIBRARIES}
  grpc_test_util
  grpc
  gpr_test_util
  gpr
)

endif (gRPC_BUILD_TESTS)
if (gRPC_BUILD_TESTS)

add_executable(grpc_channel_args_test
  test/core/channel/channel_args_test.c
)


target_include_directories(grpc_channel_args_test
  PRIVATE ${CMAKE_CURRENT_SOURCE_DIR}
  PRIVATE ${CMAKE_CURRENT_SOURCE_DIR}/include
  PRIVATE ${BORINGSSL_ROOT_DIR}/include
  PRIVATE ${PROTOBUF_ROOT_DIR}/src
  PRIVATE ${BENCHMARK_ROOT_DIR}/include
  PRIVATE ${ZLIB_ROOT_DIR}
  PRIVATE ${CMAKE_CURRENT_BINARY_DIR}/third_party/zlib
  PRIVATE ${CMAKE_CURRENT_BINARY_DIR}/third_party/gflags/include
)

target_link_libraries(grpc_channel_args_test
  ${_gRPC_ALLTARGETS_LIBRARIES}
  grpc_test_util
  grpc
  gpr_test_util
  gpr
)

endif (gRPC_BUILD_TESTS)
if (gRPC_BUILD_TESTS)

add_executable(grpc_channel_stack_test
  test/core/channel/channel_stack_test.c
)


target_include_directories(grpc_channel_stack_test
  PRIVATE ${CMAKE_CURRENT_SOURCE_DIR}
  PRIVATE ${CMAKE_CURRENT_SOURCE_DIR}/include
  PRIVATE ${BORINGSSL_ROOT_DIR}/include
  PRIVATE ${PROTOBUF_ROOT_DIR}/src
  PRIVATE ${BENCHMARK_ROOT_DIR}/include
  PRIVATE ${ZLIB_ROOT_DIR}
  PRIVATE ${CMAKE_CURRENT_BINARY_DIR}/third_party/zlib
  PRIVATE ${CMAKE_CURRENT_BINARY_DIR}/third_party/gflags/include
)

target_link_libraries(grpc_channel_stack_test
  ${_gRPC_ALLTARGETS_LIBRARIES}
  grpc_test_util
  grpc
  gpr_test_util
  gpr
)

endif (gRPC_BUILD_TESTS)
if (gRPC_BUILD_TESTS)

add_executable(grpc_completion_queue_test
  test/core/surface/completion_queue_test.c
)


target_include_directories(grpc_completion_queue_test
  PRIVATE ${CMAKE_CURRENT_SOURCE_DIR}
  PRIVATE ${CMAKE_CURRENT_SOURCE_DIR}/include
  PRIVATE ${BORINGSSL_ROOT_DIR}/include
  PRIVATE ${PROTOBUF_ROOT_DIR}/src
  PRIVATE ${BENCHMARK_ROOT_DIR}/include
  PRIVATE ${ZLIB_ROOT_DIR}
  PRIVATE ${CMAKE_CURRENT_BINARY_DIR}/third_party/zlib
  PRIVATE ${CMAKE_CURRENT_BINARY_DIR}/third_party/gflags/include
)

target_link_libraries(grpc_completion_queue_test
  ${_gRPC_ALLTARGETS_LIBRARIES}
  grpc_test_util
  grpc
  gpr_test_util
  gpr
)

endif (gRPC_BUILD_TESTS)
if (gRPC_BUILD_TESTS)

add_executable(grpc_completion_queue_threading_test
  test/core/surface/completion_queue_threading_test.c
)


target_include_directories(grpc_completion_queue_threading_test
  PRIVATE ${CMAKE_CURRENT_SOURCE_DIR}
  PRIVATE ${CMAKE_CURRENT_SOURCE_DIR}/include
  PRIVATE ${BORINGSSL_ROOT_DIR}/include
  PRIVATE ${PROTOBUF_ROOT_DIR}/src
  PRIVATE ${BENCHMARK_ROOT_DIR}/include
  PRIVATE ${ZLIB_ROOT_DIR}
  PRIVATE ${CMAKE_CURRENT_BINARY_DIR}/third_party/zlib
  PRIVATE ${CMAKE_CURRENT_BINARY_DIR}/third_party/gflags/include
)

target_link_libraries(grpc_completion_queue_threading_test
  ${_gRPC_ALLTARGETS_LIBRARIES}
  grpc_test_util
  grpc
  gpr_test_util
  gpr
)

endif (gRPC_BUILD_TESTS)

add_executable(grpc_create_jwt
  test/core/security/create_jwt.c
)


target_include_directories(grpc_create_jwt
  PRIVATE ${CMAKE_CURRENT_SOURCE_DIR}
  PRIVATE ${CMAKE_CURRENT_SOURCE_DIR}/include
  PRIVATE ${BORINGSSL_ROOT_DIR}/include
  PRIVATE ${PROTOBUF_ROOT_DIR}/src
  PRIVATE ${BENCHMARK_ROOT_DIR}/include
  PRIVATE ${ZLIB_ROOT_DIR}
  PRIVATE ${CMAKE_CURRENT_BINARY_DIR}/third_party/zlib
  PRIVATE ${CMAKE_CURRENT_BINARY_DIR}/third_party/gflags/include
)

target_link_libraries(grpc_create_jwt
  ${_gRPC_SSL_LIBRARIES}
  ${_gRPC_ALLTARGETS_LIBRARIES}
  grpc
  gpr
)


if (gRPC_INSTALL)
  install(TARGETS grpc_create_jwt EXPORT gRPCTargets
    RUNTIME DESTINATION ${CMAKE_INSTALL_BINDIR}
    LIBRARY DESTINATION ${CMAKE_INSTALL_LIBDIR}
    ARCHIVE DESTINATION ${CMAKE_INSTALL_LIBDIR}
  )
endif()

if (gRPC_BUILD_TESTS)

add_executable(grpc_credentials_test
  test/core/security/credentials_test.c
)


target_include_directories(grpc_credentials_test
  PRIVATE ${CMAKE_CURRENT_SOURCE_DIR}
  PRIVATE ${CMAKE_CURRENT_SOURCE_DIR}/include
  PRIVATE ${BORINGSSL_ROOT_DIR}/include
  PRIVATE ${PROTOBUF_ROOT_DIR}/src
  PRIVATE ${BENCHMARK_ROOT_DIR}/include
  PRIVATE ${ZLIB_ROOT_DIR}
  PRIVATE ${CMAKE_CURRENT_BINARY_DIR}/third_party/zlib
  PRIVATE ${CMAKE_CURRENT_BINARY_DIR}/third_party/gflags/include
)

target_link_libraries(grpc_credentials_test
  ${_gRPC_ALLTARGETS_LIBRARIES}
  grpc_test_util
  grpc
  gpr_test_util
  gpr
)

endif (gRPC_BUILD_TESTS)
if (gRPC_BUILD_TESTS)

add_executable(grpc_fetch_oauth2
  test/core/security/fetch_oauth2.c
)


target_include_directories(grpc_fetch_oauth2
  PRIVATE ${CMAKE_CURRENT_SOURCE_DIR}
  PRIVATE ${CMAKE_CURRENT_SOURCE_DIR}/include
  PRIVATE ${BORINGSSL_ROOT_DIR}/include
  PRIVATE ${PROTOBUF_ROOT_DIR}/src
  PRIVATE ${BENCHMARK_ROOT_DIR}/include
  PRIVATE ${ZLIB_ROOT_DIR}
  PRIVATE ${CMAKE_CURRENT_BINARY_DIR}/third_party/zlib
  PRIVATE ${CMAKE_CURRENT_BINARY_DIR}/third_party/gflags/include
)

target_link_libraries(grpc_fetch_oauth2
  ${_gRPC_ALLTARGETS_LIBRARIES}
  grpc_test_util
  grpc
  gpr_test_util
  gpr
)

endif (gRPC_BUILD_TESTS)
if (gRPC_BUILD_TESTS)

add_executable(grpc_invalid_channel_args_test
  test/core/surface/invalid_channel_args_test.c
)


target_include_directories(grpc_invalid_channel_args_test
  PRIVATE ${CMAKE_CURRENT_SOURCE_DIR}
  PRIVATE ${CMAKE_CURRENT_SOURCE_DIR}/include
  PRIVATE ${BORINGSSL_ROOT_DIR}/include
  PRIVATE ${PROTOBUF_ROOT_DIR}/src
  PRIVATE ${BENCHMARK_ROOT_DIR}/include
  PRIVATE ${ZLIB_ROOT_DIR}
  PRIVATE ${CMAKE_CURRENT_BINARY_DIR}/third_party/zlib
  PRIVATE ${CMAKE_CURRENT_BINARY_DIR}/third_party/gflags/include
)

target_link_libraries(grpc_invalid_channel_args_test
  ${_gRPC_ALLTARGETS_LIBRARIES}
  grpc_test_util
  grpc
  gpr_test_util
  gpr
)

endif (gRPC_BUILD_TESTS)
if (gRPC_BUILD_TESTS)
if(_gRPC_PLATFORM_LINUX OR _gRPC_PLATFORM_MAC OR _gRPC_PLATFORM_POSIX)

add_executable(grpc_json_token_test
  test/core/security/json_token_test.c
)


target_include_directories(grpc_json_token_test
  PRIVATE ${CMAKE_CURRENT_SOURCE_DIR}
  PRIVATE ${CMAKE_CURRENT_SOURCE_DIR}/include
  PRIVATE ${BORINGSSL_ROOT_DIR}/include
  PRIVATE ${PROTOBUF_ROOT_DIR}/src
  PRIVATE ${BENCHMARK_ROOT_DIR}/include
  PRIVATE ${ZLIB_ROOT_DIR}
  PRIVATE ${CMAKE_CURRENT_BINARY_DIR}/third_party/zlib
  PRIVATE ${CMAKE_CURRENT_BINARY_DIR}/third_party/gflags/include
)

target_link_libraries(grpc_json_token_test
  ${_gRPC_ALLTARGETS_LIBRARIES}
  grpc_test_util
  grpc
  gpr_test_util
  gpr
)

endif()
endif (gRPC_BUILD_TESTS)
if (gRPC_BUILD_TESTS)

add_executable(grpc_jwt_verifier_test
  test/core/security/jwt_verifier_test.c
)


target_include_directories(grpc_jwt_verifier_test
  PRIVATE ${CMAKE_CURRENT_SOURCE_DIR}
  PRIVATE ${CMAKE_CURRENT_SOURCE_DIR}/include
  PRIVATE ${BORINGSSL_ROOT_DIR}/include
  PRIVATE ${PROTOBUF_ROOT_DIR}/src
  PRIVATE ${BENCHMARK_ROOT_DIR}/include
  PRIVATE ${ZLIB_ROOT_DIR}
  PRIVATE ${CMAKE_CURRENT_BINARY_DIR}/third_party/zlib
  PRIVATE ${CMAKE_CURRENT_BINARY_DIR}/third_party/gflags/include
)

target_link_libraries(grpc_jwt_verifier_test
  ${_gRPC_ALLTARGETS_LIBRARIES}
  grpc_test_util
  grpc
  gpr_test_util
  gpr
)

endif (gRPC_BUILD_TESTS)

add_executable(grpc_print_google_default_creds_token
  test/core/security/print_google_default_creds_token.c
)


target_include_directories(grpc_print_google_default_creds_token
  PRIVATE ${CMAKE_CURRENT_SOURCE_DIR}
  PRIVATE ${CMAKE_CURRENT_SOURCE_DIR}/include
  PRIVATE ${BORINGSSL_ROOT_DIR}/include
  PRIVATE ${PROTOBUF_ROOT_DIR}/src
  PRIVATE ${BENCHMARK_ROOT_DIR}/include
  PRIVATE ${ZLIB_ROOT_DIR}
  PRIVATE ${CMAKE_CURRENT_BINARY_DIR}/third_party/zlib
  PRIVATE ${CMAKE_CURRENT_BINARY_DIR}/third_party/gflags/include
)

target_link_libraries(grpc_print_google_default_creds_token
  ${_gRPC_ALLTARGETS_LIBRARIES}
  grpc
  gpr
)


if (gRPC_INSTALL)
  install(TARGETS grpc_print_google_default_creds_token EXPORT gRPCTargets
    RUNTIME DESTINATION ${CMAKE_INSTALL_BINDIR}
    LIBRARY DESTINATION ${CMAKE_INSTALL_LIBDIR}
    ARCHIVE DESTINATION ${CMAKE_INSTALL_LIBDIR}
  )
endif()

if (gRPC_BUILD_TESTS)

add_executable(grpc_security_connector_test
  test/core/security/security_connector_test.c
)


target_include_directories(grpc_security_connector_test
  PRIVATE ${CMAKE_CURRENT_SOURCE_DIR}
  PRIVATE ${CMAKE_CURRENT_SOURCE_DIR}/include
  PRIVATE ${BORINGSSL_ROOT_DIR}/include
  PRIVATE ${PROTOBUF_ROOT_DIR}/src
  PRIVATE ${BENCHMARK_ROOT_DIR}/include
  PRIVATE ${ZLIB_ROOT_DIR}
  PRIVATE ${CMAKE_CURRENT_BINARY_DIR}/third_party/zlib
  PRIVATE ${CMAKE_CURRENT_BINARY_DIR}/third_party/gflags/include
)

target_link_libraries(grpc_security_connector_test
  ${_gRPC_ALLTARGETS_LIBRARIES}
  grpc_test_util
  grpc
  gpr_test_util
  gpr
)

endif (gRPC_BUILD_TESTS)

add_executable(grpc_verify_jwt
  test/core/security/verify_jwt.c
)


target_include_directories(grpc_verify_jwt
  PRIVATE ${CMAKE_CURRENT_SOURCE_DIR}
  PRIVATE ${CMAKE_CURRENT_SOURCE_DIR}/include
  PRIVATE ${BORINGSSL_ROOT_DIR}/include
  PRIVATE ${PROTOBUF_ROOT_DIR}/src
  PRIVATE ${BENCHMARK_ROOT_DIR}/include
  PRIVATE ${ZLIB_ROOT_DIR}
  PRIVATE ${CMAKE_CURRENT_BINARY_DIR}/third_party/zlib
  PRIVATE ${CMAKE_CURRENT_BINARY_DIR}/third_party/gflags/include
)

target_link_libraries(grpc_verify_jwt
  ${_gRPC_ALLTARGETS_LIBRARIES}
  grpc
  gpr
)


if (gRPC_INSTALL)
  install(TARGETS grpc_verify_jwt EXPORT gRPCTargets
    RUNTIME DESTINATION ${CMAKE_INSTALL_BINDIR}
    LIBRARY DESTINATION ${CMAKE_INSTALL_LIBDIR}
    ARCHIVE DESTINATION ${CMAKE_INSTALL_LIBDIR}
  )
endif()

if (gRPC_BUILD_TESTS)
if(_gRPC_PLATFORM_LINUX)

add_executable(handshake_client
  test/core/handshake/client_ssl.c
)


target_include_directories(handshake_client
  PRIVATE ${CMAKE_CURRENT_SOURCE_DIR}
  PRIVATE ${CMAKE_CURRENT_SOURCE_DIR}/include
  PRIVATE ${BORINGSSL_ROOT_DIR}/include
  PRIVATE ${PROTOBUF_ROOT_DIR}/src
  PRIVATE ${BENCHMARK_ROOT_DIR}/include
  PRIVATE ${ZLIB_ROOT_DIR}
  PRIVATE ${CMAKE_CURRENT_BINARY_DIR}/third_party/zlib
  PRIVATE ${CMAKE_CURRENT_BINARY_DIR}/third_party/gflags/include
)

target_link_libraries(handshake_client
  ${_gRPC_SSL_LIBRARIES}
  ${_gRPC_ALLTARGETS_LIBRARIES}
  grpc_test_util
  grpc
  gpr_test_util
  gpr
)

endif()
endif (gRPC_BUILD_TESTS)
if (gRPC_BUILD_TESTS)
if(_gRPC_PLATFORM_LINUX)

add_executable(handshake_server
  test/core/handshake/server_ssl.c
)


target_include_directories(handshake_server
  PRIVATE ${CMAKE_CURRENT_SOURCE_DIR}
  PRIVATE ${CMAKE_CURRENT_SOURCE_DIR}/include
  PRIVATE ${BORINGSSL_ROOT_DIR}/include
  PRIVATE ${PROTOBUF_ROOT_DIR}/src
  PRIVATE ${BENCHMARK_ROOT_DIR}/include
  PRIVATE ${ZLIB_ROOT_DIR}
  PRIVATE ${CMAKE_CURRENT_BINARY_DIR}/third_party/zlib
  PRIVATE ${CMAKE_CURRENT_BINARY_DIR}/third_party/gflags/include
)

target_link_libraries(handshake_server
  ${_gRPC_SSL_LIBRARIES}
  ${_gRPC_ALLTARGETS_LIBRARIES}
  grpc_test_util
  grpc
  gpr_test_util
  gpr
)

endif()
endif (gRPC_BUILD_TESTS)
if (gRPC_BUILD_TESTS)

add_executable(hpack_parser_test
  test/core/transport/chttp2/hpack_parser_test.c
)


target_include_directories(hpack_parser_test
  PRIVATE ${CMAKE_CURRENT_SOURCE_DIR}
  PRIVATE ${CMAKE_CURRENT_SOURCE_DIR}/include
  PRIVATE ${BORINGSSL_ROOT_DIR}/include
  PRIVATE ${PROTOBUF_ROOT_DIR}/src
  PRIVATE ${BENCHMARK_ROOT_DIR}/include
  PRIVATE ${ZLIB_ROOT_DIR}
  PRIVATE ${CMAKE_CURRENT_BINARY_DIR}/third_party/zlib
  PRIVATE ${CMAKE_CURRENT_BINARY_DIR}/third_party/gflags/include
)

target_link_libraries(hpack_parser_test
  ${_gRPC_ALLTARGETS_LIBRARIES}
  grpc_test_util
  grpc
  gpr_test_util
  gpr
)

endif (gRPC_BUILD_TESTS)
if (gRPC_BUILD_TESTS)

add_executable(hpack_table_test
  test/core/transport/chttp2/hpack_table_test.c
)


target_include_directories(hpack_table_test
  PRIVATE ${CMAKE_CURRENT_SOURCE_DIR}
  PRIVATE ${CMAKE_CURRENT_SOURCE_DIR}/include
  PRIVATE ${BORINGSSL_ROOT_DIR}/include
  PRIVATE ${PROTOBUF_ROOT_DIR}/src
  PRIVATE ${BENCHMARK_ROOT_DIR}/include
  PRIVATE ${ZLIB_ROOT_DIR}
  PRIVATE ${CMAKE_CURRENT_BINARY_DIR}/third_party/zlib
  PRIVATE ${CMAKE_CURRENT_BINARY_DIR}/third_party/gflags/include
)

target_link_libraries(hpack_table_test
  ${_gRPC_ALLTARGETS_LIBRARIES}
  grpc_test_util
  grpc
  gpr_test_util
  gpr
)

endif (gRPC_BUILD_TESTS)
if (gRPC_BUILD_TESTS)

add_executable(http_parser_test
  test/core/http/parser_test.c
)


target_include_directories(http_parser_test
  PRIVATE ${CMAKE_CURRENT_SOURCE_DIR}
  PRIVATE ${CMAKE_CURRENT_SOURCE_DIR}/include
  PRIVATE ${BORINGSSL_ROOT_DIR}/include
  PRIVATE ${PROTOBUF_ROOT_DIR}/src
  PRIVATE ${BENCHMARK_ROOT_DIR}/include
  PRIVATE ${ZLIB_ROOT_DIR}
  PRIVATE ${CMAKE_CURRENT_BINARY_DIR}/third_party/zlib
  PRIVATE ${CMAKE_CURRENT_BINARY_DIR}/third_party/gflags/include
)

target_link_libraries(http_parser_test
  ${_gRPC_ALLTARGETS_LIBRARIES}
  grpc_test_util
  grpc
  gpr_test_util
  gpr
)

endif (gRPC_BUILD_TESTS)
if (gRPC_BUILD_TESTS)

add_executable(httpcli_format_request_test
  test/core/http/format_request_test.c
)


target_include_directories(httpcli_format_request_test
  PRIVATE ${CMAKE_CURRENT_SOURCE_DIR}
  PRIVATE ${CMAKE_CURRENT_SOURCE_DIR}/include
  PRIVATE ${BORINGSSL_ROOT_DIR}/include
  PRIVATE ${PROTOBUF_ROOT_DIR}/src
  PRIVATE ${BENCHMARK_ROOT_DIR}/include
  PRIVATE ${ZLIB_ROOT_DIR}
  PRIVATE ${CMAKE_CURRENT_BINARY_DIR}/third_party/zlib
  PRIVATE ${CMAKE_CURRENT_BINARY_DIR}/third_party/gflags/include
)

target_link_libraries(httpcli_format_request_test
  ${_gRPC_ALLTARGETS_LIBRARIES}
  grpc_test_util
  grpc
  gpr_test_util
  gpr
)

endif (gRPC_BUILD_TESTS)
if (gRPC_BUILD_TESTS)
if(_gRPC_PLATFORM_LINUX OR _gRPC_PLATFORM_MAC OR _gRPC_PLATFORM_POSIX)

add_executable(httpcli_test
  test/core/http/httpcli_test.c
)


target_include_directories(httpcli_test
  PRIVATE ${CMAKE_CURRENT_SOURCE_DIR}
  PRIVATE ${CMAKE_CURRENT_SOURCE_DIR}/include
  PRIVATE ${BORINGSSL_ROOT_DIR}/include
  PRIVATE ${PROTOBUF_ROOT_DIR}/src
  PRIVATE ${BENCHMARK_ROOT_DIR}/include
  PRIVATE ${ZLIB_ROOT_DIR}
  PRIVATE ${CMAKE_CURRENT_BINARY_DIR}/third_party/zlib
  PRIVATE ${CMAKE_CURRENT_BINARY_DIR}/third_party/gflags/include
)

target_link_libraries(httpcli_test
  ${_gRPC_ALLTARGETS_LIBRARIES}
  grpc_test_util
  grpc
  gpr_test_util
  gpr
)

endif()
endif (gRPC_BUILD_TESTS)
if (gRPC_BUILD_TESTS)
if(_gRPC_PLATFORM_LINUX)

add_executable(httpscli_test
  test/core/http/httpscli_test.c
)


target_include_directories(httpscli_test
  PRIVATE ${CMAKE_CURRENT_SOURCE_DIR}
  PRIVATE ${CMAKE_CURRENT_SOURCE_DIR}/include
  PRIVATE ${BORINGSSL_ROOT_DIR}/include
  PRIVATE ${PROTOBUF_ROOT_DIR}/src
  PRIVATE ${BENCHMARK_ROOT_DIR}/include
  PRIVATE ${ZLIB_ROOT_DIR}
  PRIVATE ${CMAKE_CURRENT_BINARY_DIR}/third_party/zlib
  PRIVATE ${CMAKE_CURRENT_BINARY_DIR}/third_party/gflags/include
)

target_link_libraries(httpscli_test
  ${_gRPC_ALLTARGETS_LIBRARIES}
  grpc_test_util
  grpc
  gpr_test_util
  gpr
)

endif()
endif (gRPC_BUILD_TESTS)
if (gRPC_BUILD_TESTS)

add_executable(init_test
  test/core/surface/init_test.c
)


target_include_directories(init_test
  PRIVATE ${CMAKE_CURRENT_SOURCE_DIR}
  PRIVATE ${CMAKE_CURRENT_SOURCE_DIR}/include
  PRIVATE ${BORINGSSL_ROOT_DIR}/include
  PRIVATE ${PROTOBUF_ROOT_DIR}/src
  PRIVATE ${BENCHMARK_ROOT_DIR}/include
  PRIVATE ${ZLIB_ROOT_DIR}
  PRIVATE ${CMAKE_CURRENT_BINARY_DIR}/third_party/zlib
  PRIVATE ${CMAKE_CURRENT_BINARY_DIR}/third_party/gflags/include
)

target_link_libraries(init_test
  ${_gRPC_ALLTARGETS_LIBRARIES}
  grpc_test_util
  grpc
  gpr_test_util
  gpr
)

endif (gRPC_BUILD_TESTS)
if (gRPC_BUILD_TESTS)

add_executable(invalid_call_argument_test
  test/core/end2end/invalid_call_argument_test.c
)


target_include_directories(invalid_call_argument_test
  PRIVATE ${CMAKE_CURRENT_SOURCE_DIR}
  PRIVATE ${CMAKE_CURRENT_SOURCE_DIR}/include
  PRIVATE ${BORINGSSL_ROOT_DIR}/include
  PRIVATE ${PROTOBUF_ROOT_DIR}/src
  PRIVATE ${BENCHMARK_ROOT_DIR}/include
  PRIVATE ${ZLIB_ROOT_DIR}
  PRIVATE ${CMAKE_CURRENT_BINARY_DIR}/third_party/zlib
  PRIVATE ${CMAKE_CURRENT_BINARY_DIR}/third_party/gflags/include
)

target_link_libraries(invalid_call_argument_test
  ${_gRPC_ALLTARGETS_LIBRARIES}
  grpc_test_util
  grpc
  gpr_test_util
  gpr
)

endif (gRPC_BUILD_TESTS)
if (gRPC_BUILD_TESTS)

add_executable(json_rewrite
  test/core/json/json_rewrite.c
)


target_include_directories(json_rewrite
  PRIVATE ${CMAKE_CURRENT_SOURCE_DIR}
  PRIVATE ${CMAKE_CURRENT_SOURCE_DIR}/include
  PRIVATE ${BORINGSSL_ROOT_DIR}/include
  PRIVATE ${PROTOBUF_ROOT_DIR}/src
  PRIVATE ${BENCHMARK_ROOT_DIR}/include
  PRIVATE ${ZLIB_ROOT_DIR}
  PRIVATE ${CMAKE_CURRENT_BINARY_DIR}/third_party/zlib
  PRIVATE ${CMAKE_CURRENT_BINARY_DIR}/third_party/gflags/include
)

target_link_libraries(json_rewrite
  ${_gRPC_ALLTARGETS_LIBRARIES}
  grpc
  gpr
)

endif (gRPC_BUILD_TESTS)
if (gRPC_BUILD_TESTS)

add_executable(json_rewrite_test
  test/core/json/json_rewrite_test.c
)


target_include_directories(json_rewrite_test
  PRIVATE ${CMAKE_CURRENT_SOURCE_DIR}
  PRIVATE ${CMAKE_CURRENT_SOURCE_DIR}/include
  PRIVATE ${BORINGSSL_ROOT_DIR}/include
  PRIVATE ${PROTOBUF_ROOT_DIR}/src
  PRIVATE ${BENCHMARK_ROOT_DIR}/include
  PRIVATE ${ZLIB_ROOT_DIR}
  PRIVATE ${CMAKE_CURRENT_BINARY_DIR}/third_party/zlib
  PRIVATE ${CMAKE_CURRENT_BINARY_DIR}/third_party/gflags/include
)

target_link_libraries(json_rewrite_test
  ${_gRPC_ALLTARGETS_LIBRARIES}
  grpc_test_util
  grpc
  gpr_test_util
  gpr
)

endif (gRPC_BUILD_TESTS)
if (gRPC_BUILD_TESTS)

add_executable(json_stream_error_test
  test/core/json/json_stream_error_test.c
)


target_include_directories(json_stream_error_test
  PRIVATE ${CMAKE_CURRENT_SOURCE_DIR}
  PRIVATE ${CMAKE_CURRENT_SOURCE_DIR}/include
  PRIVATE ${BORINGSSL_ROOT_DIR}/include
  PRIVATE ${PROTOBUF_ROOT_DIR}/src
  PRIVATE ${BENCHMARK_ROOT_DIR}/include
  PRIVATE ${ZLIB_ROOT_DIR}
  PRIVATE ${CMAKE_CURRENT_BINARY_DIR}/third_party/zlib
  PRIVATE ${CMAKE_CURRENT_BINARY_DIR}/third_party/gflags/include
)

target_link_libraries(json_stream_error_test
  ${_gRPC_ALLTARGETS_LIBRARIES}
  grpc_test_util
  grpc
  gpr_test_util
  gpr
)

endif (gRPC_BUILD_TESTS)
if (gRPC_BUILD_TESTS)

add_executable(json_test
  test/core/json/json_test.c
)


target_include_directories(json_test
  PRIVATE ${CMAKE_CURRENT_SOURCE_DIR}
  PRIVATE ${CMAKE_CURRENT_SOURCE_DIR}/include
  PRIVATE ${BORINGSSL_ROOT_DIR}/include
  PRIVATE ${PROTOBUF_ROOT_DIR}/src
  PRIVATE ${BENCHMARK_ROOT_DIR}/include
  PRIVATE ${ZLIB_ROOT_DIR}
  PRIVATE ${CMAKE_CURRENT_BINARY_DIR}/third_party/zlib
  PRIVATE ${CMAKE_CURRENT_BINARY_DIR}/third_party/gflags/include
)

target_link_libraries(json_test
  ${_gRPC_ALLTARGETS_LIBRARIES}
  grpc_test_util
  grpc
  gpr_test_util
  gpr
)

endif (gRPC_BUILD_TESTS)
if (gRPC_BUILD_TESTS)

add_executable(lame_client_test
  test/core/surface/lame_client_test.c
)


target_include_directories(lame_client_test
  PRIVATE ${CMAKE_CURRENT_SOURCE_DIR}
  PRIVATE ${CMAKE_CURRENT_SOURCE_DIR}/include
  PRIVATE ${BORINGSSL_ROOT_DIR}/include
  PRIVATE ${PROTOBUF_ROOT_DIR}/src
  PRIVATE ${BENCHMARK_ROOT_DIR}/include
  PRIVATE ${ZLIB_ROOT_DIR}
  PRIVATE ${CMAKE_CURRENT_BINARY_DIR}/third_party/zlib
  PRIVATE ${CMAKE_CURRENT_BINARY_DIR}/third_party/gflags/include
)

target_link_libraries(lame_client_test
  ${_gRPC_ALLTARGETS_LIBRARIES}
  grpc_test_util
  grpc
  gpr_test_util
  gpr
)

endif (gRPC_BUILD_TESTS)
if (gRPC_BUILD_TESTS)

add_executable(lb_policies_test
  test/core/client_channel/lb_policies_test.c
)


target_include_directories(lb_policies_test
  PRIVATE ${CMAKE_CURRENT_SOURCE_DIR}
  PRIVATE ${CMAKE_CURRENT_SOURCE_DIR}/include
  PRIVATE ${BORINGSSL_ROOT_DIR}/include
  PRIVATE ${PROTOBUF_ROOT_DIR}/src
  PRIVATE ${BENCHMARK_ROOT_DIR}/include
  PRIVATE ${ZLIB_ROOT_DIR}
  PRIVATE ${CMAKE_CURRENT_BINARY_DIR}/third_party/zlib
  PRIVATE ${CMAKE_CURRENT_BINARY_DIR}/third_party/gflags/include
)

target_link_libraries(lb_policies_test
  ${_gRPC_ALLTARGETS_LIBRARIES}
  grpc_test_util
  grpc
  gpr_test_util
  gpr
)

endif (gRPC_BUILD_TESTS)
if (gRPC_BUILD_TESTS)

add_executable(load_file_test
  test/core/iomgr/load_file_test.c
)


target_include_directories(load_file_test
  PRIVATE ${CMAKE_CURRENT_SOURCE_DIR}
  PRIVATE ${CMAKE_CURRENT_SOURCE_DIR}/include
  PRIVATE ${BORINGSSL_ROOT_DIR}/include
  PRIVATE ${PROTOBUF_ROOT_DIR}/src
  PRIVATE ${BENCHMARK_ROOT_DIR}/include
  PRIVATE ${ZLIB_ROOT_DIR}
  PRIVATE ${CMAKE_CURRENT_BINARY_DIR}/third_party/zlib
  PRIVATE ${CMAKE_CURRENT_BINARY_DIR}/third_party/gflags/include
)

target_link_libraries(load_file_test
  ${_gRPC_ALLTARGETS_LIBRARIES}
  grpc_test_util
  grpc
  gpr_test_util
  gpr
)

endif (gRPC_BUILD_TESTS)
if (gRPC_BUILD_TESTS)

add_executable(memory_profile_client
  test/core/memory_usage/client.c
)


target_include_directories(memory_profile_client
  PRIVATE ${CMAKE_CURRENT_SOURCE_DIR}
  PRIVATE ${CMAKE_CURRENT_SOURCE_DIR}/include
  PRIVATE ${BORINGSSL_ROOT_DIR}/include
  PRIVATE ${PROTOBUF_ROOT_DIR}/src
  PRIVATE ${BENCHMARK_ROOT_DIR}/include
  PRIVATE ${ZLIB_ROOT_DIR}
  PRIVATE ${CMAKE_CURRENT_BINARY_DIR}/third_party/zlib
  PRIVATE ${CMAKE_CURRENT_BINARY_DIR}/third_party/gflags/include
)

target_link_libraries(memory_profile_client
  ${_gRPC_ALLTARGETS_LIBRARIES}
  grpc_test_util
  grpc
  gpr_test_util
  gpr
)

endif (gRPC_BUILD_TESTS)
if (gRPC_BUILD_TESTS)

add_executable(memory_profile_server
  test/core/memory_usage/server.c
)


target_include_directories(memory_profile_server
  PRIVATE ${CMAKE_CURRENT_SOURCE_DIR}
  PRIVATE ${CMAKE_CURRENT_SOURCE_DIR}/include
  PRIVATE ${BORINGSSL_ROOT_DIR}/include
  PRIVATE ${PROTOBUF_ROOT_DIR}/src
  PRIVATE ${BENCHMARK_ROOT_DIR}/include
  PRIVATE ${ZLIB_ROOT_DIR}
  PRIVATE ${CMAKE_CURRENT_BINARY_DIR}/third_party/zlib
  PRIVATE ${CMAKE_CURRENT_BINARY_DIR}/third_party/gflags/include
)

target_link_libraries(memory_profile_server
  ${_gRPC_ALLTARGETS_LIBRARIES}
  grpc_test_util
  grpc
  gpr_test_util
  gpr
)

endif (gRPC_BUILD_TESTS)
if (gRPC_BUILD_TESTS)
if(_gRPC_PLATFORM_LINUX OR _gRPC_PLATFORM_MAC OR _gRPC_PLATFORM_POSIX)

add_executable(memory_profile_test
  test/core/memory_usage/memory_usage_test.c
)


target_include_directories(memory_profile_test
  PRIVATE ${CMAKE_CURRENT_SOURCE_DIR}
  PRIVATE ${CMAKE_CURRENT_SOURCE_DIR}/include
  PRIVATE ${BORINGSSL_ROOT_DIR}/include
  PRIVATE ${PROTOBUF_ROOT_DIR}/src
  PRIVATE ${BENCHMARK_ROOT_DIR}/include
  PRIVATE ${ZLIB_ROOT_DIR}
  PRIVATE ${CMAKE_CURRENT_BINARY_DIR}/third_party/zlib
  PRIVATE ${CMAKE_CURRENT_BINARY_DIR}/third_party/gflags/include
)

target_link_libraries(memory_profile_test
  ${_gRPC_ALLTARGETS_LIBRARIES}
  grpc_test_util
  grpc
  gpr_test_util
  gpr
)

endif()
endif (gRPC_BUILD_TESTS)
if (gRPC_BUILD_TESTS)

add_executable(message_compress_test
  test/core/compression/message_compress_test.c
)


target_include_directories(message_compress_test
  PRIVATE ${CMAKE_CURRENT_SOURCE_DIR}
  PRIVATE ${CMAKE_CURRENT_SOURCE_DIR}/include
  PRIVATE ${BORINGSSL_ROOT_DIR}/include
  PRIVATE ${PROTOBUF_ROOT_DIR}/src
  PRIVATE ${BENCHMARK_ROOT_DIR}/include
  PRIVATE ${ZLIB_ROOT_DIR}
  PRIVATE ${CMAKE_CURRENT_BINARY_DIR}/third_party/zlib
  PRIVATE ${CMAKE_CURRENT_BINARY_DIR}/third_party/gflags/include
)

target_link_libraries(message_compress_test
  ${_gRPC_ALLTARGETS_LIBRARIES}
  grpc_test_util
  grpc
  gpr_test_util
  gpr
)

endif (gRPC_BUILD_TESTS)
if (gRPC_BUILD_TESTS)

add_executable(mlog_test
  test/core/census/mlog_test.c
)


target_include_directories(mlog_test
  PRIVATE ${CMAKE_CURRENT_SOURCE_DIR}
  PRIVATE ${CMAKE_CURRENT_SOURCE_DIR}/include
  PRIVATE ${BORINGSSL_ROOT_DIR}/include
  PRIVATE ${PROTOBUF_ROOT_DIR}/src
  PRIVATE ${BENCHMARK_ROOT_DIR}/include
  PRIVATE ${ZLIB_ROOT_DIR}
  PRIVATE ${CMAKE_CURRENT_BINARY_DIR}/third_party/zlib
  PRIVATE ${CMAKE_CURRENT_BINARY_DIR}/third_party/gflags/include
)

target_link_libraries(mlog_test
  ${_gRPC_ALLTARGETS_LIBRARIES}
  grpc_test_util
  grpc
  gpr_test_util
  gpr
)

endif (gRPC_BUILD_TESTS)
if (gRPC_BUILD_TESTS)

add_executable(multiple_server_queues_test
  test/core/end2end/multiple_server_queues_test.c
)


target_include_directories(multiple_server_queues_test
  PRIVATE ${CMAKE_CURRENT_SOURCE_DIR}
  PRIVATE ${CMAKE_CURRENT_SOURCE_DIR}/include
  PRIVATE ${BORINGSSL_ROOT_DIR}/include
  PRIVATE ${PROTOBUF_ROOT_DIR}/src
  PRIVATE ${BENCHMARK_ROOT_DIR}/include
  PRIVATE ${ZLIB_ROOT_DIR}
  PRIVATE ${CMAKE_CURRENT_BINARY_DIR}/third_party/zlib
  PRIVATE ${CMAKE_CURRENT_BINARY_DIR}/third_party/gflags/include
)

target_link_libraries(multiple_server_queues_test
  ${_gRPC_ALLTARGETS_LIBRARIES}
  grpc_test_util
  grpc
  gpr_test_util
  gpr
)

endif (gRPC_BUILD_TESTS)
if (gRPC_BUILD_TESTS)

add_executable(murmur_hash_test
  test/core/support/murmur_hash_test.c
)


target_include_directories(murmur_hash_test
  PRIVATE ${CMAKE_CURRENT_SOURCE_DIR}
  PRIVATE ${CMAKE_CURRENT_SOURCE_DIR}/include
  PRIVATE ${BORINGSSL_ROOT_DIR}/include
  PRIVATE ${PROTOBUF_ROOT_DIR}/src
  PRIVATE ${BENCHMARK_ROOT_DIR}/include
  PRIVATE ${ZLIB_ROOT_DIR}
  PRIVATE ${CMAKE_CURRENT_BINARY_DIR}/third_party/zlib
  PRIVATE ${CMAKE_CURRENT_BINARY_DIR}/third_party/gflags/include
)

target_link_libraries(murmur_hash_test
  ${_gRPC_ALLTARGETS_LIBRARIES}
  gpr_test_util
  gpr
)

endif (gRPC_BUILD_TESTS)
if (gRPC_BUILD_TESTS)

add_executable(no_server_test
  test/core/end2end/no_server_test.c
)


target_include_directories(no_server_test
  PRIVATE ${CMAKE_CURRENT_SOURCE_DIR}
  PRIVATE ${CMAKE_CURRENT_SOURCE_DIR}/include
  PRIVATE ${BORINGSSL_ROOT_DIR}/include
  PRIVATE ${PROTOBUF_ROOT_DIR}/src
  PRIVATE ${BENCHMARK_ROOT_DIR}/include
  PRIVATE ${ZLIB_ROOT_DIR}
  PRIVATE ${CMAKE_CURRENT_BINARY_DIR}/third_party/zlib
  PRIVATE ${CMAKE_CURRENT_BINARY_DIR}/third_party/gflags/include
)

target_link_libraries(no_server_test
  ${_gRPC_ALLTARGETS_LIBRARIES}
  grpc_test_util
  grpc
  gpr_test_util
  gpr
)

endif (gRPC_BUILD_TESTS)
if (gRPC_BUILD_TESTS)

add_executable(parse_address_test
  test/core/client_channel/parse_address_test.c
)


target_include_directories(parse_address_test
  PRIVATE ${CMAKE_CURRENT_SOURCE_DIR}
  PRIVATE ${CMAKE_CURRENT_SOURCE_DIR}/include
  PRIVATE ${BORINGSSL_ROOT_DIR}/include
  PRIVATE ${PROTOBUF_ROOT_DIR}/src
  PRIVATE ${BENCHMARK_ROOT_DIR}/include
  PRIVATE ${ZLIB_ROOT_DIR}
  PRIVATE ${CMAKE_CURRENT_BINARY_DIR}/third_party/zlib
  PRIVATE ${CMAKE_CURRENT_BINARY_DIR}/third_party/gflags/include
)

target_link_libraries(parse_address_test
  ${_gRPC_ALLTARGETS_LIBRARIES}
  grpc_test_util
  grpc
  gpr_test_util
  gpr
)

endif (gRPC_BUILD_TESTS)
if (gRPC_BUILD_TESTS)

add_executable(percent_encoding_test
  test/core/slice/percent_encoding_test.c
)


target_include_directories(percent_encoding_test
  PRIVATE ${CMAKE_CURRENT_SOURCE_DIR}
  PRIVATE ${CMAKE_CURRENT_SOURCE_DIR}/include
  PRIVATE ${BORINGSSL_ROOT_DIR}/include
  PRIVATE ${PROTOBUF_ROOT_DIR}/src
  PRIVATE ${BENCHMARK_ROOT_DIR}/include
  PRIVATE ${ZLIB_ROOT_DIR}
  PRIVATE ${CMAKE_CURRENT_BINARY_DIR}/third_party/zlib
  PRIVATE ${CMAKE_CURRENT_BINARY_DIR}/third_party/gflags/include
)

target_link_libraries(percent_encoding_test
  ${_gRPC_ALLTARGETS_LIBRARIES}
  grpc_test_util
  grpc
  gpr_test_util
  gpr
)

endif (gRPC_BUILD_TESTS)
if (gRPC_BUILD_TESTS)
if(_gRPC_PLATFORM_LINUX)

add_executable(pollset_set_test
  test/core/iomgr/pollset_set_test.c
)


target_include_directories(pollset_set_test
  PRIVATE ${CMAKE_CURRENT_SOURCE_DIR}
  PRIVATE ${CMAKE_CURRENT_SOURCE_DIR}/include
  PRIVATE ${BORINGSSL_ROOT_DIR}/include
  PRIVATE ${PROTOBUF_ROOT_DIR}/src
  PRIVATE ${BENCHMARK_ROOT_DIR}/include
  PRIVATE ${ZLIB_ROOT_DIR}
  PRIVATE ${CMAKE_CURRENT_BINARY_DIR}/third_party/zlib
  PRIVATE ${CMAKE_CURRENT_BINARY_DIR}/third_party/gflags/include
)

target_link_libraries(pollset_set_test
  ${_gRPC_ALLTARGETS_LIBRARIES}
  grpc_test_util
  grpc
  gpr_test_util
  gpr
)

endif()
endif (gRPC_BUILD_TESTS)
if (gRPC_BUILD_TESTS)
if(_gRPC_PLATFORM_LINUX OR _gRPC_PLATFORM_MAC OR _gRPC_PLATFORM_POSIX)

add_executable(resolve_address_posix_test
  test/core/iomgr/resolve_address_posix_test.c
)


target_include_directories(resolve_address_posix_test
  PRIVATE ${CMAKE_CURRENT_SOURCE_DIR}
  PRIVATE ${CMAKE_CURRENT_SOURCE_DIR}/include
  PRIVATE ${BORINGSSL_ROOT_DIR}/include
  PRIVATE ${PROTOBUF_ROOT_DIR}/src
  PRIVATE ${BENCHMARK_ROOT_DIR}/include
  PRIVATE ${ZLIB_ROOT_DIR}
  PRIVATE ${CMAKE_CURRENT_BINARY_DIR}/third_party/zlib
  PRIVATE ${CMAKE_CURRENT_BINARY_DIR}/third_party/gflags/include
)

target_link_libraries(resolve_address_posix_test
  ${_gRPC_ALLTARGETS_LIBRARIES}
  grpc_test_util
  grpc
  gpr_test_util
  gpr
)

endif()
endif (gRPC_BUILD_TESTS)
if (gRPC_BUILD_TESTS)

add_executable(resolve_address_test
  test/core/iomgr/resolve_address_test.c
)


target_include_directories(resolve_address_test
  PRIVATE ${CMAKE_CURRENT_SOURCE_DIR}
  PRIVATE ${CMAKE_CURRENT_SOURCE_DIR}/include
  PRIVATE ${BORINGSSL_ROOT_DIR}/include
  PRIVATE ${PROTOBUF_ROOT_DIR}/src
  PRIVATE ${BENCHMARK_ROOT_DIR}/include
  PRIVATE ${ZLIB_ROOT_DIR}
  PRIVATE ${CMAKE_CURRENT_BINARY_DIR}/third_party/zlib
  PRIVATE ${CMAKE_CURRENT_BINARY_DIR}/third_party/gflags/include
)

target_link_libraries(resolve_address_test
  ${_gRPC_ALLTARGETS_LIBRARIES}
  grpc_test_util
  grpc
  gpr_test_util
  gpr
)

endif (gRPC_BUILD_TESTS)
if (gRPC_BUILD_TESTS)

add_executable(resource_quota_test
  test/core/iomgr/resource_quota_test.c
)


target_include_directories(resource_quota_test
  PRIVATE ${CMAKE_CURRENT_SOURCE_DIR}
  PRIVATE ${CMAKE_CURRENT_SOURCE_DIR}/include
  PRIVATE ${BORINGSSL_ROOT_DIR}/include
  PRIVATE ${PROTOBUF_ROOT_DIR}/src
  PRIVATE ${BENCHMARK_ROOT_DIR}/include
  PRIVATE ${ZLIB_ROOT_DIR}
  PRIVATE ${CMAKE_CURRENT_BINARY_DIR}/third_party/zlib
  PRIVATE ${CMAKE_CURRENT_BINARY_DIR}/third_party/gflags/include
)

target_link_libraries(resource_quota_test
  ${_gRPC_ALLTARGETS_LIBRARIES}
  grpc_test_util
  grpc
  gpr_test_util
  gpr
)

endif (gRPC_BUILD_TESTS)
if (gRPC_BUILD_TESTS)

add_executable(secure_channel_create_test
  test/core/surface/secure_channel_create_test.c
)


target_include_directories(secure_channel_create_test
  PRIVATE ${CMAKE_CURRENT_SOURCE_DIR}
  PRIVATE ${CMAKE_CURRENT_SOURCE_DIR}/include
  PRIVATE ${BORINGSSL_ROOT_DIR}/include
  PRIVATE ${PROTOBUF_ROOT_DIR}/src
  PRIVATE ${BENCHMARK_ROOT_DIR}/include
  PRIVATE ${ZLIB_ROOT_DIR}
  PRIVATE ${CMAKE_CURRENT_BINARY_DIR}/third_party/zlib
  PRIVATE ${CMAKE_CURRENT_BINARY_DIR}/third_party/gflags/include
)

target_link_libraries(secure_channel_create_test
  ${_gRPC_ALLTARGETS_LIBRARIES}
  grpc_test_util
  grpc
  gpr_test_util
  gpr
)

endif (gRPC_BUILD_TESTS)
if (gRPC_BUILD_TESTS)

add_executable(secure_endpoint_test
  test/core/security/secure_endpoint_test.c
)


target_include_directories(secure_endpoint_test
  PRIVATE ${CMAKE_CURRENT_SOURCE_DIR}
  PRIVATE ${CMAKE_CURRENT_SOURCE_DIR}/include
  PRIVATE ${BORINGSSL_ROOT_DIR}/include
  PRIVATE ${PROTOBUF_ROOT_DIR}/src
  PRIVATE ${BENCHMARK_ROOT_DIR}/include
  PRIVATE ${ZLIB_ROOT_DIR}
  PRIVATE ${CMAKE_CURRENT_BINARY_DIR}/third_party/zlib
  PRIVATE ${CMAKE_CURRENT_BINARY_DIR}/third_party/gflags/include
)

target_link_libraries(secure_endpoint_test
  ${_gRPC_ALLTARGETS_LIBRARIES}
  grpc_test_util
  grpc
  gpr_test_util
  gpr
)

endif (gRPC_BUILD_TESTS)
if (gRPC_BUILD_TESTS)

add_executable(sequential_connectivity_test
  test/core/surface/sequential_connectivity_test.c
)


target_include_directories(sequential_connectivity_test
  PRIVATE ${CMAKE_CURRENT_SOURCE_DIR}
  PRIVATE ${CMAKE_CURRENT_SOURCE_DIR}/include
  PRIVATE ${BORINGSSL_ROOT_DIR}/include
  PRIVATE ${PROTOBUF_ROOT_DIR}/src
  PRIVATE ${BENCHMARK_ROOT_DIR}/include
  PRIVATE ${ZLIB_ROOT_DIR}
  PRIVATE ${CMAKE_CURRENT_BINARY_DIR}/third_party/zlib
  PRIVATE ${CMAKE_CURRENT_BINARY_DIR}/third_party/gflags/include
)

target_link_libraries(sequential_connectivity_test
  ${_gRPC_ALLTARGETS_LIBRARIES}
  grpc_test_util
  grpc
  gpr_test_util
  gpr
)

endif (gRPC_BUILD_TESTS)
if (gRPC_BUILD_TESTS)

add_executable(server_chttp2_test
  test/core/surface/server_chttp2_test.c
)


target_include_directories(server_chttp2_test
  PRIVATE ${CMAKE_CURRENT_SOURCE_DIR}
  PRIVATE ${CMAKE_CURRENT_SOURCE_DIR}/include
  PRIVATE ${BORINGSSL_ROOT_DIR}/include
  PRIVATE ${PROTOBUF_ROOT_DIR}/src
  PRIVATE ${BENCHMARK_ROOT_DIR}/include
  PRIVATE ${ZLIB_ROOT_DIR}
  PRIVATE ${CMAKE_CURRENT_BINARY_DIR}/third_party/zlib
  PRIVATE ${CMAKE_CURRENT_BINARY_DIR}/third_party/gflags/include
)

target_link_libraries(server_chttp2_test
  ${_gRPC_ALLTARGETS_LIBRARIES}
  grpc_test_util
  grpc
  gpr_test_util
  gpr
)

endif (gRPC_BUILD_TESTS)
if (gRPC_BUILD_TESTS)

add_executable(server_test
  test/core/surface/server_test.c
)


target_include_directories(server_test
  PRIVATE ${CMAKE_CURRENT_SOURCE_DIR}
  PRIVATE ${CMAKE_CURRENT_SOURCE_DIR}/include
  PRIVATE ${BORINGSSL_ROOT_DIR}/include
  PRIVATE ${PROTOBUF_ROOT_DIR}/src
  PRIVATE ${BENCHMARK_ROOT_DIR}/include
  PRIVATE ${ZLIB_ROOT_DIR}
  PRIVATE ${CMAKE_CURRENT_BINARY_DIR}/third_party/zlib
  PRIVATE ${CMAKE_CURRENT_BINARY_DIR}/third_party/gflags/include
)

target_link_libraries(server_test
  ${_gRPC_ALLTARGETS_LIBRARIES}
  grpc_test_util
  grpc
  gpr_test_util
  gpr
)

endif (gRPC_BUILD_TESTS)
if (gRPC_BUILD_TESTS)

add_executable(set_initial_connect_string_test
  test/core/client_channel/set_initial_connect_string_test.c
)


target_include_directories(set_initial_connect_string_test
  PRIVATE ${CMAKE_CURRENT_SOURCE_DIR}
  PRIVATE ${CMAKE_CURRENT_SOURCE_DIR}/include
  PRIVATE ${BORINGSSL_ROOT_DIR}/include
  PRIVATE ${PROTOBUF_ROOT_DIR}/src
  PRIVATE ${BENCHMARK_ROOT_DIR}/include
  PRIVATE ${ZLIB_ROOT_DIR}
  PRIVATE ${CMAKE_CURRENT_BINARY_DIR}/third_party/zlib
  PRIVATE ${CMAKE_CURRENT_BINARY_DIR}/third_party/gflags/include
)

target_link_libraries(set_initial_connect_string_test
  ${_gRPC_ALLTARGETS_LIBRARIES}
  test_tcp_server
  grpc_test_util
  grpc
  gpr_test_util
  gpr
)

endif (gRPC_BUILD_TESTS)
if (gRPC_BUILD_TESTS)

add_executable(slice_buffer_test
  test/core/slice/slice_buffer_test.c
)


target_include_directories(slice_buffer_test
  PRIVATE ${CMAKE_CURRENT_SOURCE_DIR}
  PRIVATE ${CMAKE_CURRENT_SOURCE_DIR}/include
  PRIVATE ${BORINGSSL_ROOT_DIR}/include
  PRIVATE ${PROTOBUF_ROOT_DIR}/src
  PRIVATE ${BENCHMARK_ROOT_DIR}/include
  PRIVATE ${ZLIB_ROOT_DIR}
  PRIVATE ${CMAKE_CURRENT_BINARY_DIR}/third_party/zlib
  PRIVATE ${CMAKE_CURRENT_BINARY_DIR}/third_party/gflags/include
)

target_link_libraries(slice_buffer_test
  ${_gRPC_ALLTARGETS_LIBRARIES}
  grpc_test_util
  grpc
  gpr_test_util
  gpr
)

endif (gRPC_BUILD_TESTS)
if (gRPC_BUILD_TESTS)

add_executable(slice_string_helpers_test
  test/core/slice/slice_string_helpers_test.c
)


target_include_directories(slice_string_helpers_test
  PRIVATE ${CMAKE_CURRENT_SOURCE_DIR}
  PRIVATE ${CMAKE_CURRENT_SOURCE_DIR}/include
  PRIVATE ${BORINGSSL_ROOT_DIR}/include
  PRIVATE ${PROTOBUF_ROOT_DIR}/src
  PRIVATE ${BENCHMARK_ROOT_DIR}/include
  PRIVATE ${ZLIB_ROOT_DIR}
  PRIVATE ${CMAKE_CURRENT_BINARY_DIR}/third_party/zlib
  PRIVATE ${CMAKE_CURRENT_BINARY_DIR}/third_party/gflags/include
)

target_link_libraries(slice_string_helpers_test
  ${_gRPC_ALLTARGETS_LIBRARIES}
  grpc_test_util
  grpc
  gpr_test_util
  gpr
)

endif (gRPC_BUILD_TESTS)
if (gRPC_BUILD_TESTS)

add_executable(slice_test
  test/core/slice/slice_test.c
)


target_include_directories(slice_test
  PRIVATE ${CMAKE_CURRENT_SOURCE_DIR}
  PRIVATE ${CMAKE_CURRENT_SOURCE_DIR}/include
  PRIVATE ${BORINGSSL_ROOT_DIR}/include
  PRIVATE ${PROTOBUF_ROOT_DIR}/src
  PRIVATE ${BENCHMARK_ROOT_DIR}/include
  PRIVATE ${ZLIB_ROOT_DIR}
  PRIVATE ${CMAKE_CURRENT_BINARY_DIR}/third_party/zlib
  PRIVATE ${CMAKE_CURRENT_BINARY_DIR}/third_party/gflags/include
)

target_link_libraries(slice_test
  ${_gRPC_ALLTARGETS_LIBRARIES}
  grpc_test_util
  grpc
  gpr_test_util
  gpr
)

endif (gRPC_BUILD_TESTS)
if (gRPC_BUILD_TESTS)

add_executable(sockaddr_resolver_test
  test/core/client_channel/resolvers/sockaddr_resolver_test.c
)


target_include_directories(sockaddr_resolver_test
  PRIVATE ${CMAKE_CURRENT_SOURCE_DIR}
  PRIVATE ${CMAKE_CURRENT_SOURCE_DIR}/include
  PRIVATE ${BORINGSSL_ROOT_DIR}/include
  PRIVATE ${PROTOBUF_ROOT_DIR}/src
  PRIVATE ${BENCHMARK_ROOT_DIR}/include
  PRIVATE ${ZLIB_ROOT_DIR}
  PRIVATE ${CMAKE_CURRENT_BINARY_DIR}/third_party/zlib
  PRIVATE ${CMAKE_CURRENT_BINARY_DIR}/third_party/gflags/include
)

target_link_libraries(sockaddr_resolver_test
  ${_gRPC_ALLTARGETS_LIBRARIES}
  grpc_test_util
  grpc
  gpr_test_util
  gpr
)

endif (gRPC_BUILD_TESTS)
if (gRPC_BUILD_TESTS)

add_executable(sockaddr_utils_test
  test/core/iomgr/sockaddr_utils_test.c
)


target_include_directories(sockaddr_utils_test
  PRIVATE ${CMAKE_CURRENT_SOURCE_DIR}
  PRIVATE ${CMAKE_CURRENT_SOURCE_DIR}/include
  PRIVATE ${BORINGSSL_ROOT_DIR}/include
  PRIVATE ${PROTOBUF_ROOT_DIR}/src
  PRIVATE ${BENCHMARK_ROOT_DIR}/include
  PRIVATE ${ZLIB_ROOT_DIR}
  PRIVATE ${CMAKE_CURRENT_BINARY_DIR}/third_party/zlib
  PRIVATE ${CMAKE_CURRENT_BINARY_DIR}/third_party/gflags/include
)

target_link_libraries(sockaddr_utils_test
  ${_gRPC_ALLTARGETS_LIBRARIES}
  grpc_test_util
  grpc
  gpr_test_util
  gpr
)

endif (gRPC_BUILD_TESTS)
if (gRPC_BUILD_TESTS)
if(_gRPC_PLATFORM_LINUX OR _gRPC_PLATFORM_MAC OR _gRPC_PLATFORM_POSIX)

add_executable(socket_utils_test
  test/core/iomgr/socket_utils_test.c
)


target_include_directories(socket_utils_test
  PRIVATE ${CMAKE_CURRENT_SOURCE_DIR}
  PRIVATE ${CMAKE_CURRENT_SOURCE_DIR}/include
  PRIVATE ${BORINGSSL_ROOT_DIR}/include
  PRIVATE ${PROTOBUF_ROOT_DIR}/src
  PRIVATE ${BENCHMARK_ROOT_DIR}/include
  PRIVATE ${ZLIB_ROOT_DIR}
  PRIVATE ${CMAKE_CURRENT_BINARY_DIR}/third_party/zlib
  PRIVATE ${CMAKE_CURRENT_BINARY_DIR}/third_party/gflags/include
)

target_link_libraries(socket_utils_test
  ${_gRPC_ALLTARGETS_LIBRARIES}
  grpc_test_util
  grpc
  gpr_test_util
  gpr
)

endif()
endif (gRPC_BUILD_TESTS)
if (gRPC_BUILD_TESTS)

add_executable(status_conversion_test
  test/core/transport/status_conversion_test.c
)


target_include_directories(status_conversion_test
  PRIVATE ${CMAKE_CURRENT_SOURCE_DIR}
  PRIVATE ${CMAKE_CURRENT_SOURCE_DIR}/include
  PRIVATE ${BORINGSSL_ROOT_DIR}/include
  PRIVATE ${PROTOBUF_ROOT_DIR}/src
  PRIVATE ${BENCHMARK_ROOT_DIR}/include
  PRIVATE ${ZLIB_ROOT_DIR}
  PRIVATE ${CMAKE_CURRENT_BINARY_DIR}/third_party/zlib
  PRIVATE ${CMAKE_CURRENT_BINARY_DIR}/third_party/gflags/include
)

target_link_libraries(status_conversion_test
  ${_gRPC_ALLTARGETS_LIBRARIES}
  grpc_test_util
  grpc
  gpr_test_util
  gpr
)

endif (gRPC_BUILD_TESTS)
if (gRPC_BUILD_TESTS)

add_executable(stream_owned_slice_test
  test/core/transport/stream_owned_slice_test.c
)


target_include_directories(stream_owned_slice_test
  PRIVATE ${CMAKE_CURRENT_SOURCE_DIR}
  PRIVATE ${CMAKE_CURRENT_SOURCE_DIR}/include
  PRIVATE ${BORINGSSL_ROOT_DIR}/include
  PRIVATE ${PROTOBUF_ROOT_DIR}/src
  PRIVATE ${BENCHMARK_ROOT_DIR}/include
  PRIVATE ${ZLIB_ROOT_DIR}
  PRIVATE ${CMAKE_CURRENT_BINARY_DIR}/third_party/zlib
  PRIVATE ${CMAKE_CURRENT_BINARY_DIR}/third_party/gflags/include
)

target_link_libraries(stream_owned_slice_test
  ${_gRPC_ALLTARGETS_LIBRARIES}
  grpc_test_util
  grpc
  gpr_test_util
  gpr
)

endif (gRPC_BUILD_TESTS)
if (gRPC_BUILD_TESTS)
if(_gRPC_PLATFORM_LINUX OR _gRPC_PLATFORM_MAC OR _gRPC_PLATFORM_POSIX)

add_executable(tcp_client_posix_test
  test/core/iomgr/tcp_client_posix_test.c
)


target_include_directories(tcp_client_posix_test
  PRIVATE ${CMAKE_CURRENT_SOURCE_DIR}
  PRIVATE ${CMAKE_CURRENT_SOURCE_DIR}/include
  PRIVATE ${BORINGSSL_ROOT_DIR}/include
  PRIVATE ${PROTOBUF_ROOT_DIR}/src
  PRIVATE ${BENCHMARK_ROOT_DIR}/include
  PRIVATE ${ZLIB_ROOT_DIR}
  PRIVATE ${CMAKE_CURRENT_BINARY_DIR}/third_party/zlib
  PRIVATE ${CMAKE_CURRENT_BINARY_DIR}/third_party/gflags/include
)

target_link_libraries(tcp_client_posix_test
  ${_gRPC_ALLTARGETS_LIBRARIES}
  grpc_test_util
  grpc
  gpr_test_util
  gpr
)

endif()
endif (gRPC_BUILD_TESTS)
if (gRPC_BUILD_TESTS)

add_executable(tcp_client_uv_test
  test/core/iomgr/tcp_client_uv_test.c
)


target_include_directories(tcp_client_uv_test
  PRIVATE ${CMAKE_CURRENT_SOURCE_DIR}
  PRIVATE ${CMAKE_CURRENT_SOURCE_DIR}/include
  PRIVATE ${BORINGSSL_ROOT_DIR}/include
  PRIVATE ${PROTOBUF_ROOT_DIR}/src
  PRIVATE ${BENCHMARK_ROOT_DIR}/include
  PRIVATE ${ZLIB_ROOT_DIR}
  PRIVATE ${CMAKE_CURRENT_BINARY_DIR}/third_party/zlib
  PRIVATE ${CMAKE_CURRENT_BINARY_DIR}/third_party/gflags/include
)

target_link_libraries(tcp_client_uv_test
  ${_gRPC_ALLTARGETS_LIBRARIES}
  grpc_test_util
  grpc
  gpr_test_util
  gpr
)

endif (gRPC_BUILD_TESTS)
if (gRPC_BUILD_TESTS)
if(_gRPC_PLATFORM_LINUX OR _gRPC_PLATFORM_MAC OR _gRPC_PLATFORM_POSIX)

add_executable(tcp_posix_test
  test/core/iomgr/tcp_posix_test.c
)


target_include_directories(tcp_posix_test
  PRIVATE ${CMAKE_CURRENT_SOURCE_DIR}
  PRIVATE ${CMAKE_CURRENT_SOURCE_DIR}/include
  PRIVATE ${BORINGSSL_ROOT_DIR}/include
  PRIVATE ${PROTOBUF_ROOT_DIR}/src
  PRIVATE ${BENCHMARK_ROOT_DIR}/include
  PRIVATE ${ZLIB_ROOT_DIR}
  PRIVATE ${CMAKE_CURRENT_BINARY_DIR}/third_party/zlib
  PRIVATE ${CMAKE_CURRENT_BINARY_DIR}/third_party/gflags/include
)

target_link_libraries(tcp_posix_test
  ${_gRPC_ALLTARGETS_LIBRARIES}
  grpc_test_util
  grpc
  gpr_test_util
  gpr
)

endif()
endif (gRPC_BUILD_TESTS)
if (gRPC_BUILD_TESTS)
if(_gRPC_PLATFORM_LINUX OR _gRPC_PLATFORM_MAC OR _gRPC_PLATFORM_POSIX)

add_executable(tcp_server_posix_test
  test/core/iomgr/tcp_server_posix_test.c
)


target_include_directories(tcp_server_posix_test
  PRIVATE ${CMAKE_CURRENT_SOURCE_DIR}
  PRIVATE ${CMAKE_CURRENT_SOURCE_DIR}/include
  PRIVATE ${BORINGSSL_ROOT_DIR}/include
  PRIVATE ${PROTOBUF_ROOT_DIR}/src
  PRIVATE ${BENCHMARK_ROOT_DIR}/include
  PRIVATE ${ZLIB_ROOT_DIR}
  PRIVATE ${CMAKE_CURRENT_BINARY_DIR}/third_party/zlib
  PRIVATE ${CMAKE_CURRENT_BINARY_DIR}/third_party/gflags/include
)

target_link_libraries(tcp_server_posix_test
  ${_gRPC_ALLTARGETS_LIBRARIES}
  grpc_test_util
  grpc
  gpr_test_util
  gpr
)

endif()
endif (gRPC_BUILD_TESTS)
if (gRPC_BUILD_TESTS)

add_executable(tcp_server_uv_test
  test/core/iomgr/tcp_server_uv_test.c
)


target_include_directories(tcp_server_uv_test
  PRIVATE ${CMAKE_CURRENT_SOURCE_DIR}
  PRIVATE ${CMAKE_CURRENT_SOURCE_DIR}/include
  PRIVATE ${BORINGSSL_ROOT_DIR}/include
  PRIVATE ${PROTOBUF_ROOT_DIR}/src
  PRIVATE ${BENCHMARK_ROOT_DIR}/include
  PRIVATE ${ZLIB_ROOT_DIR}
  PRIVATE ${CMAKE_CURRENT_BINARY_DIR}/third_party/zlib
  PRIVATE ${CMAKE_CURRENT_BINARY_DIR}/third_party/gflags/include
)

target_link_libraries(tcp_server_uv_test
  ${_gRPC_ALLTARGETS_LIBRARIES}
  grpc_test_util
  grpc
  gpr_test_util
  gpr
)

endif (gRPC_BUILD_TESTS)
if (gRPC_BUILD_TESTS)

add_executable(time_averaged_stats_test
  test/core/iomgr/time_averaged_stats_test.c
)


target_include_directories(time_averaged_stats_test
  PRIVATE ${CMAKE_CURRENT_SOURCE_DIR}
  PRIVATE ${CMAKE_CURRENT_SOURCE_DIR}/include
  PRIVATE ${BORINGSSL_ROOT_DIR}/include
  PRIVATE ${PROTOBUF_ROOT_DIR}/src
  PRIVATE ${BENCHMARK_ROOT_DIR}/include
  PRIVATE ${ZLIB_ROOT_DIR}
  PRIVATE ${CMAKE_CURRENT_BINARY_DIR}/third_party/zlib
  PRIVATE ${CMAKE_CURRENT_BINARY_DIR}/third_party/gflags/include
)

target_link_libraries(time_averaged_stats_test
  ${_gRPC_ALLTARGETS_LIBRARIES}
  grpc_test_util
  grpc
  gpr_test_util
  gpr
)

endif (gRPC_BUILD_TESTS)
if (gRPC_BUILD_TESTS)

add_executable(timeout_encoding_test
  test/core/transport/timeout_encoding_test.c
)


target_include_directories(timeout_encoding_test
  PRIVATE ${CMAKE_CURRENT_SOURCE_DIR}
  PRIVATE ${CMAKE_CURRENT_SOURCE_DIR}/include
  PRIVATE ${BORINGSSL_ROOT_DIR}/include
  PRIVATE ${PROTOBUF_ROOT_DIR}/src
  PRIVATE ${BENCHMARK_ROOT_DIR}/include
  PRIVATE ${ZLIB_ROOT_DIR}
  PRIVATE ${CMAKE_CURRENT_BINARY_DIR}/third_party/zlib
  PRIVATE ${CMAKE_CURRENT_BINARY_DIR}/third_party/gflags/include
)

target_link_libraries(timeout_encoding_test
  ${_gRPC_ALLTARGETS_LIBRARIES}
  grpc_test_util
  grpc
  gpr_test_util
  gpr
)

endif (gRPC_BUILD_TESTS)
if (gRPC_BUILD_TESTS)

add_executable(timer_heap_test
  test/core/iomgr/timer_heap_test.c
)


target_include_directories(timer_heap_test
  PRIVATE ${CMAKE_CURRENT_SOURCE_DIR}
  PRIVATE ${CMAKE_CURRENT_SOURCE_DIR}/include
  PRIVATE ${BORINGSSL_ROOT_DIR}/include
  PRIVATE ${PROTOBUF_ROOT_DIR}/src
  PRIVATE ${BENCHMARK_ROOT_DIR}/include
  PRIVATE ${ZLIB_ROOT_DIR}
  PRIVATE ${CMAKE_CURRENT_BINARY_DIR}/third_party/zlib
  PRIVATE ${CMAKE_CURRENT_BINARY_DIR}/third_party/gflags/include
)

target_link_libraries(timer_heap_test
  ${_gRPC_ALLTARGETS_LIBRARIES}
  grpc_test_util
  grpc
  gpr_test_util
  gpr
)

endif (gRPC_BUILD_TESTS)
if (gRPC_BUILD_TESTS)

add_executable(timer_list_test
  test/core/iomgr/timer_list_test.c
)


target_include_directories(timer_list_test
  PRIVATE ${CMAKE_CURRENT_SOURCE_DIR}
  PRIVATE ${CMAKE_CURRENT_SOURCE_DIR}/include
  PRIVATE ${BORINGSSL_ROOT_DIR}/include
  PRIVATE ${PROTOBUF_ROOT_DIR}/src
  PRIVATE ${BENCHMARK_ROOT_DIR}/include
  PRIVATE ${ZLIB_ROOT_DIR}
  PRIVATE ${CMAKE_CURRENT_BINARY_DIR}/third_party/zlib
  PRIVATE ${CMAKE_CURRENT_BINARY_DIR}/third_party/gflags/include
)

target_link_libraries(timer_list_test
  ${_gRPC_ALLTARGETS_LIBRARIES}
  grpc_test_util
  grpc
  gpr_test_util
  gpr
)

endif (gRPC_BUILD_TESTS)
if (gRPC_BUILD_TESTS)

add_executable(transport_connectivity_state_test
  test/core/transport/connectivity_state_test.c
)


target_include_directories(transport_connectivity_state_test
  PRIVATE ${CMAKE_CURRENT_SOURCE_DIR}
  PRIVATE ${CMAKE_CURRENT_SOURCE_DIR}/include
  PRIVATE ${BORINGSSL_ROOT_DIR}/include
  PRIVATE ${PROTOBUF_ROOT_DIR}/src
  PRIVATE ${BENCHMARK_ROOT_DIR}/include
  PRIVATE ${ZLIB_ROOT_DIR}
  PRIVATE ${CMAKE_CURRENT_BINARY_DIR}/third_party/zlib
  PRIVATE ${CMAKE_CURRENT_BINARY_DIR}/third_party/gflags/include
)

target_link_libraries(transport_connectivity_state_test
  ${_gRPC_ALLTARGETS_LIBRARIES}
  grpc_test_util
  grpc
  gpr_test_util
  gpr
)

endif (gRPC_BUILD_TESTS)
if (gRPC_BUILD_TESTS)

add_executable(transport_metadata_test
  test/core/transport/metadata_test.c
)


target_include_directories(transport_metadata_test
  PRIVATE ${CMAKE_CURRENT_SOURCE_DIR}
  PRIVATE ${CMAKE_CURRENT_SOURCE_DIR}/include
  PRIVATE ${BORINGSSL_ROOT_DIR}/include
  PRIVATE ${PROTOBUF_ROOT_DIR}/src
  PRIVATE ${BENCHMARK_ROOT_DIR}/include
  PRIVATE ${ZLIB_ROOT_DIR}
  PRIVATE ${CMAKE_CURRENT_BINARY_DIR}/third_party/zlib
  PRIVATE ${CMAKE_CURRENT_BINARY_DIR}/third_party/gflags/include
)

target_link_libraries(transport_metadata_test
  ${_gRPC_ALLTARGETS_LIBRARIES}
  grpc_test_util
  grpc
  gpr_test_util
  gpr
)

endif (gRPC_BUILD_TESTS)
if (gRPC_BUILD_TESTS)

add_executable(transport_pid_controller_test
  test/core/transport/pid_controller_test.c
)


target_include_directories(transport_pid_controller_test
  PRIVATE ${CMAKE_CURRENT_SOURCE_DIR}
  PRIVATE ${CMAKE_CURRENT_SOURCE_DIR}/include
  PRIVATE ${BORINGSSL_ROOT_DIR}/include
  PRIVATE ${PROTOBUF_ROOT_DIR}/src
  PRIVATE ${BENCHMARK_ROOT_DIR}/include
  PRIVATE ${ZLIB_ROOT_DIR}
  PRIVATE ${CMAKE_CURRENT_BINARY_DIR}/third_party/zlib
  PRIVATE ${CMAKE_CURRENT_BINARY_DIR}/third_party/gflags/include
)

target_link_libraries(transport_pid_controller_test
  ${_gRPC_ALLTARGETS_LIBRARIES}
  grpc_test_util
  grpc
  gpr_test_util
  gpr
)

endif (gRPC_BUILD_TESTS)
if (gRPC_BUILD_TESTS)
if(_gRPC_PLATFORM_LINUX OR _gRPC_PLATFORM_MAC OR _gRPC_PLATFORM_POSIX)

add_executable(transport_security_test
  test/core/tsi/transport_security_test.c
)


target_include_directories(transport_security_test
  PRIVATE ${CMAKE_CURRENT_SOURCE_DIR}
  PRIVATE ${CMAKE_CURRENT_SOURCE_DIR}/include
  PRIVATE ${BORINGSSL_ROOT_DIR}/include
  PRIVATE ${PROTOBUF_ROOT_DIR}/src
  PRIVATE ${BENCHMARK_ROOT_DIR}/include
  PRIVATE ${ZLIB_ROOT_DIR}
  PRIVATE ${CMAKE_CURRENT_BINARY_DIR}/third_party/zlib
  PRIVATE ${CMAKE_CURRENT_BINARY_DIR}/third_party/gflags/include
)

target_link_libraries(transport_security_test
  ${_gRPC_ALLTARGETS_LIBRARIES}
  grpc_test_util
  grpc
  gpr_test_util
  gpr
)

endif()
endif (gRPC_BUILD_TESTS)
if (gRPC_BUILD_TESTS)
if(_gRPC_PLATFORM_LINUX OR _gRPC_PLATFORM_MAC OR _gRPC_PLATFORM_POSIX)

add_executable(udp_server_test
  test/core/iomgr/udp_server_test.c
)


target_include_directories(udp_server_test
  PRIVATE ${CMAKE_CURRENT_SOURCE_DIR}
  PRIVATE ${CMAKE_CURRENT_SOURCE_DIR}/include
  PRIVATE ${BORINGSSL_ROOT_DIR}/include
  PRIVATE ${PROTOBUF_ROOT_DIR}/src
  PRIVATE ${BENCHMARK_ROOT_DIR}/include
  PRIVATE ${ZLIB_ROOT_DIR}
  PRIVATE ${CMAKE_CURRENT_BINARY_DIR}/third_party/zlib
  PRIVATE ${CMAKE_CURRENT_BINARY_DIR}/third_party/gflags/include
)

target_link_libraries(udp_server_test
  ${_gRPC_ALLTARGETS_LIBRARIES}
  grpc_test_util
  grpc
  gpr_test_util
  gpr
)

endif()
endif (gRPC_BUILD_TESTS)
if (gRPC_BUILD_TESTS)

add_executable(uri_parser_test
  test/core/client_channel/uri_parser_test.c
)


target_include_directories(uri_parser_test
  PRIVATE ${CMAKE_CURRENT_SOURCE_DIR}
  PRIVATE ${CMAKE_CURRENT_SOURCE_DIR}/include
  PRIVATE ${BORINGSSL_ROOT_DIR}/include
  PRIVATE ${PROTOBUF_ROOT_DIR}/src
  PRIVATE ${BENCHMARK_ROOT_DIR}/include
  PRIVATE ${ZLIB_ROOT_DIR}
  PRIVATE ${CMAKE_CURRENT_BINARY_DIR}/third_party/zlib
  PRIVATE ${CMAKE_CURRENT_BINARY_DIR}/third_party/gflags/include
)

target_link_libraries(uri_parser_test
  ${_gRPC_ALLTARGETS_LIBRARIES}
  grpc_test_util
  grpc
  gpr_test_util
  gpr
)

endif (gRPC_BUILD_TESTS)
if (gRPC_BUILD_TESTS)
if(_gRPC_PLATFORM_LINUX OR _gRPC_PLATFORM_MAC OR _gRPC_PLATFORM_POSIX)

add_executable(wakeup_fd_cv_test
  test/core/iomgr/wakeup_fd_cv_test.c
)


target_include_directories(wakeup_fd_cv_test
  PRIVATE ${CMAKE_CURRENT_SOURCE_DIR}
  PRIVATE ${CMAKE_CURRENT_SOURCE_DIR}/include
  PRIVATE ${BORINGSSL_ROOT_DIR}/include
  PRIVATE ${PROTOBUF_ROOT_DIR}/src
  PRIVATE ${BENCHMARK_ROOT_DIR}/include
  PRIVATE ${ZLIB_ROOT_DIR}
  PRIVATE ${CMAKE_CURRENT_BINARY_DIR}/third_party/zlib
  PRIVATE ${CMAKE_CURRENT_BINARY_DIR}/third_party/gflags/include
)

target_link_libraries(wakeup_fd_cv_test
  ${_gRPC_ALLTARGETS_LIBRARIES}
  grpc_test_util
  grpc
  gpr_test_util
  gpr
)

endif()
endif (gRPC_BUILD_TESTS)
if (gRPC_BUILD_TESTS)

add_executable(alarm_cpp_test
  test/cpp/common/alarm_cpp_test.cc
  third_party/googletest/src/gtest-all.cc
)


target_include_directories(alarm_cpp_test
  PRIVATE ${CMAKE_CURRENT_SOURCE_DIR}
  PRIVATE ${CMAKE_CURRENT_SOURCE_DIR}/include
  PRIVATE ${BORINGSSL_ROOT_DIR}/include
  PRIVATE ${PROTOBUF_ROOT_DIR}/src
  PRIVATE ${BENCHMARK_ROOT_DIR}/include
  PRIVATE ${ZLIB_ROOT_DIR}
  PRIVATE ${CMAKE_CURRENT_BINARY_DIR}/third_party/zlib
  PRIVATE ${CMAKE_CURRENT_BINARY_DIR}/third_party/gflags/include
  PRIVATE third_party/googletest/include
  PRIVATE third_party/googletest
  PRIVATE ${_gRPC_PROTO_GENS_DIR}
)

target_link_libraries(alarm_cpp_test
  ${_gRPC_PROTOBUF_LIBRARIES}
  ${_gRPC_ALLTARGETS_LIBRARIES}
  grpc++_test_util
  grpc_test_util
  grpc++
  grpc
  gpr_test_util
  gpr
  ${_gRPC_GFLAGS_LIBRARIES}
)

endif (gRPC_BUILD_TESTS)
if (gRPC_BUILD_TESTS)

add_executable(async_end2end_test
  test/cpp/end2end/async_end2end_test.cc
  third_party/googletest/src/gtest-all.cc
)


target_include_directories(async_end2end_test
  PRIVATE ${CMAKE_CURRENT_SOURCE_DIR}
  PRIVATE ${CMAKE_CURRENT_SOURCE_DIR}/include
  PRIVATE ${BORINGSSL_ROOT_DIR}/include
  PRIVATE ${PROTOBUF_ROOT_DIR}/src
  PRIVATE ${BENCHMARK_ROOT_DIR}/include
  PRIVATE ${ZLIB_ROOT_DIR}
  PRIVATE ${CMAKE_CURRENT_BINARY_DIR}/third_party/zlib
  PRIVATE ${CMAKE_CURRENT_BINARY_DIR}/third_party/gflags/include
  PRIVATE third_party/googletest/include
  PRIVATE third_party/googletest
  PRIVATE ${_gRPC_PROTO_GENS_DIR}
)

target_link_libraries(async_end2end_test
  ${_gRPC_PROTOBUF_LIBRARIES}
  ${_gRPC_ALLTARGETS_LIBRARIES}
  grpc++_test_util
  grpc_test_util
  grpc++
  grpc
  gpr_test_util
  gpr
  ${_gRPC_GFLAGS_LIBRARIES}
)

endif (gRPC_BUILD_TESTS)
if (gRPC_BUILD_TESTS)

add_executable(auth_property_iterator_test
  test/cpp/common/auth_property_iterator_test.cc
  third_party/googletest/src/gtest-all.cc
)


target_include_directories(auth_property_iterator_test
  PRIVATE ${CMAKE_CURRENT_SOURCE_DIR}
  PRIVATE ${CMAKE_CURRENT_SOURCE_DIR}/include
  PRIVATE ${BORINGSSL_ROOT_DIR}/include
  PRIVATE ${PROTOBUF_ROOT_DIR}/src
  PRIVATE ${BENCHMARK_ROOT_DIR}/include
  PRIVATE ${ZLIB_ROOT_DIR}
  PRIVATE ${CMAKE_CURRENT_BINARY_DIR}/third_party/zlib
  PRIVATE ${CMAKE_CURRENT_BINARY_DIR}/third_party/gflags/include
  PRIVATE third_party/googletest/include
  PRIVATE third_party/googletest
  PRIVATE ${_gRPC_PROTO_GENS_DIR}
)

target_link_libraries(auth_property_iterator_test
  ${_gRPC_PROTOBUF_LIBRARIES}
  ${_gRPC_ALLTARGETS_LIBRARIES}
  grpc++_test_util
  grpc_test_util
  grpc++
  grpc
  gpr_test_util
  gpr
  ${_gRPC_GFLAGS_LIBRARIES}
)

endif (gRPC_BUILD_TESTS)
if (gRPC_BUILD_TESTS)
if(_gRPC_PLATFORM_LINUX OR _gRPC_PLATFORM_MAC OR _gRPC_PLATFORM_POSIX)

add_executable(bm_call_create
  test/cpp/microbenchmarks/bm_call_create.cc
  third_party/googletest/src/gtest-all.cc
)


target_include_directories(bm_call_create
  PRIVATE ${CMAKE_CURRENT_SOURCE_DIR}
  PRIVATE ${CMAKE_CURRENT_SOURCE_DIR}/include
  PRIVATE ${BORINGSSL_ROOT_DIR}/include
  PRIVATE ${PROTOBUF_ROOT_DIR}/src
  PRIVATE ${BENCHMARK_ROOT_DIR}/include
  PRIVATE ${ZLIB_ROOT_DIR}
  PRIVATE ${CMAKE_CURRENT_BINARY_DIR}/third_party/zlib
  PRIVATE ${CMAKE_CURRENT_BINARY_DIR}/third_party/gflags/include
  PRIVATE third_party/googletest/include
  PRIVATE third_party/googletest
  PRIVATE ${_gRPC_PROTO_GENS_DIR}
)

target_link_libraries(bm_call_create
  ${_gRPC_PROTOBUF_LIBRARIES}
  ${_gRPC_ALLTARGETS_LIBRARIES}
  grpc_benchmark
  benchmark
  grpc++_test_util
  grpc_test_util
  grpc++
  grpc
  gpr_test_util
  gpr
  ${_gRPC_GFLAGS_LIBRARIES}
)

endif()
endif (gRPC_BUILD_TESTS)
if (gRPC_BUILD_TESTS)
if(_gRPC_PLATFORM_LINUX OR _gRPC_PLATFORM_MAC OR _gRPC_PLATFORM_POSIX)

add_executable(bm_chttp2_hpack
  test/cpp/microbenchmarks/bm_chttp2_hpack.cc
  third_party/googletest/src/gtest-all.cc
)


target_include_directories(bm_chttp2_hpack
  PRIVATE ${CMAKE_CURRENT_SOURCE_DIR}
  PRIVATE ${CMAKE_CURRENT_SOURCE_DIR}/include
  PRIVATE ${BORINGSSL_ROOT_DIR}/include
  PRIVATE ${PROTOBUF_ROOT_DIR}/src
  PRIVATE ${BENCHMARK_ROOT_DIR}/include
  PRIVATE ${ZLIB_ROOT_DIR}
  PRIVATE ${CMAKE_CURRENT_BINARY_DIR}/third_party/zlib
  PRIVATE ${CMAKE_CURRENT_BINARY_DIR}/third_party/gflags/include
  PRIVATE third_party/googletest/include
  PRIVATE third_party/googletest
  PRIVATE ${_gRPC_PROTO_GENS_DIR}
)

target_link_libraries(bm_chttp2_hpack
  ${_gRPC_PROTOBUF_LIBRARIES}
  ${_gRPC_ALLTARGETS_LIBRARIES}
  grpc_benchmark
  benchmark
  grpc++_test_util
  grpc_test_util
  grpc++
  grpc
  gpr_test_util
  gpr
  ${_gRPC_GFLAGS_LIBRARIES}
)

endif()
endif (gRPC_BUILD_TESTS)
if (gRPC_BUILD_TESTS)
if(_gRPC_PLATFORM_LINUX OR _gRPC_PLATFORM_MAC OR _gRPC_PLATFORM_POSIX)

add_executable(bm_closure
  test/cpp/microbenchmarks/bm_closure.cc
  third_party/googletest/src/gtest-all.cc
)


target_include_directories(bm_closure
  PRIVATE ${CMAKE_CURRENT_SOURCE_DIR}
  PRIVATE ${CMAKE_CURRENT_SOURCE_DIR}/include
  PRIVATE ${BORINGSSL_ROOT_DIR}/include
  PRIVATE ${PROTOBUF_ROOT_DIR}/src
  PRIVATE ${BENCHMARK_ROOT_DIR}/include
  PRIVATE ${ZLIB_ROOT_DIR}
  PRIVATE ${CMAKE_CURRENT_BINARY_DIR}/third_party/zlib
  PRIVATE ${CMAKE_CURRENT_BINARY_DIR}/third_party/gflags/include
  PRIVATE third_party/googletest/include
  PRIVATE third_party/googletest
  PRIVATE ${_gRPC_PROTO_GENS_DIR}
)

target_link_libraries(bm_closure
  ${_gRPC_PROTOBUF_LIBRARIES}
  ${_gRPC_ALLTARGETS_LIBRARIES}
  grpc_benchmark
  benchmark
  grpc++_test_util
  grpc_test_util
  grpc++
  grpc
  gpr_test_util
  gpr
  ${_gRPC_GFLAGS_LIBRARIES}
)

endif()
endif (gRPC_BUILD_TESTS)
if (gRPC_BUILD_TESTS)
if(_gRPC_PLATFORM_LINUX OR _gRPC_PLATFORM_MAC OR _gRPC_PLATFORM_POSIX)

add_executable(bm_cq
  test/cpp/microbenchmarks/bm_cq.cc
  third_party/googletest/src/gtest-all.cc
)


target_include_directories(bm_cq
  PRIVATE ${CMAKE_CURRENT_SOURCE_DIR}
  PRIVATE ${CMAKE_CURRENT_SOURCE_DIR}/include
  PRIVATE ${BORINGSSL_ROOT_DIR}/include
  PRIVATE ${PROTOBUF_ROOT_DIR}/src
  PRIVATE ${BENCHMARK_ROOT_DIR}/include
  PRIVATE ${ZLIB_ROOT_DIR}
  PRIVATE ${CMAKE_CURRENT_BINARY_DIR}/third_party/zlib
  PRIVATE ${CMAKE_CURRENT_BINARY_DIR}/third_party/gflags/include
  PRIVATE third_party/googletest/include
  PRIVATE third_party/googletest
  PRIVATE ${_gRPC_PROTO_GENS_DIR}
)

target_link_libraries(bm_cq
  ${_gRPC_PROTOBUF_LIBRARIES}
  ${_gRPC_ALLTARGETS_LIBRARIES}
  grpc_benchmark
  benchmark
  grpc++_test_util
  grpc_test_util
  grpc++
  grpc
  gpr_test_util
  gpr
  ${_gRPC_GFLAGS_LIBRARIES}
)

endif()
endif (gRPC_BUILD_TESTS)
if (gRPC_BUILD_TESTS)
if(_gRPC_PLATFORM_LINUX OR _gRPC_PLATFORM_MAC OR _gRPC_PLATFORM_POSIX)

add_executable(bm_error
  test/cpp/microbenchmarks/bm_error.cc
  third_party/googletest/src/gtest-all.cc
)


target_include_directories(bm_error
  PRIVATE ${CMAKE_CURRENT_SOURCE_DIR}
  PRIVATE ${CMAKE_CURRENT_SOURCE_DIR}/include
  PRIVATE ${BORINGSSL_ROOT_DIR}/include
  PRIVATE ${PROTOBUF_ROOT_DIR}/src
  PRIVATE ${BENCHMARK_ROOT_DIR}/include
  PRIVATE ${ZLIB_ROOT_DIR}
  PRIVATE ${CMAKE_CURRENT_BINARY_DIR}/third_party/zlib
  PRIVATE ${CMAKE_CURRENT_BINARY_DIR}/third_party/gflags/include
  PRIVATE third_party/googletest/include
  PRIVATE third_party/googletest
  PRIVATE ${_gRPC_PROTO_GENS_DIR}
)

target_link_libraries(bm_error
  ${_gRPC_PROTOBUF_LIBRARIES}
  ${_gRPC_ALLTARGETS_LIBRARIES}
  grpc_benchmark
  benchmark
  grpc++_test_util
  grpc_test_util
  grpc++
  grpc
  gpr_test_util
  gpr
  ${_gRPC_GFLAGS_LIBRARIES}
)

endif()
endif (gRPC_BUILD_TESTS)
if (gRPC_BUILD_TESTS)
if(_gRPC_PLATFORM_LINUX OR _gRPC_PLATFORM_MAC OR _gRPC_PLATFORM_POSIX)

add_executable(bm_fullstack_streaming_ping_pong
  test/cpp/microbenchmarks/bm_fullstack_streaming_ping_pong.cc
  third_party/googletest/src/gtest-all.cc
)


target_include_directories(bm_fullstack_streaming_ping_pong
  PRIVATE ${CMAKE_CURRENT_SOURCE_DIR}
  PRIVATE ${CMAKE_CURRENT_SOURCE_DIR}/include
  PRIVATE ${BORINGSSL_ROOT_DIR}/include
  PRIVATE ${PROTOBUF_ROOT_DIR}/src
  PRIVATE ${BENCHMARK_ROOT_DIR}/include
  PRIVATE ${ZLIB_ROOT_DIR}
  PRIVATE ${CMAKE_CURRENT_BINARY_DIR}/third_party/zlib
  PRIVATE ${CMAKE_CURRENT_BINARY_DIR}/third_party/gflags/include
  PRIVATE third_party/googletest/include
  PRIVATE third_party/googletest
  PRIVATE ${_gRPC_PROTO_GENS_DIR}
)

target_link_libraries(bm_fullstack_streaming_ping_pong
  ${_gRPC_PROTOBUF_LIBRARIES}
  ${_gRPC_ALLTARGETS_LIBRARIES}
  grpc_benchmark
  benchmark
  grpc++_test_util
  grpc_test_util
  grpc++
  grpc
  gpr_test_util
  gpr
  ${_gRPC_GFLAGS_LIBRARIES}
)

endif()
endif (gRPC_BUILD_TESTS)
if (gRPC_BUILD_TESTS)
if(_gRPC_PLATFORM_LINUX OR _gRPC_PLATFORM_MAC OR _gRPC_PLATFORM_POSIX)

add_executable(bm_fullstack_streaming_pump
  test/cpp/microbenchmarks/bm_fullstack_streaming_pump.cc
  third_party/googletest/src/gtest-all.cc
)


target_include_directories(bm_fullstack_streaming_pump
  PRIVATE ${CMAKE_CURRENT_SOURCE_DIR}
  PRIVATE ${CMAKE_CURRENT_SOURCE_DIR}/include
  PRIVATE ${BORINGSSL_ROOT_DIR}/include
  PRIVATE ${PROTOBUF_ROOT_DIR}/src
  PRIVATE ${BENCHMARK_ROOT_DIR}/include
  PRIVATE ${ZLIB_ROOT_DIR}
  PRIVATE ${CMAKE_CURRENT_BINARY_DIR}/third_party/zlib
  PRIVATE ${CMAKE_CURRENT_BINARY_DIR}/third_party/gflags/include
  PRIVATE third_party/googletest/include
  PRIVATE third_party/googletest
  PRIVATE ${_gRPC_PROTO_GENS_DIR}
)

target_link_libraries(bm_fullstack_streaming_pump
  ${_gRPC_PROTOBUF_LIBRARIES}
  ${_gRPC_ALLTARGETS_LIBRARIES}
  grpc_benchmark
  benchmark
  grpc++_test_util
  grpc_test_util
  grpc++
  grpc
  gpr_test_util
  gpr
  ${_gRPC_GFLAGS_LIBRARIES}
)

endif()
endif (gRPC_BUILD_TESTS)
if (gRPC_BUILD_TESTS)
if(_gRPC_PLATFORM_LINUX OR _gRPC_PLATFORM_MAC OR _gRPC_PLATFORM_POSIX)

add_executable(bm_fullstack_trickle
  test/cpp/microbenchmarks/bm_fullstack_trickle.cc
  third_party/googletest/src/gtest-all.cc
)


target_include_directories(bm_fullstack_trickle
  PRIVATE ${CMAKE_CURRENT_SOURCE_DIR}
  PRIVATE ${CMAKE_CURRENT_SOURCE_DIR}/include
  PRIVATE ${BORINGSSL_ROOT_DIR}/include
  PRIVATE ${PROTOBUF_ROOT_DIR}/src
  PRIVATE ${BENCHMARK_ROOT_DIR}/include
  PRIVATE ${ZLIB_ROOT_DIR}
  PRIVATE ${CMAKE_CURRENT_BINARY_DIR}/third_party/zlib
  PRIVATE ${CMAKE_CURRENT_BINARY_DIR}/third_party/gflags/include
  PRIVATE third_party/googletest/include
  PRIVATE third_party/googletest
  PRIVATE ${_gRPC_PROTO_GENS_DIR}
)

target_link_libraries(bm_fullstack_trickle
  ${_gRPC_PROTOBUF_LIBRARIES}
  ${_gRPC_ALLTARGETS_LIBRARIES}
  grpc_benchmark
  benchmark
  grpc++_test_util
  grpc_test_util
  grpc++
  grpc
  gpr_test_util
  gpr
  ${_gRPC_GFLAGS_LIBRARIES}
)

endif()
endif (gRPC_BUILD_TESTS)
if (gRPC_BUILD_TESTS)
if(_gRPC_PLATFORM_LINUX OR _gRPC_PLATFORM_MAC OR _gRPC_PLATFORM_POSIX)

add_executable(bm_fullstack_unary_ping_pong
  test/cpp/microbenchmarks/bm_fullstack_unary_ping_pong.cc
  third_party/googletest/src/gtest-all.cc
)


target_include_directories(bm_fullstack_unary_ping_pong
  PRIVATE ${CMAKE_CURRENT_SOURCE_DIR}
  PRIVATE ${CMAKE_CURRENT_SOURCE_DIR}/include
  PRIVATE ${BORINGSSL_ROOT_DIR}/include
  PRIVATE ${PROTOBUF_ROOT_DIR}/src
  PRIVATE ${BENCHMARK_ROOT_DIR}/include
  PRIVATE ${ZLIB_ROOT_DIR}
  PRIVATE ${CMAKE_CURRENT_BINARY_DIR}/third_party/zlib
  PRIVATE ${CMAKE_CURRENT_BINARY_DIR}/third_party/gflags/include
  PRIVATE third_party/googletest/include
  PRIVATE third_party/googletest
  PRIVATE ${_gRPC_PROTO_GENS_DIR}
)

target_link_libraries(bm_fullstack_unary_ping_pong
  ${_gRPC_PROTOBUF_LIBRARIES}
  ${_gRPC_ALLTARGETS_LIBRARIES}
  grpc_benchmark
  benchmark
  grpc++_test_util
  grpc_test_util
  grpc++
  grpc
  gpr_test_util
  gpr
  ${_gRPC_GFLAGS_LIBRARIES}
)

endif()
endif (gRPC_BUILD_TESTS)
if (gRPC_BUILD_TESTS)
if(_gRPC_PLATFORM_LINUX OR _gRPC_PLATFORM_MAC OR _gRPC_PLATFORM_POSIX)

add_executable(bm_metadata
  test/cpp/microbenchmarks/bm_metadata.cc
  third_party/googletest/src/gtest-all.cc
)


target_include_directories(bm_metadata
  PRIVATE ${CMAKE_CURRENT_SOURCE_DIR}
  PRIVATE ${CMAKE_CURRENT_SOURCE_DIR}/include
  PRIVATE ${BORINGSSL_ROOT_DIR}/include
  PRIVATE ${PROTOBUF_ROOT_DIR}/src
  PRIVATE ${BENCHMARK_ROOT_DIR}/include
  PRIVATE ${ZLIB_ROOT_DIR}
  PRIVATE ${CMAKE_CURRENT_BINARY_DIR}/third_party/zlib
  PRIVATE ${CMAKE_CURRENT_BINARY_DIR}/third_party/gflags/include
  PRIVATE third_party/googletest/include
  PRIVATE third_party/googletest
  PRIVATE ${_gRPC_PROTO_GENS_DIR}
)

target_link_libraries(bm_metadata
  ${_gRPC_PROTOBUF_LIBRARIES}
  ${_gRPC_ALLTARGETS_LIBRARIES}
  grpc_benchmark
  benchmark
  grpc_test_util
  grpc
  gpr_test_util
  gpr
  ${_gRPC_GFLAGS_LIBRARIES}
)

endif()
endif (gRPC_BUILD_TESTS)
if (gRPC_BUILD_TESTS)

add_executable(channel_arguments_test
  test/cpp/common/channel_arguments_test.cc
  third_party/googletest/src/gtest-all.cc
)


target_include_directories(channel_arguments_test
  PRIVATE ${CMAKE_CURRENT_SOURCE_DIR}
  PRIVATE ${CMAKE_CURRENT_SOURCE_DIR}/include
  PRIVATE ${BORINGSSL_ROOT_DIR}/include
  PRIVATE ${PROTOBUF_ROOT_DIR}/src
  PRIVATE ${BENCHMARK_ROOT_DIR}/include
  PRIVATE ${ZLIB_ROOT_DIR}
  PRIVATE ${CMAKE_CURRENT_BINARY_DIR}/third_party/zlib
  PRIVATE ${CMAKE_CURRENT_BINARY_DIR}/third_party/gflags/include
  PRIVATE third_party/googletest/include
  PRIVATE third_party/googletest
  PRIVATE ${_gRPC_PROTO_GENS_DIR}
)

target_link_libraries(channel_arguments_test
  ${_gRPC_PROTOBUF_LIBRARIES}
  ${_gRPC_ALLTARGETS_LIBRARIES}
  grpc++
  grpc
  gpr
  ${_gRPC_GFLAGS_LIBRARIES}
)

endif (gRPC_BUILD_TESTS)
if (gRPC_BUILD_TESTS)

add_executable(channel_filter_test
  test/cpp/common/channel_filter_test.cc
  third_party/googletest/src/gtest-all.cc
)


target_include_directories(channel_filter_test
  PRIVATE ${CMAKE_CURRENT_SOURCE_DIR}
  PRIVATE ${CMAKE_CURRENT_SOURCE_DIR}/include
  PRIVATE ${BORINGSSL_ROOT_DIR}/include
  PRIVATE ${PROTOBUF_ROOT_DIR}/src
  PRIVATE ${BENCHMARK_ROOT_DIR}/include
  PRIVATE ${ZLIB_ROOT_DIR}
  PRIVATE ${CMAKE_CURRENT_BINARY_DIR}/third_party/zlib
  PRIVATE ${CMAKE_CURRENT_BINARY_DIR}/third_party/gflags/include
  PRIVATE third_party/googletest/include
  PRIVATE third_party/googletest
  PRIVATE ${_gRPC_PROTO_GENS_DIR}
)

target_link_libraries(channel_filter_test
  ${_gRPC_PROTOBUF_LIBRARIES}
  ${_gRPC_ALLTARGETS_LIBRARIES}
  grpc++
  grpc
  gpr
  ${_gRPC_GFLAGS_LIBRARIES}
)

endif (gRPC_BUILD_TESTS)
if (gRPC_BUILD_TESTS)

add_executable(cli_call_test
  test/cpp/util/cli_call_test.cc
  third_party/googletest/src/gtest-all.cc
)


target_include_directories(cli_call_test
  PRIVATE ${CMAKE_CURRENT_SOURCE_DIR}
  PRIVATE ${CMAKE_CURRENT_SOURCE_DIR}/include
  PRIVATE ${BORINGSSL_ROOT_DIR}/include
  PRIVATE ${PROTOBUF_ROOT_DIR}/src
  PRIVATE ${BENCHMARK_ROOT_DIR}/include
  PRIVATE ${ZLIB_ROOT_DIR}
  PRIVATE ${CMAKE_CURRENT_BINARY_DIR}/third_party/zlib
  PRIVATE ${CMAKE_CURRENT_BINARY_DIR}/third_party/gflags/include
  PRIVATE third_party/googletest/include
  PRIVATE third_party/googletest
  PRIVATE ${_gRPC_PROTO_GENS_DIR}
)

target_link_libraries(cli_call_test
  ${_gRPC_PROTOBUF_LIBRARIES}
  ${_gRPC_ALLTARGETS_LIBRARIES}
  grpc_cli_libs
  grpc++_test_util
  grpc_test_util
  grpc++
  grpc
  gpr_test_util
  gpr
  ${_gRPC_GFLAGS_LIBRARIES}
)

endif (gRPC_BUILD_TESTS)
if (gRPC_BUILD_TESTS)
if(_gRPC_PLATFORM_LINUX OR _gRPC_PLATFORM_MAC OR _gRPC_PLATFORM_POSIX)

add_executable(client_crash_test
  test/cpp/end2end/client_crash_test.cc
  third_party/googletest/src/gtest-all.cc
)


target_include_directories(client_crash_test
  PRIVATE ${CMAKE_CURRENT_SOURCE_DIR}
  PRIVATE ${CMAKE_CURRENT_SOURCE_DIR}/include
  PRIVATE ${BORINGSSL_ROOT_DIR}/include
  PRIVATE ${PROTOBUF_ROOT_DIR}/src
  PRIVATE ${BENCHMARK_ROOT_DIR}/include
  PRIVATE ${ZLIB_ROOT_DIR}
  PRIVATE ${CMAKE_CURRENT_BINARY_DIR}/third_party/zlib
  PRIVATE ${CMAKE_CURRENT_BINARY_DIR}/third_party/gflags/include
  PRIVATE third_party/googletest/include
  PRIVATE third_party/googletest
  PRIVATE ${_gRPC_PROTO_GENS_DIR}
)

target_link_libraries(client_crash_test
  ${_gRPC_PROTOBUF_LIBRARIES}
  ${_gRPC_ALLTARGETS_LIBRARIES}
  grpc++_test_util
  grpc_test_util
  grpc++
  grpc
  gpr_test_util
  gpr
  ${_gRPC_GFLAGS_LIBRARIES}
)

endif()
endif (gRPC_BUILD_TESTS)
if (gRPC_BUILD_TESTS)

add_executable(client_crash_test_server
  test/cpp/end2end/client_crash_test_server.cc
  third_party/googletest/src/gtest-all.cc
)


target_include_directories(client_crash_test_server
  PRIVATE ${CMAKE_CURRENT_SOURCE_DIR}
  PRIVATE ${CMAKE_CURRENT_SOURCE_DIR}/include
  PRIVATE ${BORINGSSL_ROOT_DIR}/include
  PRIVATE ${PROTOBUF_ROOT_DIR}/src
  PRIVATE ${BENCHMARK_ROOT_DIR}/include
  PRIVATE ${ZLIB_ROOT_DIR}
  PRIVATE ${CMAKE_CURRENT_BINARY_DIR}/third_party/zlib
  PRIVATE ${CMAKE_CURRENT_BINARY_DIR}/third_party/gflags/include
  PRIVATE third_party/googletest/include
  PRIVATE third_party/googletest
  PRIVATE ${_gRPC_PROTO_GENS_DIR}
)

target_link_libraries(client_crash_test_server
  ${_gRPC_PROTOBUF_LIBRARIES}
  ${_gRPC_ALLTARGETS_LIBRARIES}
  grpc++_test_util
  grpc_test_util
  grpc++
  grpc
  gpr_test_util
  gpr
  ${_gRPC_GFLAGS_LIBRARIES}
)

endif (gRPC_BUILD_TESTS)
if (gRPC_BUILD_TESTS)

add_executable(codegen_test_full
  ${_gRPC_PROTO_GENS_DIR}/src/proto/grpc/testing/control.pb.cc
  ${_gRPC_PROTO_GENS_DIR}/src/proto/grpc/testing/control.grpc.pb.cc
  ${_gRPC_PROTO_GENS_DIR}/src/proto/grpc/testing/control.pb.h
  ${_gRPC_PROTO_GENS_DIR}/src/proto/grpc/testing/control.grpc.pb.h
  ${_gRPC_PROTO_GENS_DIR}/src/proto/grpc/testing/messages.pb.cc
  ${_gRPC_PROTO_GENS_DIR}/src/proto/grpc/testing/messages.grpc.pb.cc
  ${_gRPC_PROTO_GENS_DIR}/src/proto/grpc/testing/messages.pb.h
  ${_gRPC_PROTO_GENS_DIR}/src/proto/grpc/testing/messages.grpc.pb.h
  ${_gRPC_PROTO_GENS_DIR}/src/proto/grpc/testing/payloads.pb.cc
  ${_gRPC_PROTO_GENS_DIR}/src/proto/grpc/testing/payloads.grpc.pb.cc
  ${_gRPC_PROTO_GENS_DIR}/src/proto/grpc/testing/payloads.pb.h
  ${_gRPC_PROTO_GENS_DIR}/src/proto/grpc/testing/payloads.grpc.pb.h
  ${_gRPC_PROTO_GENS_DIR}/src/proto/grpc/testing/services.pb.cc
  ${_gRPC_PROTO_GENS_DIR}/src/proto/grpc/testing/services.grpc.pb.cc
  ${_gRPC_PROTO_GENS_DIR}/src/proto/grpc/testing/services.pb.h
  ${_gRPC_PROTO_GENS_DIR}/src/proto/grpc/testing/services.grpc.pb.h
  ${_gRPC_PROTO_GENS_DIR}/src/proto/grpc/testing/stats.pb.cc
  ${_gRPC_PROTO_GENS_DIR}/src/proto/grpc/testing/stats.grpc.pb.cc
  ${_gRPC_PROTO_GENS_DIR}/src/proto/grpc/testing/stats.pb.h
  ${_gRPC_PROTO_GENS_DIR}/src/proto/grpc/testing/stats.grpc.pb.h
  test/cpp/codegen/codegen_test_full.cc
  third_party/googletest/src/gtest-all.cc
)

protobuf_generate_grpc_cpp(
  src/proto/grpc/testing/control.proto
)
protobuf_generate_grpc_cpp(
  src/proto/grpc/testing/messages.proto
)
protobuf_generate_grpc_cpp(
  src/proto/grpc/testing/payloads.proto
)
protobuf_generate_grpc_cpp(
  src/proto/grpc/testing/services.proto
)
protobuf_generate_grpc_cpp(
  src/proto/grpc/testing/stats.proto
)

target_include_directories(codegen_test_full
  PRIVATE ${CMAKE_CURRENT_SOURCE_DIR}
  PRIVATE ${CMAKE_CURRENT_SOURCE_DIR}/include
  PRIVATE ${BORINGSSL_ROOT_DIR}/include
  PRIVATE ${PROTOBUF_ROOT_DIR}/src
  PRIVATE ${BENCHMARK_ROOT_DIR}/include
  PRIVATE ${ZLIB_ROOT_DIR}
  PRIVATE ${CMAKE_CURRENT_BINARY_DIR}/third_party/zlib
  PRIVATE ${CMAKE_CURRENT_BINARY_DIR}/third_party/gflags/include
  PRIVATE third_party/googletest/include
  PRIVATE third_party/googletest
  PRIVATE ${_gRPC_PROTO_GENS_DIR}
)

target_link_libraries(codegen_test_full
  ${_gRPC_PROTOBUF_LIBRARIES}
  ${_gRPC_ALLTARGETS_LIBRARIES}
  grpc++
  grpc
  gpr
  ${_gRPC_GFLAGS_LIBRARIES}
)

endif (gRPC_BUILD_TESTS)
if (gRPC_BUILD_TESTS)

add_executable(codegen_test_minimal
  ${_gRPC_PROTO_GENS_DIR}/src/proto/grpc/testing/control.pb.cc
  ${_gRPC_PROTO_GENS_DIR}/src/proto/grpc/testing/control.grpc.pb.cc
  ${_gRPC_PROTO_GENS_DIR}/src/proto/grpc/testing/control.pb.h
  ${_gRPC_PROTO_GENS_DIR}/src/proto/grpc/testing/control.grpc.pb.h
  ${_gRPC_PROTO_GENS_DIR}/src/proto/grpc/testing/messages.pb.cc
  ${_gRPC_PROTO_GENS_DIR}/src/proto/grpc/testing/messages.grpc.pb.cc
  ${_gRPC_PROTO_GENS_DIR}/src/proto/grpc/testing/messages.pb.h
  ${_gRPC_PROTO_GENS_DIR}/src/proto/grpc/testing/messages.grpc.pb.h
  ${_gRPC_PROTO_GENS_DIR}/src/proto/grpc/testing/payloads.pb.cc
  ${_gRPC_PROTO_GENS_DIR}/src/proto/grpc/testing/payloads.grpc.pb.cc
  ${_gRPC_PROTO_GENS_DIR}/src/proto/grpc/testing/payloads.pb.h
  ${_gRPC_PROTO_GENS_DIR}/src/proto/grpc/testing/payloads.grpc.pb.h
  ${_gRPC_PROTO_GENS_DIR}/src/proto/grpc/testing/services.pb.cc
  ${_gRPC_PROTO_GENS_DIR}/src/proto/grpc/testing/services.grpc.pb.cc
  ${_gRPC_PROTO_GENS_DIR}/src/proto/grpc/testing/services.pb.h
  ${_gRPC_PROTO_GENS_DIR}/src/proto/grpc/testing/services.grpc.pb.h
  ${_gRPC_PROTO_GENS_DIR}/src/proto/grpc/testing/stats.pb.cc
  ${_gRPC_PROTO_GENS_DIR}/src/proto/grpc/testing/stats.grpc.pb.cc
  ${_gRPC_PROTO_GENS_DIR}/src/proto/grpc/testing/stats.pb.h
  ${_gRPC_PROTO_GENS_DIR}/src/proto/grpc/testing/stats.grpc.pb.h
  test/cpp/codegen/codegen_test_minimal.cc
  src/cpp/codegen/codegen_init.cc
  third_party/googletest/src/gtest-all.cc
)

protobuf_generate_grpc_cpp(
  src/proto/grpc/testing/control.proto
)
protobuf_generate_grpc_cpp(
  src/proto/grpc/testing/messages.proto
)
protobuf_generate_grpc_cpp(
  src/proto/grpc/testing/payloads.proto
)
protobuf_generate_grpc_cpp(
  src/proto/grpc/testing/services.proto
)
protobuf_generate_grpc_cpp(
  src/proto/grpc/testing/stats.proto
)

target_include_directories(codegen_test_minimal
  PRIVATE ${CMAKE_CURRENT_SOURCE_DIR}
  PRIVATE ${CMAKE_CURRENT_SOURCE_DIR}/include
  PRIVATE ${BORINGSSL_ROOT_DIR}/include
  PRIVATE ${PROTOBUF_ROOT_DIR}/src
  PRIVATE ${BENCHMARK_ROOT_DIR}/include
  PRIVATE ${ZLIB_ROOT_DIR}
  PRIVATE ${CMAKE_CURRENT_BINARY_DIR}/third_party/zlib
  PRIVATE ${CMAKE_CURRENT_BINARY_DIR}/third_party/gflags/include
  PRIVATE third_party/googletest/include
  PRIVATE third_party/googletest
  PRIVATE ${_gRPC_PROTO_GENS_DIR}
)

target_link_libraries(codegen_test_minimal
  ${_gRPC_PROTOBUF_LIBRARIES}
  ${_gRPC_ALLTARGETS_LIBRARIES}
  ${_gRPC_GFLAGS_LIBRARIES}
)

endif (gRPC_BUILD_TESTS)
if (gRPC_BUILD_TESTS)

add_executable(credentials_test
  test/cpp/client/credentials_test.cc
  third_party/googletest/src/gtest-all.cc
)


target_include_directories(credentials_test
  PRIVATE ${CMAKE_CURRENT_SOURCE_DIR}
  PRIVATE ${CMAKE_CURRENT_SOURCE_DIR}/include
  PRIVATE ${BORINGSSL_ROOT_DIR}/include
  PRIVATE ${PROTOBUF_ROOT_DIR}/src
  PRIVATE ${BENCHMARK_ROOT_DIR}/include
  PRIVATE ${ZLIB_ROOT_DIR}
  PRIVATE ${CMAKE_CURRENT_BINARY_DIR}/third_party/zlib
  PRIVATE ${CMAKE_CURRENT_BINARY_DIR}/third_party/gflags/include
  PRIVATE third_party/googletest/include
  PRIVATE third_party/googletest
  PRIVATE ${_gRPC_PROTO_GENS_DIR}
)

target_link_libraries(credentials_test
  ${_gRPC_PROTOBUF_LIBRARIES}
  ${_gRPC_ALLTARGETS_LIBRARIES}
  grpc++
  grpc
  gpr
  ${_gRPC_GFLAGS_LIBRARIES}
)

endif (gRPC_BUILD_TESTS)
if (gRPC_BUILD_TESTS)

add_executable(cxx_byte_buffer_test
  test/cpp/util/byte_buffer_test.cc
  third_party/googletest/src/gtest-all.cc
)


target_include_directories(cxx_byte_buffer_test
  PRIVATE ${CMAKE_CURRENT_SOURCE_DIR}
  PRIVATE ${CMAKE_CURRENT_SOURCE_DIR}/include
  PRIVATE ${BORINGSSL_ROOT_DIR}/include
  PRIVATE ${PROTOBUF_ROOT_DIR}/src
  PRIVATE ${BENCHMARK_ROOT_DIR}/include
  PRIVATE ${ZLIB_ROOT_DIR}
  PRIVATE ${CMAKE_CURRENT_BINARY_DIR}/third_party/zlib
  PRIVATE ${CMAKE_CURRENT_BINARY_DIR}/third_party/gflags/include
  PRIVATE third_party/googletest/include
  PRIVATE third_party/googletest
  PRIVATE ${_gRPC_PROTO_GENS_DIR}
)

target_link_libraries(cxx_byte_buffer_test
  ${_gRPC_PROTOBUF_LIBRARIES}
  ${_gRPC_ALLTARGETS_LIBRARIES}
  grpc_test_util
  grpc++
  grpc
  gpr_test_util
  gpr
  ${_gRPC_GFLAGS_LIBRARIES}
)

endif (gRPC_BUILD_TESTS)
if (gRPC_BUILD_TESTS)

add_executable(cxx_slice_test
  test/cpp/util/slice_test.cc
  third_party/googletest/src/gtest-all.cc
)


target_include_directories(cxx_slice_test
  PRIVATE ${CMAKE_CURRENT_SOURCE_DIR}
  PRIVATE ${CMAKE_CURRENT_SOURCE_DIR}/include
  PRIVATE ${BORINGSSL_ROOT_DIR}/include
  PRIVATE ${PROTOBUF_ROOT_DIR}/src
  PRIVATE ${BENCHMARK_ROOT_DIR}/include
  PRIVATE ${ZLIB_ROOT_DIR}
  PRIVATE ${CMAKE_CURRENT_BINARY_DIR}/third_party/zlib
  PRIVATE ${CMAKE_CURRENT_BINARY_DIR}/third_party/gflags/include
  PRIVATE third_party/googletest/include
  PRIVATE third_party/googletest
  PRIVATE ${_gRPC_PROTO_GENS_DIR}
)

target_link_libraries(cxx_slice_test
  ${_gRPC_PROTOBUF_LIBRARIES}
  ${_gRPC_ALLTARGETS_LIBRARIES}
  grpc_test_util
  grpc++
  grpc
  gpr_test_util
  gpr
  ${_gRPC_GFLAGS_LIBRARIES}
)

endif (gRPC_BUILD_TESTS)
if (gRPC_BUILD_TESTS)

add_executable(cxx_string_ref_test
  test/cpp/util/string_ref_test.cc
  third_party/googletest/src/gtest-all.cc
)


target_include_directories(cxx_string_ref_test
  PRIVATE ${CMAKE_CURRENT_SOURCE_DIR}
  PRIVATE ${CMAKE_CURRENT_SOURCE_DIR}/include
  PRIVATE ${BORINGSSL_ROOT_DIR}/include
  PRIVATE ${PROTOBUF_ROOT_DIR}/src
  PRIVATE ${BENCHMARK_ROOT_DIR}/include
  PRIVATE ${ZLIB_ROOT_DIR}
  PRIVATE ${CMAKE_CURRENT_BINARY_DIR}/third_party/zlib
  PRIVATE ${CMAKE_CURRENT_BINARY_DIR}/third_party/gflags/include
  PRIVATE third_party/googletest/include
  PRIVATE third_party/googletest
  PRIVATE ${_gRPC_PROTO_GENS_DIR}
)

target_link_libraries(cxx_string_ref_test
  ${_gRPC_PROTOBUF_LIBRARIES}
  ${_gRPC_ALLTARGETS_LIBRARIES}
  grpc++
  ${_gRPC_GFLAGS_LIBRARIES}
)

endif (gRPC_BUILD_TESTS)
if (gRPC_BUILD_TESTS)

add_executable(cxx_time_test
  test/cpp/util/time_test.cc
  third_party/googletest/src/gtest-all.cc
)


target_include_directories(cxx_time_test
  PRIVATE ${CMAKE_CURRENT_SOURCE_DIR}
  PRIVATE ${CMAKE_CURRENT_SOURCE_DIR}/include
  PRIVATE ${BORINGSSL_ROOT_DIR}/include
  PRIVATE ${PROTOBUF_ROOT_DIR}/src
  PRIVATE ${BENCHMARK_ROOT_DIR}/include
  PRIVATE ${ZLIB_ROOT_DIR}
  PRIVATE ${CMAKE_CURRENT_BINARY_DIR}/third_party/zlib
  PRIVATE ${CMAKE_CURRENT_BINARY_DIR}/third_party/gflags/include
  PRIVATE third_party/googletest/include
  PRIVATE third_party/googletest
  PRIVATE ${_gRPC_PROTO_GENS_DIR}
)

target_link_libraries(cxx_time_test
  ${_gRPC_PROTOBUF_LIBRARIES}
  ${_gRPC_ALLTARGETS_LIBRARIES}
  grpc_test_util
  grpc++
  grpc
  gpr_test_util
  gpr
  ${_gRPC_GFLAGS_LIBRARIES}
)

endif (gRPC_BUILD_TESTS)
if (gRPC_BUILD_TESTS)

add_executable(end2end_test
  test/cpp/end2end/end2end_test.cc
  third_party/googletest/src/gtest-all.cc
)


target_include_directories(end2end_test
  PRIVATE ${CMAKE_CURRENT_SOURCE_DIR}
  PRIVATE ${CMAKE_CURRENT_SOURCE_DIR}/include
  PRIVATE ${BORINGSSL_ROOT_DIR}/include
  PRIVATE ${PROTOBUF_ROOT_DIR}/src
  PRIVATE ${BENCHMARK_ROOT_DIR}/include
  PRIVATE ${ZLIB_ROOT_DIR}
  PRIVATE ${CMAKE_CURRENT_BINARY_DIR}/third_party/zlib
  PRIVATE ${CMAKE_CURRENT_BINARY_DIR}/third_party/gflags/include
  PRIVATE third_party/googletest/include
  PRIVATE third_party/googletest
  PRIVATE ${_gRPC_PROTO_GENS_DIR}
)

target_link_libraries(end2end_test
  ${_gRPC_PROTOBUF_LIBRARIES}
  ${_gRPC_ALLTARGETS_LIBRARIES}
  grpc++_test_util
  grpc_test_util
  grpc++
  grpc
  gpr_test_util
  gpr
  ${_gRPC_GFLAGS_LIBRARIES}
)

endif (gRPC_BUILD_TESTS)
if (gRPC_BUILD_TESTS)

add_executable(filter_end2end_test
  test/cpp/end2end/filter_end2end_test.cc
  third_party/googletest/src/gtest-all.cc
)


target_include_directories(filter_end2end_test
  PRIVATE ${CMAKE_CURRENT_SOURCE_DIR}
  PRIVATE ${CMAKE_CURRENT_SOURCE_DIR}/include
  PRIVATE ${BORINGSSL_ROOT_DIR}/include
  PRIVATE ${PROTOBUF_ROOT_DIR}/src
  PRIVATE ${BENCHMARK_ROOT_DIR}/include
  PRIVATE ${ZLIB_ROOT_DIR}
  PRIVATE ${CMAKE_CURRENT_BINARY_DIR}/third_party/zlib
  PRIVATE ${CMAKE_CURRENT_BINARY_DIR}/third_party/gflags/include
  PRIVATE third_party/googletest/include
  PRIVATE third_party/googletest
  PRIVATE ${_gRPC_PROTO_GENS_DIR}
)

target_link_libraries(filter_end2end_test
  ${_gRPC_PROTOBUF_LIBRARIES}
  ${_gRPC_ALLTARGETS_LIBRARIES}
  grpc++_test_util
  grpc_test_util
  grpc++
  grpc
  gpr_test_util
  gpr
  ${_gRPC_GFLAGS_LIBRARIES}
)

endif (gRPC_BUILD_TESTS)
if (gRPC_BUILD_TESTS)

add_executable(generic_end2end_test
  test/cpp/end2end/generic_end2end_test.cc
  third_party/googletest/src/gtest-all.cc
)


target_include_directories(generic_end2end_test
  PRIVATE ${CMAKE_CURRENT_SOURCE_DIR}
  PRIVATE ${CMAKE_CURRENT_SOURCE_DIR}/include
  PRIVATE ${BORINGSSL_ROOT_DIR}/include
  PRIVATE ${PROTOBUF_ROOT_DIR}/src
  PRIVATE ${BENCHMARK_ROOT_DIR}/include
  PRIVATE ${ZLIB_ROOT_DIR}
  PRIVATE ${CMAKE_CURRENT_BINARY_DIR}/third_party/zlib
  PRIVATE ${CMAKE_CURRENT_BINARY_DIR}/third_party/gflags/include
  PRIVATE third_party/googletest/include
  PRIVATE third_party/googletest
  PRIVATE ${_gRPC_PROTO_GENS_DIR}
)

target_link_libraries(generic_end2end_test
  ${_gRPC_PROTOBUF_LIBRARIES}
  ${_gRPC_ALLTARGETS_LIBRARIES}
  grpc++_test_util
  grpc_test_util
  grpc++
  grpc
  gpr_test_util
  gpr
  ${_gRPC_GFLAGS_LIBRARIES}
)

endif (gRPC_BUILD_TESTS)
if (gRPC_BUILD_TESTS)

add_executable(golden_file_test
  ${_gRPC_PROTO_GENS_DIR}/src/proto/grpc/testing/compiler_test.pb.cc
  ${_gRPC_PROTO_GENS_DIR}/src/proto/grpc/testing/compiler_test.grpc.pb.cc
  ${_gRPC_PROTO_GENS_DIR}/src/proto/grpc/testing/compiler_test.pb.h
  ${_gRPC_PROTO_GENS_DIR}/src/proto/grpc/testing/compiler_test.grpc.pb.h
  test/cpp/codegen/golden_file_test.cc
  third_party/googletest/src/gtest-all.cc
)

protobuf_generate_grpc_cpp(
  src/proto/grpc/testing/compiler_test.proto
)

target_include_directories(golden_file_test
  PRIVATE ${CMAKE_CURRENT_SOURCE_DIR}
  PRIVATE ${CMAKE_CURRENT_SOURCE_DIR}/include
  PRIVATE ${BORINGSSL_ROOT_DIR}/include
  PRIVATE ${PROTOBUF_ROOT_DIR}/src
  PRIVATE ${BENCHMARK_ROOT_DIR}/include
  PRIVATE ${ZLIB_ROOT_DIR}
  PRIVATE ${CMAKE_CURRENT_BINARY_DIR}/third_party/zlib
  PRIVATE ${CMAKE_CURRENT_BINARY_DIR}/third_party/gflags/include
  PRIVATE third_party/googletest/include
  PRIVATE third_party/googletest
  PRIVATE ${_gRPC_PROTO_GENS_DIR}
)

target_link_libraries(golden_file_test
  ${_gRPC_PROTOBUF_LIBRARIES}
  ${_gRPC_ALLTARGETS_LIBRARIES}
  grpc++
  grpc
  gpr
  ${_gRPC_GFLAGS_LIBRARIES}
)

endif (gRPC_BUILD_TESTS)
if (gRPC_BUILD_TESTS)

add_executable(grpc_cli
  test/cpp/util/grpc_cli.cc
  third_party/googletest/src/gtest-all.cc
)


target_include_directories(grpc_cli
  PRIVATE ${CMAKE_CURRENT_SOURCE_DIR}
  PRIVATE ${CMAKE_CURRENT_SOURCE_DIR}/include
  PRIVATE ${BORINGSSL_ROOT_DIR}/include
  PRIVATE ${PROTOBUF_ROOT_DIR}/src
  PRIVATE ${BENCHMARK_ROOT_DIR}/include
  PRIVATE ${ZLIB_ROOT_DIR}
  PRIVATE ${CMAKE_CURRENT_BINARY_DIR}/third_party/zlib
  PRIVATE ${CMAKE_CURRENT_BINARY_DIR}/third_party/gflags/include
  PRIVATE third_party/googletest/include
  PRIVATE third_party/googletest
  PRIVATE ${_gRPC_PROTO_GENS_DIR}
)

target_link_libraries(grpc_cli
  ${_gRPC_PROTOBUF_LIBRARIES}
  ${_gRPC_ALLTARGETS_LIBRARIES}
  grpc_cli_libs
  grpc++_proto_reflection_desc_db
  grpc++
  grpc
  gpr
  grpc++_test_config
  ${_gRPC_GFLAGS_LIBRARIES}
)

endif (gRPC_BUILD_TESTS)

add_executable(grpc_cpp_plugin
  src/compiler/cpp_plugin.cc
)


target_include_directories(grpc_cpp_plugin
  PRIVATE ${CMAKE_CURRENT_SOURCE_DIR}
  PRIVATE ${CMAKE_CURRENT_SOURCE_DIR}/include
  PRIVATE ${BORINGSSL_ROOT_DIR}/include
  PRIVATE ${PROTOBUF_ROOT_DIR}/src
  PRIVATE ${BENCHMARK_ROOT_DIR}/include
  PRIVATE ${ZLIB_ROOT_DIR}
  PRIVATE ${CMAKE_CURRENT_BINARY_DIR}/third_party/zlib
  PRIVATE ${CMAKE_CURRENT_BINARY_DIR}/third_party/gflags/include
  PRIVATE ${_gRPC_PROTO_GENS_DIR}
)

target_link_libraries(grpc_cpp_plugin
  ${_gRPC_PROTOBUF_PROTOC_LIBRARIES}
  ${_gRPC_PROTOBUF_LIBRARIES}
  ${_gRPC_ALLTARGETS_LIBRARIES}
  grpc_plugin_support
)


if (gRPC_INSTALL)
  install(TARGETS grpc_cpp_plugin EXPORT gRPCTargets
    RUNTIME DESTINATION ${CMAKE_INSTALL_BINDIR}
    LIBRARY DESTINATION ${CMAKE_INSTALL_LIBDIR}
    ARCHIVE DESTINATION ${CMAKE_INSTALL_LIBDIR}
  )
endif()


add_executable(grpc_csharp_plugin
  src/compiler/csharp_plugin.cc
)


target_include_directories(grpc_csharp_plugin
  PRIVATE ${CMAKE_CURRENT_SOURCE_DIR}
  PRIVATE ${CMAKE_CURRENT_SOURCE_DIR}/include
  PRIVATE ${BORINGSSL_ROOT_DIR}/include
  PRIVATE ${PROTOBUF_ROOT_DIR}/src
  PRIVATE ${BENCHMARK_ROOT_DIR}/include
  PRIVATE ${ZLIB_ROOT_DIR}
  PRIVATE ${CMAKE_CURRENT_BINARY_DIR}/third_party/zlib
  PRIVATE ${CMAKE_CURRENT_BINARY_DIR}/third_party/gflags/include
  PRIVATE ${_gRPC_PROTO_GENS_DIR}
)

target_link_libraries(grpc_csharp_plugin
  ${_gRPC_PROTOBUF_PROTOC_LIBRARIES}
  ${_gRPC_PROTOBUF_LIBRARIES}
  ${_gRPC_ALLTARGETS_LIBRARIES}
  grpc_plugin_support
)


if (gRPC_INSTALL)
  install(TARGETS grpc_csharp_plugin EXPORT gRPCTargets
    RUNTIME DESTINATION ${CMAKE_INSTALL_BINDIR}
    LIBRARY DESTINATION ${CMAKE_INSTALL_LIBDIR}
    ARCHIVE DESTINATION ${CMAKE_INSTALL_LIBDIR}
  )
endif()


add_executable(grpc_node_plugin
  src/compiler/node_plugin.cc
)


target_include_directories(grpc_node_plugin
  PRIVATE ${CMAKE_CURRENT_SOURCE_DIR}
  PRIVATE ${CMAKE_CURRENT_SOURCE_DIR}/include
  PRIVATE ${BORINGSSL_ROOT_DIR}/include
  PRIVATE ${PROTOBUF_ROOT_DIR}/src
  PRIVATE ${BENCHMARK_ROOT_DIR}/include
  PRIVATE ${ZLIB_ROOT_DIR}
  PRIVATE ${CMAKE_CURRENT_BINARY_DIR}/third_party/zlib
  PRIVATE ${CMAKE_CURRENT_BINARY_DIR}/third_party/gflags/include
  PRIVATE ${_gRPC_PROTO_GENS_DIR}
)

target_link_libraries(grpc_node_plugin
  ${_gRPC_PROTOBUF_PROTOC_LIBRARIES}
  ${_gRPC_PROTOBUF_LIBRARIES}
  ${_gRPC_ALLTARGETS_LIBRARIES}
  grpc_plugin_support
)


if (gRPC_INSTALL)
  install(TARGETS grpc_node_plugin EXPORT gRPCTargets
    RUNTIME DESTINATION ${CMAKE_INSTALL_BINDIR}
    LIBRARY DESTINATION ${CMAKE_INSTALL_LIBDIR}
    ARCHIVE DESTINATION ${CMAKE_INSTALL_LIBDIR}
  )
endif()


add_executable(grpc_objective_c_plugin
  src/compiler/objective_c_plugin.cc
)


target_include_directories(grpc_objective_c_plugin
  PRIVATE ${CMAKE_CURRENT_SOURCE_DIR}
  PRIVATE ${CMAKE_CURRENT_SOURCE_DIR}/include
  PRIVATE ${BORINGSSL_ROOT_DIR}/include
  PRIVATE ${PROTOBUF_ROOT_DIR}/src
  PRIVATE ${BENCHMARK_ROOT_DIR}/include
  PRIVATE ${ZLIB_ROOT_DIR}
  PRIVATE ${CMAKE_CURRENT_BINARY_DIR}/third_party/zlib
  PRIVATE ${CMAKE_CURRENT_BINARY_DIR}/third_party/gflags/include
  PRIVATE ${_gRPC_PROTO_GENS_DIR}
)

target_link_libraries(grpc_objective_c_plugin
  ${_gRPC_PROTOBUF_PROTOC_LIBRARIES}
  ${_gRPC_PROTOBUF_LIBRARIES}
  ${_gRPC_ALLTARGETS_LIBRARIES}
  grpc_plugin_support
)


if (gRPC_INSTALL)
  install(TARGETS grpc_objective_c_plugin EXPORT gRPCTargets
    RUNTIME DESTINATION ${CMAKE_INSTALL_BINDIR}
    LIBRARY DESTINATION ${CMAKE_INSTALL_LIBDIR}
    ARCHIVE DESTINATION ${CMAKE_INSTALL_LIBDIR}
  )
endif()


add_executable(grpc_php_plugin
  src/compiler/php_plugin.cc
)


target_include_directories(grpc_php_plugin
  PRIVATE ${CMAKE_CURRENT_SOURCE_DIR}
  PRIVATE ${CMAKE_CURRENT_SOURCE_DIR}/include
  PRIVATE ${BORINGSSL_ROOT_DIR}/include
  PRIVATE ${PROTOBUF_ROOT_DIR}/src
  PRIVATE ${BENCHMARK_ROOT_DIR}/include
  PRIVATE ${ZLIB_ROOT_DIR}
  PRIVATE ${CMAKE_CURRENT_BINARY_DIR}/third_party/zlib
  PRIVATE ${CMAKE_CURRENT_BINARY_DIR}/third_party/gflags/include
  PRIVATE ${_gRPC_PROTO_GENS_DIR}
)

target_link_libraries(grpc_php_plugin
  ${_gRPC_PROTOBUF_PROTOC_LIBRARIES}
  ${_gRPC_PROTOBUF_LIBRARIES}
  ${_gRPC_ALLTARGETS_LIBRARIES}
  grpc_plugin_support
)


if (gRPC_INSTALL)
  install(TARGETS grpc_php_plugin EXPORT gRPCTargets
    RUNTIME DESTINATION ${CMAKE_INSTALL_BINDIR}
    LIBRARY DESTINATION ${CMAKE_INSTALL_LIBDIR}
    ARCHIVE DESTINATION ${CMAKE_INSTALL_LIBDIR}
  )
endif()


add_executable(grpc_python_plugin
  src/compiler/python_plugin.cc
)


target_include_directories(grpc_python_plugin
  PRIVATE ${CMAKE_CURRENT_SOURCE_DIR}
  PRIVATE ${CMAKE_CURRENT_SOURCE_DIR}/include
  PRIVATE ${BORINGSSL_ROOT_DIR}/include
  PRIVATE ${PROTOBUF_ROOT_DIR}/src
  PRIVATE ${BENCHMARK_ROOT_DIR}/include
  PRIVATE ${ZLIB_ROOT_DIR}
  PRIVATE ${CMAKE_CURRENT_BINARY_DIR}/third_party/zlib
  PRIVATE ${CMAKE_CURRENT_BINARY_DIR}/third_party/gflags/include
  PRIVATE ${_gRPC_PROTO_GENS_DIR}
)

target_link_libraries(grpc_python_plugin
  ${_gRPC_PROTOBUF_PROTOC_LIBRARIES}
  ${_gRPC_PROTOBUF_LIBRARIES}
  ${_gRPC_ALLTARGETS_LIBRARIES}
  grpc_plugin_support
)


if (gRPC_INSTALL)
  install(TARGETS grpc_python_plugin EXPORT gRPCTargets
    RUNTIME DESTINATION ${CMAKE_INSTALL_BINDIR}
    LIBRARY DESTINATION ${CMAKE_INSTALL_LIBDIR}
    ARCHIVE DESTINATION ${CMAKE_INSTALL_LIBDIR}
  )
endif()


add_executable(grpc_ruby_plugin
  src/compiler/ruby_plugin.cc
)


target_include_directories(grpc_ruby_plugin
  PRIVATE ${CMAKE_CURRENT_SOURCE_DIR}
  PRIVATE ${CMAKE_CURRENT_SOURCE_DIR}/include
  PRIVATE ${BORINGSSL_ROOT_DIR}/include
  PRIVATE ${PROTOBUF_ROOT_DIR}/src
  PRIVATE ${BENCHMARK_ROOT_DIR}/include
  PRIVATE ${ZLIB_ROOT_DIR}
  PRIVATE ${CMAKE_CURRENT_BINARY_DIR}/third_party/zlib
  PRIVATE ${CMAKE_CURRENT_BINARY_DIR}/third_party/gflags/include
  PRIVATE ${_gRPC_PROTO_GENS_DIR}
)

target_link_libraries(grpc_ruby_plugin
  ${_gRPC_PROTOBUF_PROTOC_LIBRARIES}
  ${_gRPC_PROTOBUF_LIBRARIES}
  ${_gRPC_ALLTARGETS_LIBRARIES}
  grpc_plugin_support
)


if (gRPC_INSTALL)
  install(TARGETS grpc_ruby_plugin EXPORT gRPCTargets
    RUNTIME DESTINATION ${CMAKE_INSTALL_BINDIR}
    LIBRARY DESTINATION ${CMAKE_INSTALL_LIBDIR}
    ARCHIVE DESTINATION ${CMAKE_INSTALL_LIBDIR}
  )
endif()

if (gRPC_BUILD_TESTS)

add_executable(grpc_tool_test
  ${_gRPC_PROTO_GENS_DIR}/src/proto/grpc/testing/echo.pb.cc
  ${_gRPC_PROTO_GENS_DIR}/src/proto/grpc/testing/echo.grpc.pb.cc
  ${_gRPC_PROTO_GENS_DIR}/src/proto/grpc/testing/echo.pb.h
  ${_gRPC_PROTO_GENS_DIR}/src/proto/grpc/testing/echo.grpc.pb.h
  ${_gRPC_PROTO_GENS_DIR}/src/proto/grpc/testing/echo_messages.pb.cc
  ${_gRPC_PROTO_GENS_DIR}/src/proto/grpc/testing/echo_messages.grpc.pb.cc
  ${_gRPC_PROTO_GENS_DIR}/src/proto/grpc/testing/echo_messages.pb.h
  ${_gRPC_PROTO_GENS_DIR}/src/proto/grpc/testing/echo_messages.grpc.pb.h
  test/cpp/util/grpc_tool_test.cc
  third_party/googletest/src/gtest-all.cc
)

protobuf_generate_grpc_cpp(
  src/proto/grpc/testing/echo.proto
)
protobuf_generate_grpc_cpp(
  src/proto/grpc/testing/echo_messages.proto
)

target_include_directories(grpc_tool_test
  PRIVATE ${CMAKE_CURRENT_SOURCE_DIR}
  PRIVATE ${CMAKE_CURRENT_SOURCE_DIR}/include
  PRIVATE ${BORINGSSL_ROOT_DIR}/include
  PRIVATE ${PROTOBUF_ROOT_DIR}/src
  PRIVATE ${BENCHMARK_ROOT_DIR}/include
  PRIVATE ${ZLIB_ROOT_DIR}
  PRIVATE ${CMAKE_CURRENT_BINARY_DIR}/third_party/zlib
  PRIVATE ${CMAKE_CURRENT_BINARY_DIR}/third_party/gflags/include
  PRIVATE third_party/googletest/include
  PRIVATE third_party/googletest
  PRIVATE ${_gRPC_PROTO_GENS_DIR}
)

target_link_libraries(grpc_tool_test
  ${_gRPC_PROTOBUF_LIBRARIES}
  ${_gRPC_ALLTARGETS_LIBRARIES}
  grpc_cli_libs
  grpc++_proto_reflection_desc_db
  grpc++_reflection
  grpc++_test_util
  grpc_test_util
  grpc++
  grpc
  gpr_test_util
  gpr
  ${_gRPC_GFLAGS_LIBRARIES}
)

endif (gRPC_BUILD_TESTS)
if (gRPC_BUILD_TESTS)

add_executable(grpclb_api_test
  ${_gRPC_PROTO_GENS_DIR}/src/proto/grpc/lb/v1/load_balancer.pb.cc
  ${_gRPC_PROTO_GENS_DIR}/src/proto/grpc/lb/v1/load_balancer.grpc.pb.cc
  ${_gRPC_PROTO_GENS_DIR}/src/proto/grpc/lb/v1/load_balancer.pb.h
  ${_gRPC_PROTO_GENS_DIR}/src/proto/grpc/lb/v1/load_balancer.grpc.pb.h
  test/cpp/grpclb/grpclb_api_test.cc
  third_party/googletest/src/gtest-all.cc
)

protobuf_generate_grpc_cpp(
  src/proto/grpc/lb/v1/load_balancer.proto
)

target_include_directories(grpclb_api_test
  PRIVATE ${CMAKE_CURRENT_SOURCE_DIR}
  PRIVATE ${CMAKE_CURRENT_SOURCE_DIR}/include
  PRIVATE ${BORINGSSL_ROOT_DIR}/include
  PRIVATE ${PROTOBUF_ROOT_DIR}/src
  PRIVATE ${BENCHMARK_ROOT_DIR}/include
  PRIVATE ${ZLIB_ROOT_DIR}
  PRIVATE ${CMAKE_CURRENT_BINARY_DIR}/third_party/zlib
  PRIVATE ${CMAKE_CURRENT_BINARY_DIR}/third_party/gflags/include
  PRIVATE third_party/googletest/include
  PRIVATE third_party/googletest
  PRIVATE ${_gRPC_PROTO_GENS_DIR}
)

target_link_libraries(grpclb_api_test
  ${_gRPC_PROTOBUF_LIBRARIES}
  ${_gRPC_ALLTARGETS_LIBRARIES}
  grpc++_test_util
  grpc_test_util
  grpc++
  grpc
  ${_gRPC_GFLAGS_LIBRARIES}
)

endif (gRPC_BUILD_TESTS)
if (gRPC_BUILD_TESTS)

add_executable(grpclb_test
  ${_gRPC_PROTO_GENS_DIR}/src/proto/grpc/lb/v1/load_balancer.pb.cc
  ${_gRPC_PROTO_GENS_DIR}/src/proto/grpc/lb/v1/load_balancer.grpc.pb.cc
  ${_gRPC_PROTO_GENS_DIR}/src/proto/grpc/lb/v1/load_balancer.pb.h
  ${_gRPC_PROTO_GENS_DIR}/src/proto/grpc/lb/v1/load_balancer.grpc.pb.h
  test/cpp/grpclb/grpclb_test.cc
  third_party/googletest/src/gtest-all.cc
)

protobuf_generate_grpc_cpp(
  src/proto/grpc/lb/v1/load_balancer.proto
)

target_include_directories(grpclb_test
  PRIVATE ${CMAKE_CURRENT_SOURCE_DIR}
  PRIVATE ${CMAKE_CURRENT_SOURCE_DIR}/include
  PRIVATE ${BORINGSSL_ROOT_DIR}/include
  PRIVATE ${PROTOBUF_ROOT_DIR}/src
  PRIVATE ${BENCHMARK_ROOT_DIR}/include
  PRIVATE ${ZLIB_ROOT_DIR}
  PRIVATE ${CMAKE_CURRENT_BINARY_DIR}/third_party/zlib
  PRIVATE ${CMAKE_CURRENT_BINARY_DIR}/third_party/gflags/include
  PRIVATE third_party/googletest/include
  PRIVATE third_party/googletest
  PRIVATE ${_gRPC_PROTO_GENS_DIR}
)

target_link_libraries(grpclb_test
  ${_gRPC_PROTOBUF_LIBRARIES}
  ${_gRPC_ALLTARGETS_LIBRARIES}
  grpc++_test_util
  grpc_test_util
  grpc++
  grpc
  gpr_test_util
  gpr
  ${_gRPC_GFLAGS_LIBRARIES}
)

endif (gRPC_BUILD_TESTS)
if (gRPC_BUILD_TESTS)

add_executable(health_service_end2end_test
  test/cpp/end2end/health_service_end2end_test.cc
  third_party/googletest/src/gtest-all.cc
)


target_include_directories(health_service_end2end_test
  PRIVATE ${CMAKE_CURRENT_SOURCE_DIR}
  PRIVATE ${CMAKE_CURRENT_SOURCE_DIR}/include
  PRIVATE ${BORINGSSL_ROOT_DIR}/include
  PRIVATE ${PROTOBUF_ROOT_DIR}/src
  PRIVATE ${BENCHMARK_ROOT_DIR}/include
  PRIVATE ${ZLIB_ROOT_DIR}
  PRIVATE ${CMAKE_CURRENT_BINARY_DIR}/third_party/zlib
  PRIVATE ${CMAKE_CURRENT_BINARY_DIR}/third_party/gflags/include
  PRIVATE third_party/googletest/include
  PRIVATE third_party/googletest
  PRIVATE ${_gRPC_PROTO_GENS_DIR}
)

target_link_libraries(health_service_end2end_test
  ${_gRPC_PROTOBUF_LIBRARIES}
  ${_gRPC_ALLTARGETS_LIBRARIES}
  grpc++_test_util
  grpc_test_util
  grpc++
  grpc
  gpr_test_util
  gpr
  ${_gRPC_GFLAGS_LIBRARIES}
)

endif (gRPC_BUILD_TESTS)
if (gRPC_BUILD_TESTS)
if(_gRPC_PLATFORM_LINUX OR _gRPC_PLATFORM_MAC OR _gRPC_PLATFORM_POSIX)

add_executable(http2_client
  third_party/googletest/src/gtest-all.cc
)


target_include_directories(http2_client
  PRIVATE ${CMAKE_CURRENT_SOURCE_DIR}
  PRIVATE ${CMAKE_CURRENT_SOURCE_DIR}/include
  PRIVATE ${BORINGSSL_ROOT_DIR}/include
  PRIVATE ${PROTOBUF_ROOT_DIR}/src
  PRIVATE ${BENCHMARK_ROOT_DIR}/include
  PRIVATE ${ZLIB_ROOT_DIR}
  PRIVATE ${CMAKE_CURRENT_BINARY_DIR}/third_party/zlib
  PRIVATE ${CMAKE_CURRENT_BINARY_DIR}/third_party/gflags/include
  PRIVATE third_party/googletest/include
  PRIVATE third_party/googletest
  PRIVATE ${_gRPC_PROTO_GENS_DIR}
)

target_link_libraries(http2_client
  ${_gRPC_PROTOBUF_LIBRARIES}
  ${_gRPC_ALLTARGETS_LIBRARIES}
  http2_client_main
  grpc++_test_util
  grpc_test_util
  grpc++
  grpc
  grpc++_test_config
  ${_gRPC_GFLAGS_LIBRARIES}
)

endif()
endif (gRPC_BUILD_TESTS)
if (gRPC_BUILD_TESTS)

add_executable(hybrid_end2end_test
  test/cpp/end2end/hybrid_end2end_test.cc
  third_party/googletest/src/gtest-all.cc
)


target_include_directories(hybrid_end2end_test
  PRIVATE ${CMAKE_CURRENT_SOURCE_DIR}
  PRIVATE ${CMAKE_CURRENT_SOURCE_DIR}/include
  PRIVATE ${BORINGSSL_ROOT_DIR}/include
  PRIVATE ${PROTOBUF_ROOT_DIR}/src
  PRIVATE ${BENCHMARK_ROOT_DIR}/include
  PRIVATE ${ZLIB_ROOT_DIR}
  PRIVATE ${CMAKE_CURRENT_BINARY_DIR}/third_party/zlib
  PRIVATE ${CMAKE_CURRENT_BINARY_DIR}/third_party/gflags/include
  PRIVATE third_party/googletest/include
  PRIVATE third_party/googletest
  PRIVATE ${_gRPC_PROTO_GENS_DIR}
)

target_link_libraries(hybrid_end2end_test
  ${_gRPC_PROTOBUF_LIBRARIES}
  ${_gRPC_ALLTARGETS_LIBRARIES}
  grpc++_test_util
  grpc_test_util
  grpc++
  grpc
  gpr_test_util
  gpr
  ${_gRPC_GFLAGS_LIBRARIES}
)

endif (gRPC_BUILD_TESTS)
if (gRPC_BUILD_TESTS)
if(_gRPC_PLATFORM_LINUX OR _gRPC_PLATFORM_MAC OR _gRPC_PLATFORM_POSIX)

add_executable(interop_client
  third_party/googletest/src/gtest-all.cc
)


target_include_directories(interop_client
  PRIVATE ${CMAKE_CURRENT_SOURCE_DIR}
  PRIVATE ${CMAKE_CURRENT_SOURCE_DIR}/include
  PRIVATE ${BORINGSSL_ROOT_DIR}/include
  PRIVATE ${PROTOBUF_ROOT_DIR}/src
  PRIVATE ${BENCHMARK_ROOT_DIR}/include
  PRIVATE ${ZLIB_ROOT_DIR}
  PRIVATE ${CMAKE_CURRENT_BINARY_DIR}/third_party/zlib
  PRIVATE ${CMAKE_CURRENT_BINARY_DIR}/third_party/gflags/include
  PRIVATE third_party/googletest/include
  PRIVATE third_party/googletest
  PRIVATE ${_gRPC_PROTO_GENS_DIR}
)

target_link_libraries(interop_client
  ${_gRPC_PROTOBUF_LIBRARIES}
  ${_gRPC_ALLTARGETS_LIBRARIES}
  interop_client_main
  interop_client_helper
  grpc++_test_util
  grpc_test_util
  grpc++
  grpc
  gpr_test_util
  gpr
  grpc++_test_config
  ${_gRPC_GFLAGS_LIBRARIES}
)

endif()
endif (gRPC_BUILD_TESTS)
if (gRPC_BUILD_TESTS)
if(_gRPC_PLATFORM_LINUX OR _gRPC_PLATFORM_MAC OR _gRPC_PLATFORM_POSIX)

add_executable(interop_server
  third_party/googletest/src/gtest-all.cc
)


target_include_directories(interop_server
  PRIVATE ${CMAKE_CURRENT_SOURCE_DIR}
  PRIVATE ${CMAKE_CURRENT_SOURCE_DIR}/include
  PRIVATE ${BORINGSSL_ROOT_DIR}/include
  PRIVATE ${PROTOBUF_ROOT_DIR}/src
  PRIVATE ${BENCHMARK_ROOT_DIR}/include
  PRIVATE ${ZLIB_ROOT_DIR}
  PRIVATE ${CMAKE_CURRENT_BINARY_DIR}/third_party/zlib
  PRIVATE ${CMAKE_CURRENT_BINARY_DIR}/third_party/gflags/include
  PRIVATE third_party/googletest/include
  PRIVATE third_party/googletest
  PRIVATE ${_gRPC_PROTO_GENS_DIR}
)

target_link_libraries(interop_server
  ${_gRPC_PROTOBUF_LIBRARIES}
  ${_gRPC_ALLTARGETS_LIBRARIES}
  interop_server_main
  interop_server_helper
  interop_server_lib
  grpc++_test_util
  grpc_test_util
  grpc++
  grpc
  gpr_test_util
  gpr
  grpc++_test_config
  ${_gRPC_GFLAGS_LIBRARIES}
)

endif()
endif (gRPC_BUILD_TESTS)
if (gRPC_BUILD_TESTS)
if(_gRPC_PLATFORM_LINUX OR _gRPC_PLATFORM_MAC OR _gRPC_PLATFORM_POSIX)

add_executable(interop_test
  test/cpp/interop/interop_test.cc
  third_party/googletest/src/gtest-all.cc
)


target_include_directories(interop_test
  PRIVATE ${CMAKE_CURRENT_SOURCE_DIR}
  PRIVATE ${CMAKE_CURRENT_SOURCE_DIR}/include
  PRIVATE ${BORINGSSL_ROOT_DIR}/include
  PRIVATE ${PROTOBUF_ROOT_DIR}/src
  PRIVATE ${BENCHMARK_ROOT_DIR}/include
  PRIVATE ${ZLIB_ROOT_DIR}
  PRIVATE ${CMAKE_CURRENT_BINARY_DIR}/third_party/zlib
  PRIVATE ${CMAKE_CURRENT_BINARY_DIR}/third_party/gflags/include
  PRIVATE third_party/googletest/include
  PRIVATE third_party/googletest
  PRIVATE ${_gRPC_PROTO_GENS_DIR}
)

target_link_libraries(interop_test
  ${_gRPC_PROTOBUF_LIBRARIES}
  ${_gRPC_ALLTARGETS_LIBRARIES}
  grpc_test_util
  grpc
  gpr_test_util
  gpr
  grpc++_test_config
  ${_gRPC_GFLAGS_LIBRARIES}
)

endif()
endif (gRPC_BUILD_TESTS)
if (gRPC_BUILD_TESTS)
if(_gRPC_PLATFORM_LINUX OR _gRPC_PLATFORM_MAC OR _gRPC_PLATFORM_POSIX)

add_executable(json_run_localhost
  test/cpp/qps/json_run_localhost.cc
  third_party/googletest/src/gtest-all.cc
)


target_include_directories(json_run_localhost
  PRIVATE ${CMAKE_CURRENT_SOURCE_DIR}
  PRIVATE ${CMAKE_CURRENT_SOURCE_DIR}/include
  PRIVATE ${BORINGSSL_ROOT_DIR}/include
  PRIVATE ${PROTOBUF_ROOT_DIR}/src
  PRIVATE ${BENCHMARK_ROOT_DIR}/include
  PRIVATE ${ZLIB_ROOT_DIR}
  PRIVATE ${CMAKE_CURRENT_BINARY_DIR}/third_party/zlib
  PRIVATE ${CMAKE_CURRENT_BINARY_DIR}/third_party/gflags/include
  PRIVATE third_party/googletest/include
  PRIVATE third_party/googletest
  PRIVATE ${_gRPC_PROTO_GENS_DIR}
)

target_link_libraries(json_run_localhost
  ${_gRPC_PROTOBUF_LIBRARIES}
  ${_gRPC_ALLTARGETS_LIBRARIES}
  grpc++_test_util
  grpc_test_util
  grpc++
  grpc
  gpr_test_util
  gpr
  grpc++_test_config
  ${_gRPC_GFLAGS_LIBRARIES}
)

endif()
endif (gRPC_BUILD_TESTS)
if (gRPC_BUILD_TESTS)

add_executable(metrics_client
  ${_gRPC_PROTO_GENS_DIR}/src/proto/grpc/testing/metrics.pb.cc
  ${_gRPC_PROTO_GENS_DIR}/src/proto/grpc/testing/metrics.grpc.pb.cc
  ${_gRPC_PROTO_GENS_DIR}/src/proto/grpc/testing/metrics.pb.h
  ${_gRPC_PROTO_GENS_DIR}/src/proto/grpc/testing/metrics.grpc.pb.h
  test/cpp/interop/metrics_client.cc
  third_party/googletest/src/gtest-all.cc
)

protobuf_generate_grpc_cpp(
  src/proto/grpc/testing/metrics.proto
)

target_include_directories(metrics_client
  PRIVATE ${CMAKE_CURRENT_SOURCE_DIR}
  PRIVATE ${CMAKE_CURRENT_SOURCE_DIR}/include
  PRIVATE ${BORINGSSL_ROOT_DIR}/include
  PRIVATE ${PROTOBUF_ROOT_DIR}/src
  PRIVATE ${BENCHMARK_ROOT_DIR}/include
  PRIVATE ${ZLIB_ROOT_DIR}
  PRIVATE ${CMAKE_CURRENT_BINARY_DIR}/third_party/zlib
  PRIVATE ${CMAKE_CURRENT_BINARY_DIR}/third_party/gflags/include
  PRIVATE third_party/googletest/include
  PRIVATE third_party/googletest
  PRIVATE ${_gRPC_PROTO_GENS_DIR}
)

target_link_libraries(metrics_client
  ${_gRPC_PROTOBUF_LIBRARIES}
  ${_gRPC_ALLTARGETS_LIBRARIES}
  grpc++
  grpc
  gpr
  grpc++_test_config
  ${_gRPC_GFLAGS_LIBRARIES}
)

endif (gRPC_BUILD_TESTS)
if (gRPC_BUILD_TESTS)

add_executable(mock_test
  test/cpp/end2end/mock_test.cc
  third_party/googletest/src/gtest-all.cc
)


target_include_directories(mock_test
  PRIVATE ${CMAKE_CURRENT_SOURCE_DIR}
  PRIVATE ${CMAKE_CURRENT_SOURCE_DIR}/include
  PRIVATE ${BORINGSSL_ROOT_DIR}/include
  PRIVATE ${PROTOBUF_ROOT_DIR}/src
  PRIVATE ${BENCHMARK_ROOT_DIR}/include
  PRIVATE ${ZLIB_ROOT_DIR}
  PRIVATE ${CMAKE_CURRENT_BINARY_DIR}/third_party/zlib
  PRIVATE ${CMAKE_CURRENT_BINARY_DIR}/third_party/gflags/include
  PRIVATE third_party/googletest/include
  PRIVATE third_party/googletest
  PRIVATE ${_gRPC_PROTO_GENS_DIR}
)

target_link_libraries(mock_test
  ${_gRPC_PROTOBUF_LIBRARIES}
  ${_gRPC_ALLTARGETS_LIBRARIES}
  grpc++_test_util
  grpc_test_util
  grpc++
  grpc
  gpr_test_util
  gpr
  ${_gRPC_GFLAGS_LIBRARIES}
)

endif (gRPC_BUILD_TESTS)
if (gRPC_BUILD_TESTS)

add_executable(noop-benchmark
  test/cpp/microbenchmarks/noop-benchmark.cc
  third_party/googletest/src/gtest-all.cc
)


target_include_directories(noop-benchmark
  PRIVATE ${CMAKE_CURRENT_SOURCE_DIR}
  PRIVATE ${CMAKE_CURRENT_SOURCE_DIR}/include
  PRIVATE ${BORINGSSL_ROOT_DIR}/include
  PRIVATE ${PROTOBUF_ROOT_DIR}/src
  PRIVATE ${BENCHMARK_ROOT_DIR}/include
  PRIVATE ${ZLIB_ROOT_DIR}
  PRIVATE ${CMAKE_CURRENT_BINARY_DIR}/third_party/zlib
  PRIVATE ${CMAKE_CURRENT_BINARY_DIR}/third_party/gflags/include
  PRIVATE third_party/googletest/include
  PRIVATE third_party/googletest
  PRIVATE ${_gRPC_PROTO_GENS_DIR}
)

target_link_libraries(noop-benchmark
  ${_gRPC_PROTOBUF_LIBRARIES}
  ${_gRPC_ALLTARGETS_LIBRARIES}
  benchmark
  ${_gRPC_GFLAGS_LIBRARIES}
)

endif (gRPC_BUILD_TESTS)
if (gRPC_BUILD_TESTS)

add_executable(proto_server_reflection_test
  test/cpp/end2end/proto_server_reflection_test.cc
  third_party/googletest/src/gtest-all.cc
)


target_include_directories(proto_server_reflection_test
  PRIVATE ${CMAKE_CURRENT_SOURCE_DIR}
  PRIVATE ${CMAKE_CURRENT_SOURCE_DIR}/include
  PRIVATE ${BORINGSSL_ROOT_DIR}/include
  PRIVATE ${PROTOBUF_ROOT_DIR}/src
  PRIVATE ${BENCHMARK_ROOT_DIR}/include
  PRIVATE ${ZLIB_ROOT_DIR}
  PRIVATE ${CMAKE_CURRENT_BINARY_DIR}/third_party/zlib
  PRIVATE ${CMAKE_CURRENT_BINARY_DIR}/third_party/gflags/include
  PRIVATE third_party/googletest/include
  PRIVATE third_party/googletest
  PRIVATE ${_gRPC_PROTO_GENS_DIR}
)

target_link_libraries(proto_server_reflection_test
  ${_gRPC_PROTOBUF_LIBRARIES}
  ${_gRPC_ALLTARGETS_LIBRARIES}
  grpc++_proto_reflection_desc_db
  grpc++_reflection
  grpc++_test_util
  grpc_test_util
  grpc++
  grpc
  gpr_test_util
  gpr
  ${_gRPC_GFLAGS_LIBRARIES}
)

endif (gRPC_BUILD_TESTS)
if (gRPC_BUILD_TESTS)

add_executable(proto_utils_test
  test/cpp/codegen/proto_utils_test.cc
  third_party/googletest/src/gtest-all.cc
)


target_include_directories(proto_utils_test
  PRIVATE ${CMAKE_CURRENT_SOURCE_DIR}
  PRIVATE ${CMAKE_CURRENT_SOURCE_DIR}/include
  PRIVATE ${BORINGSSL_ROOT_DIR}/include
  PRIVATE ${PROTOBUF_ROOT_DIR}/src
  PRIVATE ${BENCHMARK_ROOT_DIR}/include
  PRIVATE ${ZLIB_ROOT_DIR}
  PRIVATE ${CMAKE_CURRENT_BINARY_DIR}/third_party/zlib
  PRIVATE ${CMAKE_CURRENT_BINARY_DIR}/third_party/gflags/include
  PRIVATE third_party/googletest/include
  PRIVATE third_party/googletest
  PRIVATE ${_gRPC_PROTO_GENS_DIR}
)

target_link_libraries(proto_utils_test
  ${_gRPC_PROTOBUF_LIBRARIES}
  ${_gRPC_ALLTARGETS_LIBRARIES}
  grpc++
  grpc
  ${_gRPC_GFLAGS_LIBRARIES}
)

endif (gRPC_BUILD_TESTS)
if (gRPC_BUILD_TESTS)
if(_gRPC_PLATFORM_LINUX OR _gRPC_PLATFORM_MAC OR _gRPC_PLATFORM_POSIX)

add_executable(qps_interarrival_test
  test/cpp/qps/qps_interarrival_test.cc
  third_party/googletest/src/gtest-all.cc
)


target_include_directories(qps_interarrival_test
  PRIVATE ${CMAKE_CURRENT_SOURCE_DIR}
  PRIVATE ${CMAKE_CURRENT_SOURCE_DIR}/include
  PRIVATE ${BORINGSSL_ROOT_DIR}/include
  PRIVATE ${PROTOBUF_ROOT_DIR}/src
  PRIVATE ${BENCHMARK_ROOT_DIR}/include
  PRIVATE ${ZLIB_ROOT_DIR}
  PRIVATE ${CMAKE_CURRENT_BINARY_DIR}/third_party/zlib
  PRIVATE ${CMAKE_CURRENT_BINARY_DIR}/third_party/gflags/include
  PRIVATE third_party/googletest/include
  PRIVATE third_party/googletest
  PRIVATE ${_gRPC_PROTO_GENS_DIR}
)

target_link_libraries(qps_interarrival_test
  ${_gRPC_PROTOBUF_LIBRARIES}
  ${_gRPC_ALLTARGETS_LIBRARIES}
  qps
  grpc++_test_util
  grpc_test_util
  grpc++
  grpc
  gpr_test_util
  gpr
  ${_gRPC_GFLAGS_LIBRARIES}
)

endif()
endif (gRPC_BUILD_TESTS)
if (gRPC_BUILD_TESTS)

add_executable(qps_json_driver
  test/cpp/qps/qps_json_driver.cc
  third_party/googletest/src/gtest-all.cc
)


target_include_directories(qps_json_driver
  PRIVATE ${CMAKE_CURRENT_SOURCE_DIR}
  PRIVATE ${CMAKE_CURRENT_SOURCE_DIR}/include
  PRIVATE ${BORINGSSL_ROOT_DIR}/include
  PRIVATE ${PROTOBUF_ROOT_DIR}/src
  PRIVATE ${BENCHMARK_ROOT_DIR}/include
  PRIVATE ${ZLIB_ROOT_DIR}
  PRIVATE ${CMAKE_CURRENT_BINARY_DIR}/third_party/zlib
  PRIVATE ${CMAKE_CURRENT_BINARY_DIR}/third_party/gflags/include
  PRIVATE third_party/googletest/include
  PRIVATE third_party/googletest
  PRIVATE ${_gRPC_PROTO_GENS_DIR}
)

target_link_libraries(qps_json_driver
  ${_gRPC_PROTOBUF_LIBRARIES}
  ${_gRPC_ALLTARGETS_LIBRARIES}
  qps
  grpc++_test_util
  grpc_test_util
  grpc++
  grpc
  gpr_test_util
  gpr
  grpc++_test_config
  ${_gRPC_GFLAGS_LIBRARIES}
)

endif (gRPC_BUILD_TESTS)
if (gRPC_BUILD_TESTS)
if(_gRPC_PLATFORM_LINUX OR _gRPC_PLATFORM_MAC OR _gRPC_PLATFORM_POSIX)

add_executable(qps_openloop_test
  test/cpp/qps/qps_openloop_test.cc
  third_party/googletest/src/gtest-all.cc
)


target_include_directories(qps_openloop_test
  PRIVATE ${CMAKE_CURRENT_SOURCE_DIR}
  PRIVATE ${CMAKE_CURRENT_SOURCE_DIR}/include
  PRIVATE ${BORINGSSL_ROOT_DIR}/include
  PRIVATE ${PROTOBUF_ROOT_DIR}/src
  PRIVATE ${BENCHMARK_ROOT_DIR}/include
  PRIVATE ${ZLIB_ROOT_DIR}
  PRIVATE ${CMAKE_CURRENT_BINARY_DIR}/third_party/zlib
  PRIVATE ${CMAKE_CURRENT_BINARY_DIR}/third_party/gflags/include
  PRIVATE third_party/googletest/include
  PRIVATE third_party/googletest
  PRIVATE ${_gRPC_PROTO_GENS_DIR}
)

target_link_libraries(qps_openloop_test
  ${_gRPC_PROTOBUF_LIBRARIES}
  ${_gRPC_ALLTARGETS_LIBRARIES}
  qps
  grpc++_test_util
  grpc_test_util
  grpc++
  grpc
  gpr_test_util
  gpr
  grpc++_test_config
  ${_gRPC_GFLAGS_LIBRARIES}
)

endif()
endif (gRPC_BUILD_TESTS)
if (gRPC_BUILD_TESTS)

add_executable(qps_worker
  test/cpp/qps/worker.cc
  third_party/googletest/src/gtest-all.cc
)


target_include_directories(qps_worker
  PRIVATE ${CMAKE_CURRENT_SOURCE_DIR}
  PRIVATE ${CMAKE_CURRENT_SOURCE_DIR}/include
  PRIVATE ${BORINGSSL_ROOT_DIR}/include
  PRIVATE ${PROTOBUF_ROOT_DIR}/src
  PRIVATE ${BENCHMARK_ROOT_DIR}/include
  PRIVATE ${ZLIB_ROOT_DIR}
  PRIVATE ${CMAKE_CURRENT_BINARY_DIR}/third_party/zlib
  PRIVATE ${CMAKE_CURRENT_BINARY_DIR}/third_party/gflags/include
  PRIVATE third_party/googletest/include
  PRIVATE third_party/googletest
  PRIVATE ${_gRPC_PROTO_GENS_DIR}
)

target_link_libraries(qps_worker
  ${_gRPC_PROTOBUF_LIBRARIES}
  ${_gRPC_ALLTARGETS_LIBRARIES}
  qps
  grpc++_test_util
  grpc_test_util
  grpc++
  grpc
  gpr_test_util
  gpr
  grpc++_test_config
  ${_gRPC_GFLAGS_LIBRARIES}
)

endif (gRPC_BUILD_TESTS)
if (gRPC_BUILD_TESTS)

add_executable(reconnect_interop_client
  ${_gRPC_PROTO_GENS_DIR}/src/proto/grpc/testing/empty.pb.cc
  ${_gRPC_PROTO_GENS_DIR}/src/proto/grpc/testing/empty.grpc.pb.cc
  ${_gRPC_PROTO_GENS_DIR}/src/proto/grpc/testing/empty.pb.h
  ${_gRPC_PROTO_GENS_DIR}/src/proto/grpc/testing/empty.grpc.pb.h
  ${_gRPC_PROTO_GENS_DIR}/src/proto/grpc/testing/messages.pb.cc
  ${_gRPC_PROTO_GENS_DIR}/src/proto/grpc/testing/messages.grpc.pb.cc
  ${_gRPC_PROTO_GENS_DIR}/src/proto/grpc/testing/messages.pb.h
  ${_gRPC_PROTO_GENS_DIR}/src/proto/grpc/testing/messages.grpc.pb.h
  ${_gRPC_PROTO_GENS_DIR}/src/proto/grpc/testing/test.pb.cc
  ${_gRPC_PROTO_GENS_DIR}/src/proto/grpc/testing/test.grpc.pb.cc
  ${_gRPC_PROTO_GENS_DIR}/src/proto/grpc/testing/test.pb.h
  ${_gRPC_PROTO_GENS_DIR}/src/proto/grpc/testing/test.grpc.pb.h
  test/cpp/interop/reconnect_interop_client.cc
  third_party/googletest/src/gtest-all.cc
)

protobuf_generate_grpc_cpp(
  src/proto/grpc/testing/empty.proto
)
protobuf_generate_grpc_cpp(
  src/proto/grpc/testing/messages.proto
)
protobuf_generate_grpc_cpp(
  src/proto/grpc/testing/test.proto
)

target_include_directories(reconnect_interop_client
  PRIVATE ${CMAKE_CURRENT_SOURCE_DIR}
  PRIVATE ${CMAKE_CURRENT_SOURCE_DIR}/include
  PRIVATE ${BORINGSSL_ROOT_DIR}/include
  PRIVATE ${PROTOBUF_ROOT_DIR}/src
  PRIVATE ${BENCHMARK_ROOT_DIR}/include
  PRIVATE ${ZLIB_ROOT_DIR}
  PRIVATE ${CMAKE_CURRENT_BINARY_DIR}/third_party/zlib
  PRIVATE ${CMAKE_CURRENT_BINARY_DIR}/third_party/gflags/include
  PRIVATE third_party/googletest/include
  PRIVATE third_party/googletest
  PRIVATE ${_gRPC_PROTO_GENS_DIR}
)

target_link_libraries(reconnect_interop_client
  ${_gRPC_PROTOBUF_LIBRARIES}
  ${_gRPC_ALLTARGETS_LIBRARIES}
  grpc++_test_util
  grpc_test_util
  grpc++
  grpc
  gpr_test_util
  gpr
  grpc++_test_config
  ${_gRPC_GFLAGS_LIBRARIES}
)

endif (gRPC_BUILD_TESTS)
if (gRPC_BUILD_TESTS)

add_executable(reconnect_interop_server
  ${_gRPC_PROTO_GENS_DIR}/src/proto/grpc/testing/empty.pb.cc
  ${_gRPC_PROTO_GENS_DIR}/src/proto/grpc/testing/empty.grpc.pb.cc
  ${_gRPC_PROTO_GENS_DIR}/src/proto/grpc/testing/empty.pb.h
  ${_gRPC_PROTO_GENS_DIR}/src/proto/grpc/testing/empty.grpc.pb.h
  ${_gRPC_PROTO_GENS_DIR}/src/proto/grpc/testing/messages.pb.cc
  ${_gRPC_PROTO_GENS_DIR}/src/proto/grpc/testing/messages.grpc.pb.cc
  ${_gRPC_PROTO_GENS_DIR}/src/proto/grpc/testing/messages.pb.h
  ${_gRPC_PROTO_GENS_DIR}/src/proto/grpc/testing/messages.grpc.pb.h
  ${_gRPC_PROTO_GENS_DIR}/src/proto/grpc/testing/test.pb.cc
  ${_gRPC_PROTO_GENS_DIR}/src/proto/grpc/testing/test.grpc.pb.cc
  ${_gRPC_PROTO_GENS_DIR}/src/proto/grpc/testing/test.pb.h
  ${_gRPC_PROTO_GENS_DIR}/src/proto/grpc/testing/test.grpc.pb.h
  test/cpp/interop/reconnect_interop_server.cc
  third_party/googletest/src/gtest-all.cc
)

protobuf_generate_grpc_cpp(
  src/proto/grpc/testing/empty.proto
)
protobuf_generate_grpc_cpp(
  src/proto/grpc/testing/messages.proto
)
protobuf_generate_grpc_cpp(
  src/proto/grpc/testing/test.proto
)

target_include_directories(reconnect_interop_server
  PRIVATE ${CMAKE_CURRENT_SOURCE_DIR}
  PRIVATE ${CMAKE_CURRENT_SOURCE_DIR}/include
  PRIVATE ${BORINGSSL_ROOT_DIR}/include
  PRIVATE ${PROTOBUF_ROOT_DIR}/src
  PRIVATE ${BENCHMARK_ROOT_DIR}/include
  PRIVATE ${ZLIB_ROOT_DIR}
  PRIVATE ${CMAKE_CURRENT_BINARY_DIR}/third_party/zlib
  PRIVATE ${CMAKE_CURRENT_BINARY_DIR}/third_party/gflags/include
  PRIVATE third_party/googletest/include
  PRIVATE third_party/googletest
  PRIVATE ${_gRPC_PROTO_GENS_DIR}
)

target_link_libraries(reconnect_interop_server
  ${_gRPC_PROTOBUF_LIBRARIES}
  ${_gRPC_ALLTARGETS_LIBRARIES}
  reconnect_server
  test_tcp_server
  grpc++_test_util
  grpc_test_util
  grpc++
  grpc
  gpr_test_util
  gpr
  grpc++_test_config
  ${_gRPC_GFLAGS_LIBRARIES}
)

endif (gRPC_BUILD_TESTS)
if (gRPC_BUILD_TESTS)

add_executable(round_robin_end2end_test
  test/cpp/end2end/round_robin_end2end_test.cc
  third_party/googletest/src/gtest-all.cc
)


target_include_directories(round_robin_end2end_test
  PRIVATE ${CMAKE_CURRENT_SOURCE_DIR}
  PRIVATE ${CMAKE_CURRENT_SOURCE_DIR}/include
  PRIVATE ${BORINGSSL_ROOT_DIR}/include
  PRIVATE ${PROTOBUF_ROOT_DIR}/src
  PRIVATE ${BENCHMARK_ROOT_DIR}/include
  PRIVATE ${ZLIB_ROOT_DIR}
  PRIVATE ${CMAKE_CURRENT_BINARY_DIR}/third_party/zlib
  PRIVATE ${CMAKE_CURRENT_BINARY_DIR}/third_party/gflags/include
  PRIVATE third_party/googletest/include
  PRIVATE third_party/googletest
  PRIVATE ${_gRPC_PROTO_GENS_DIR}
)

target_link_libraries(round_robin_end2end_test
  ${_gRPC_PROTOBUF_LIBRARIES}
  ${_gRPC_ALLTARGETS_LIBRARIES}
  grpc++_test_util
  grpc_test_util
  grpc++
  grpc
  gpr_test_util
  gpr
  ${_gRPC_GFLAGS_LIBRARIES}
)

endif (gRPC_BUILD_TESTS)
if (gRPC_BUILD_TESTS)

add_executable(secure_auth_context_test
  test/cpp/common/secure_auth_context_test.cc
  third_party/googletest/src/gtest-all.cc
)


target_include_directories(secure_auth_context_test
  PRIVATE ${CMAKE_CURRENT_SOURCE_DIR}
  PRIVATE ${CMAKE_CURRENT_SOURCE_DIR}/include
  PRIVATE ${BORINGSSL_ROOT_DIR}/include
  PRIVATE ${PROTOBUF_ROOT_DIR}/src
  PRIVATE ${BENCHMARK_ROOT_DIR}/include
  PRIVATE ${ZLIB_ROOT_DIR}
  PRIVATE ${CMAKE_CURRENT_BINARY_DIR}/third_party/zlib
  PRIVATE ${CMAKE_CURRENT_BINARY_DIR}/third_party/gflags/include
  PRIVATE third_party/googletest/include
  PRIVATE third_party/googletest
  PRIVATE ${_gRPC_PROTO_GENS_DIR}
)

target_link_libraries(secure_auth_context_test
  ${_gRPC_PROTOBUF_LIBRARIES}
  ${_gRPC_ALLTARGETS_LIBRARIES}
  grpc++_test_util
  grpc_test_util
  grpc++
  grpc
  gpr_test_util
  gpr
  ${_gRPC_GFLAGS_LIBRARIES}
)

endif (gRPC_BUILD_TESTS)
if (gRPC_BUILD_TESTS)
if(_gRPC_PLATFORM_LINUX OR _gRPC_PLATFORM_MAC OR _gRPC_PLATFORM_POSIX)

add_executable(secure_sync_unary_ping_pong_test
  test/cpp/qps/secure_sync_unary_ping_pong_test.cc
  third_party/googletest/src/gtest-all.cc
)


target_include_directories(secure_sync_unary_ping_pong_test
  PRIVATE ${CMAKE_CURRENT_SOURCE_DIR}
  PRIVATE ${CMAKE_CURRENT_SOURCE_DIR}/include
  PRIVATE ${BORINGSSL_ROOT_DIR}/include
  PRIVATE ${PROTOBUF_ROOT_DIR}/src
  PRIVATE ${BENCHMARK_ROOT_DIR}/include
  PRIVATE ${ZLIB_ROOT_DIR}
  PRIVATE ${CMAKE_CURRENT_BINARY_DIR}/third_party/zlib
  PRIVATE ${CMAKE_CURRENT_BINARY_DIR}/third_party/gflags/include
  PRIVATE third_party/googletest/include
  PRIVATE third_party/googletest
  PRIVATE ${_gRPC_PROTO_GENS_DIR}
)

target_link_libraries(secure_sync_unary_ping_pong_test
  ${_gRPC_PROTOBUF_LIBRARIES}
  ${_gRPC_ALLTARGETS_LIBRARIES}
  qps
  grpc++_test_util
  grpc_test_util
  grpc++
  grpc
  gpr_test_util
  gpr
  ${_gRPC_GFLAGS_LIBRARIES}
)

endif()
endif (gRPC_BUILD_TESTS)
if (gRPC_BUILD_TESTS)

add_executable(server_builder_plugin_test
  test/cpp/end2end/server_builder_plugin_test.cc
  third_party/googletest/src/gtest-all.cc
)


target_include_directories(server_builder_plugin_test
  PRIVATE ${CMAKE_CURRENT_SOURCE_DIR}
  PRIVATE ${CMAKE_CURRENT_SOURCE_DIR}/include
  PRIVATE ${BORINGSSL_ROOT_DIR}/include
  PRIVATE ${PROTOBUF_ROOT_DIR}/src
  PRIVATE ${BENCHMARK_ROOT_DIR}/include
  PRIVATE ${ZLIB_ROOT_DIR}
  PRIVATE ${CMAKE_CURRENT_BINARY_DIR}/third_party/zlib
  PRIVATE ${CMAKE_CURRENT_BINARY_DIR}/third_party/gflags/include
  PRIVATE third_party/googletest/include
  PRIVATE third_party/googletest
  PRIVATE ${_gRPC_PROTO_GENS_DIR}
)

target_link_libraries(server_builder_plugin_test
  ${_gRPC_PROTOBUF_LIBRARIES}
  ${_gRPC_ALLTARGETS_LIBRARIES}
  grpc++_test_util
  grpc_test_util
  grpc++
  grpc
  gpr_test_util
  gpr
  ${_gRPC_GFLAGS_LIBRARIES}
)

endif (gRPC_BUILD_TESTS)
if (gRPC_BUILD_TESTS)

add_executable(server_context_test_spouse_test
  test/cpp/test/server_context_test_spouse_test.cc
  third_party/googletest/src/gtest-all.cc
)


target_include_directories(server_context_test_spouse_test
  PRIVATE ${CMAKE_CURRENT_SOURCE_DIR}
  PRIVATE ${CMAKE_CURRENT_SOURCE_DIR}/include
  PRIVATE ${BORINGSSL_ROOT_DIR}/include
  PRIVATE ${PROTOBUF_ROOT_DIR}/src
  PRIVATE ${BENCHMARK_ROOT_DIR}/include
  PRIVATE ${ZLIB_ROOT_DIR}
  PRIVATE ${CMAKE_CURRENT_BINARY_DIR}/third_party/zlib
  PRIVATE ${CMAKE_CURRENT_BINARY_DIR}/third_party/gflags/include
  PRIVATE third_party/googletest/include
  PRIVATE third_party/googletest
  PRIVATE ${_gRPC_PROTO_GENS_DIR}
)

target_link_libraries(server_context_test_spouse_test
  ${_gRPC_PROTOBUF_LIBRARIES}
  ${_gRPC_ALLTARGETS_LIBRARIES}
  grpc_test_util
  grpc++
  grpc
  gpr_test_util
  gpr
  ${_gRPC_GFLAGS_LIBRARIES}
)

endif (gRPC_BUILD_TESTS)
if (gRPC_BUILD_TESTS)
if(_gRPC_PLATFORM_LINUX OR _gRPC_PLATFORM_MAC OR _gRPC_PLATFORM_POSIX)

add_executable(server_crash_test
  test/cpp/end2end/server_crash_test.cc
  third_party/googletest/src/gtest-all.cc
)


target_include_directories(server_crash_test
  PRIVATE ${CMAKE_CURRENT_SOURCE_DIR}
  PRIVATE ${CMAKE_CURRENT_SOURCE_DIR}/include
  PRIVATE ${BORINGSSL_ROOT_DIR}/include
  PRIVATE ${PROTOBUF_ROOT_DIR}/src
  PRIVATE ${BENCHMARK_ROOT_DIR}/include
  PRIVATE ${ZLIB_ROOT_DIR}
  PRIVATE ${CMAKE_CURRENT_BINARY_DIR}/third_party/zlib
  PRIVATE ${CMAKE_CURRENT_BINARY_DIR}/third_party/gflags/include
  PRIVATE third_party/googletest/include
  PRIVATE third_party/googletest
  PRIVATE ${_gRPC_PROTO_GENS_DIR}
)

target_link_libraries(server_crash_test
  ${_gRPC_PROTOBUF_LIBRARIES}
  ${_gRPC_ALLTARGETS_LIBRARIES}
  grpc++_test_util
  grpc_test_util
  grpc++
  grpc
  gpr_test_util
  gpr
  ${_gRPC_GFLAGS_LIBRARIES}
)

endif()
endif (gRPC_BUILD_TESTS)
if (gRPC_BUILD_TESTS)

add_executable(server_crash_test_client
  test/cpp/end2end/server_crash_test_client.cc
  third_party/googletest/src/gtest-all.cc
)


target_include_directories(server_crash_test_client
  PRIVATE ${CMAKE_CURRENT_SOURCE_DIR}
  PRIVATE ${CMAKE_CURRENT_SOURCE_DIR}/include
  PRIVATE ${BORINGSSL_ROOT_DIR}/include
  PRIVATE ${PROTOBUF_ROOT_DIR}/src
  PRIVATE ${BENCHMARK_ROOT_DIR}/include
  PRIVATE ${ZLIB_ROOT_DIR}
  PRIVATE ${CMAKE_CURRENT_BINARY_DIR}/third_party/zlib
  PRIVATE ${CMAKE_CURRENT_BINARY_DIR}/third_party/gflags/include
  PRIVATE third_party/googletest/include
  PRIVATE third_party/googletest
  PRIVATE ${_gRPC_PROTO_GENS_DIR}
)

target_link_libraries(server_crash_test_client
  ${_gRPC_PROTOBUF_LIBRARIES}
  ${_gRPC_ALLTARGETS_LIBRARIES}
  grpc++_test_util
  grpc_test_util
  grpc++
  grpc
  gpr_test_util
  gpr
  ${_gRPC_GFLAGS_LIBRARIES}
)

endif (gRPC_BUILD_TESTS)
if (gRPC_BUILD_TESTS)

add_executable(shutdown_test
  test/cpp/end2end/shutdown_test.cc
  third_party/googletest/src/gtest-all.cc
)


target_include_directories(shutdown_test
  PRIVATE ${CMAKE_CURRENT_SOURCE_DIR}
  PRIVATE ${CMAKE_CURRENT_SOURCE_DIR}/include
  PRIVATE ${BORINGSSL_ROOT_DIR}/include
  PRIVATE ${PROTOBUF_ROOT_DIR}/src
  PRIVATE ${BENCHMARK_ROOT_DIR}/include
  PRIVATE ${ZLIB_ROOT_DIR}
  PRIVATE ${CMAKE_CURRENT_BINARY_DIR}/third_party/zlib
  PRIVATE ${CMAKE_CURRENT_BINARY_DIR}/third_party/gflags/include
  PRIVATE third_party/googletest/include
  PRIVATE third_party/googletest
  PRIVATE ${_gRPC_PROTO_GENS_DIR}
)

target_link_libraries(shutdown_test
  ${_gRPC_PROTOBUF_LIBRARIES}
  ${_gRPC_ALLTARGETS_LIBRARIES}
  grpc++_test_util
  grpc_test_util
  grpc++
  grpc
  gpr_test_util
  gpr
  ${_gRPC_GFLAGS_LIBRARIES}
)

endif (gRPC_BUILD_TESTS)
if (gRPC_BUILD_TESTS)

add_executable(status_test
  test/cpp/util/status_test.cc
  third_party/googletest/src/gtest-all.cc
)


target_include_directories(status_test
  PRIVATE ${CMAKE_CURRENT_SOURCE_DIR}
  PRIVATE ${CMAKE_CURRENT_SOURCE_DIR}/include
  PRIVATE ${BORINGSSL_ROOT_DIR}/include
  PRIVATE ${PROTOBUF_ROOT_DIR}/src
  PRIVATE ${BENCHMARK_ROOT_DIR}/include
  PRIVATE ${ZLIB_ROOT_DIR}
  PRIVATE ${CMAKE_CURRENT_BINARY_DIR}/third_party/zlib
  PRIVATE ${CMAKE_CURRENT_BINARY_DIR}/third_party/gflags/include
  PRIVATE third_party/googletest/include
  PRIVATE third_party/googletest
  PRIVATE ${_gRPC_PROTO_GENS_DIR}
)

target_link_libraries(status_test
  ${_gRPC_PROTOBUF_LIBRARIES}
  ${_gRPC_ALLTARGETS_LIBRARIES}
  grpc_test_util
  grpc++
  grpc
  gpr_test_util
  gpr
  ${_gRPC_GFLAGS_LIBRARIES}
)

endif (gRPC_BUILD_TESTS)
if (gRPC_BUILD_TESTS)
if(_gRPC_PLATFORM_LINUX OR _gRPC_PLATFORM_MAC OR _gRPC_PLATFORM_POSIX)

add_executable(streaming_throughput_test
  test/cpp/end2end/streaming_throughput_test.cc
  third_party/googletest/src/gtest-all.cc
)


target_include_directories(streaming_throughput_test
  PRIVATE ${CMAKE_CURRENT_SOURCE_DIR}
  PRIVATE ${CMAKE_CURRENT_SOURCE_DIR}/include
  PRIVATE ${BORINGSSL_ROOT_DIR}/include
  PRIVATE ${PROTOBUF_ROOT_DIR}/src
  PRIVATE ${BENCHMARK_ROOT_DIR}/include
  PRIVATE ${ZLIB_ROOT_DIR}
  PRIVATE ${CMAKE_CURRENT_BINARY_DIR}/third_party/zlib
  PRIVATE ${CMAKE_CURRENT_BINARY_DIR}/third_party/gflags/include
  PRIVATE third_party/googletest/include
  PRIVATE third_party/googletest
  PRIVATE ${_gRPC_PROTO_GENS_DIR}
)

target_link_libraries(streaming_throughput_test
  ${_gRPC_PROTOBUF_LIBRARIES}
  ${_gRPC_ALLTARGETS_LIBRARIES}
  grpc++_test_util
  grpc_test_util
  grpc++
  grpc
  gpr_test_util
  gpr
  ${_gRPC_GFLAGS_LIBRARIES}
)

endif()
endif (gRPC_BUILD_TESTS)
if (gRPC_BUILD_TESTS)

add_executable(stress_test
  ${_gRPC_PROTO_GENS_DIR}/src/proto/grpc/testing/empty.pb.cc
  ${_gRPC_PROTO_GENS_DIR}/src/proto/grpc/testing/empty.grpc.pb.cc
  ${_gRPC_PROTO_GENS_DIR}/src/proto/grpc/testing/empty.pb.h
  ${_gRPC_PROTO_GENS_DIR}/src/proto/grpc/testing/empty.grpc.pb.h
  ${_gRPC_PROTO_GENS_DIR}/src/proto/grpc/testing/messages.pb.cc
  ${_gRPC_PROTO_GENS_DIR}/src/proto/grpc/testing/messages.grpc.pb.cc
  ${_gRPC_PROTO_GENS_DIR}/src/proto/grpc/testing/messages.pb.h
  ${_gRPC_PROTO_GENS_DIR}/src/proto/grpc/testing/messages.grpc.pb.h
  ${_gRPC_PROTO_GENS_DIR}/src/proto/grpc/testing/metrics.pb.cc
  ${_gRPC_PROTO_GENS_DIR}/src/proto/grpc/testing/metrics.grpc.pb.cc
  ${_gRPC_PROTO_GENS_DIR}/src/proto/grpc/testing/metrics.pb.h
  ${_gRPC_PROTO_GENS_DIR}/src/proto/grpc/testing/metrics.grpc.pb.h
  ${_gRPC_PROTO_GENS_DIR}/src/proto/grpc/testing/test.pb.cc
  ${_gRPC_PROTO_GENS_DIR}/src/proto/grpc/testing/test.grpc.pb.cc
  ${_gRPC_PROTO_GENS_DIR}/src/proto/grpc/testing/test.pb.h
  ${_gRPC_PROTO_GENS_DIR}/src/proto/grpc/testing/test.grpc.pb.h
  test/cpp/interop/interop_client.cc
  test/cpp/interop/stress_interop_client.cc
  test/cpp/interop/stress_test.cc
  test/cpp/util/create_test_channel.cc
  test/cpp/util/metrics_server.cc
  third_party/googletest/src/gtest-all.cc
)

protobuf_generate_grpc_cpp(
  src/proto/grpc/testing/empty.proto
)
protobuf_generate_grpc_cpp(
  src/proto/grpc/testing/messages.proto
)
protobuf_generate_grpc_cpp(
  src/proto/grpc/testing/metrics.proto
)
protobuf_generate_grpc_cpp(
  src/proto/grpc/testing/test.proto
)

target_include_directories(stress_test
  PRIVATE ${CMAKE_CURRENT_SOURCE_DIR}
  PRIVATE ${CMAKE_CURRENT_SOURCE_DIR}/include
  PRIVATE ${BORINGSSL_ROOT_DIR}/include
  PRIVATE ${PROTOBUF_ROOT_DIR}/src
  PRIVATE ${BENCHMARK_ROOT_DIR}/include
  PRIVATE ${ZLIB_ROOT_DIR}
  PRIVATE ${CMAKE_CURRENT_BINARY_DIR}/third_party/zlib
  PRIVATE ${CMAKE_CURRENT_BINARY_DIR}/third_party/gflags/include
  PRIVATE third_party/googletest/include
  PRIVATE third_party/googletest
  PRIVATE ${_gRPC_PROTO_GENS_DIR}
)

target_link_libraries(stress_test
  ${_gRPC_PROTOBUF_LIBRARIES}
  ${_gRPC_ALLTARGETS_LIBRARIES}
  grpc++_test_util
  grpc_test_util
  grpc++
  grpc
  gpr_test_util
  gpr
  grpc++_test_config
  ${_gRPC_GFLAGS_LIBRARIES}
)

endif (gRPC_BUILD_TESTS)
if (gRPC_BUILD_TESTS)

add_executable(thread_manager_test
  test/cpp/thread_manager/thread_manager_test.cc
  third_party/googletest/src/gtest-all.cc
)


target_include_directories(thread_manager_test
  PRIVATE ${CMAKE_CURRENT_SOURCE_DIR}
  PRIVATE ${CMAKE_CURRENT_SOURCE_DIR}/include
  PRIVATE ${BORINGSSL_ROOT_DIR}/include
  PRIVATE ${PROTOBUF_ROOT_DIR}/src
  PRIVATE ${BENCHMARK_ROOT_DIR}/include
  PRIVATE ${ZLIB_ROOT_DIR}
  PRIVATE ${CMAKE_CURRENT_BINARY_DIR}/third_party/zlib
  PRIVATE ${CMAKE_CURRENT_BINARY_DIR}/third_party/gflags/include
  PRIVATE third_party/googletest/include
  PRIVATE third_party/googletest
  PRIVATE ${_gRPC_PROTO_GENS_DIR}
)

target_link_libraries(thread_manager_test
  ${_gRPC_PROTOBUF_LIBRARIES}
  ${_gRPC_ALLTARGETS_LIBRARIES}
  grpc++
  grpc
  gpr
  grpc++_test_config
  ${_gRPC_GFLAGS_LIBRARIES}
)

endif (gRPC_BUILD_TESTS)
if (gRPC_BUILD_TESTS)

add_executable(thread_stress_test
  test/cpp/end2end/thread_stress_test.cc
  third_party/googletest/src/gtest-all.cc
)


target_include_directories(thread_stress_test
  PRIVATE ${CMAKE_CURRENT_SOURCE_DIR}
  PRIVATE ${CMAKE_CURRENT_SOURCE_DIR}/include
  PRIVATE ${BORINGSSL_ROOT_DIR}/include
  PRIVATE ${PROTOBUF_ROOT_DIR}/src
  PRIVATE ${BENCHMARK_ROOT_DIR}/include
  PRIVATE ${ZLIB_ROOT_DIR}
  PRIVATE ${CMAKE_CURRENT_BINARY_DIR}/third_party/zlib
  PRIVATE ${CMAKE_CURRENT_BINARY_DIR}/third_party/gflags/include
  PRIVATE third_party/googletest/include
  PRIVATE third_party/googletest
  PRIVATE ${_gRPC_PROTO_GENS_DIR}
)

target_link_libraries(thread_stress_test
  ${_gRPC_PROTOBUF_LIBRARIES}
  ${_gRPC_ALLTARGETS_LIBRARIES}
  grpc++_test_util
  grpc_test_util
  grpc++
  grpc
  gpr_test_util
  gpr
  ${_gRPC_GFLAGS_LIBRARIES}
)

endif (gRPC_BUILD_TESTS)
if (gRPC_BUILD_TESTS)
if(_gRPC_PLATFORM_LINUX OR _gRPC_PLATFORM_MAC OR _gRPC_PLATFORM_POSIX)

add_executable(writes_per_rpc_test
  test/cpp/performance/writes_per_rpc_test.cc
  third_party/googletest/src/gtest-all.cc
)


target_include_directories(writes_per_rpc_test
  PRIVATE ${CMAKE_CURRENT_SOURCE_DIR}
  PRIVATE ${CMAKE_CURRENT_SOURCE_DIR}/include
  PRIVATE ${BORINGSSL_ROOT_DIR}/include
  PRIVATE ${PROTOBUF_ROOT_DIR}/src
  PRIVATE ${BENCHMARK_ROOT_DIR}/include
  PRIVATE ${ZLIB_ROOT_DIR}
  PRIVATE ${CMAKE_CURRENT_BINARY_DIR}/third_party/zlib
  PRIVATE ${CMAKE_CURRENT_BINARY_DIR}/third_party/gflags/include
  PRIVATE third_party/googletest/include
  PRIVATE third_party/googletest
  PRIVATE ${_gRPC_PROTO_GENS_DIR}
)

target_link_libraries(writes_per_rpc_test
  ${_gRPC_PROTOBUF_LIBRARIES}
  ${_gRPC_ALLTARGETS_LIBRARIES}
  grpc++_test_util
  grpc_test_util
  grpc++
  grpc
  gpr_test_util
  gpr
  ${_gRPC_GFLAGS_LIBRARIES}
)

endif()
endif (gRPC_BUILD_TESTS)
if (gRPC_BUILD_TESTS)

add_executable(public_headers_must_be_c89
  test/core/surface/public_headers_must_be_c89.c
)


target_include_directories(public_headers_must_be_c89
  PRIVATE ${CMAKE_CURRENT_SOURCE_DIR}
  PRIVATE ${CMAKE_CURRENT_SOURCE_DIR}/include
  PRIVATE ${BORINGSSL_ROOT_DIR}/include
  PRIVATE ${PROTOBUF_ROOT_DIR}/src
  PRIVATE ${BENCHMARK_ROOT_DIR}/include
  PRIVATE ${ZLIB_ROOT_DIR}
  PRIVATE ${CMAKE_CURRENT_BINARY_DIR}/third_party/zlib
  PRIVATE ${CMAKE_CURRENT_BINARY_DIR}/third_party/gflags/include
)

target_link_libraries(public_headers_must_be_c89
  ${_gRPC_ALLTARGETS_LIBRARIES}
  grpc
  gpr
)

endif (gRPC_BUILD_TESTS)
if (gRPC_BUILD_TESTS)

add_executable(badreq_bad_client_test
  test/core/bad_client/tests/badreq.c
)


target_include_directories(badreq_bad_client_test
  PRIVATE ${CMAKE_CURRENT_SOURCE_DIR}
  PRIVATE ${CMAKE_CURRENT_SOURCE_DIR}/include
  PRIVATE ${BORINGSSL_ROOT_DIR}/include
  PRIVATE ${PROTOBUF_ROOT_DIR}/src
  PRIVATE ${BENCHMARK_ROOT_DIR}/include
  PRIVATE ${ZLIB_ROOT_DIR}
  PRIVATE ${CMAKE_CURRENT_BINARY_DIR}/third_party/zlib
  PRIVATE ${CMAKE_CURRENT_BINARY_DIR}/third_party/gflags/include
)

target_link_libraries(badreq_bad_client_test
  ${_gRPC_SSL_LIBRARIES}
  ${_gRPC_ALLTARGETS_LIBRARIES}
  bad_client_test
  grpc_test_util_unsecure
  grpc_unsecure
  gpr_test_util
  gpr
)

endif (gRPC_BUILD_TESTS)
if (gRPC_BUILD_TESTS)

add_executable(connection_prefix_bad_client_test
  test/core/bad_client/tests/connection_prefix.c
)


target_include_directories(connection_prefix_bad_client_test
  PRIVATE ${CMAKE_CURRENT_SOURCE_DIR}
  PRIVATE ${CMAKE_CURRENT_SOURCE_DIR}/include
  PRIVATE ${BORINGSSL_ROOT_DIR}/include
  PRIVATE ${PROTOBUF_ROOT_DIR}/src
  PRIVATE ${BENCHMARK_ROOT_DIR}/include
  PRIVATE ${ZLIB_ROOT_DIR}
  PRIVATE ${CMAKE_CURRENT_BINARY_DIR}/third_party/zlib
  PRIVATE ${CMAKE_CURRENT_BINARY_DIR}/third_party/gflags/include
)

target_link_libraries(connection_prefix_bad_client_test
  ${_gRPC_SSL_LIBRARIES}
  ${_gRPC_ALLTARGETS_LIBRARIES}
  bad_client_test
  grpc_test_util_unsecure
  grpc_unsecure
  gpr_test_util
  gpr
)

endif (gRPC_BUILD_TESTS)
if (gRPC_BUILD_TESTS)

add_executable(head_of_line_blocking_bad_client_test
  test/core/bad_client/tests/head_of_line_blocking.c
)


target_include_directories(head_of_line_blocking_bad_client_test
  PRIVATE ${CMAKE_CURRENT_SOURCE_DIR}
  PRIVATE ${CMAKE_CURRENT_SOURCE_DIR}/include
  PRIVATE ${BORINGSSL_ROOT_DIR}/include
  PRIVATE ${PROTOBUF_ROOT_DIR}/src
  PRIVATE ${BENCHMARK_ROOT_DIR}/include
  PRIVATE ${ZLIB_ROOT_DIR}
  PRIVATE ${CMAKE_CURRENT_BINARY_DIR}/third_party/zlib
  PRIVATE ${CMAKE_CURRENT_BINARY_DIR}/third_party/gflags/include
)

target_link_libraries(head_of_line_blocking_bad_client_test
  ${_gRPC_SSL_LIBRARIES}
  ${_gRPC_ALLTARGETS_LIBRARIES}
  bad_client_test
  grpc_test_util_unsecure
  grpc_unsecure
  gpr_test_util
  gpr
)

endif (gRPC_BUILD_TESTS)
if (gRPC_BUILD_TESTS)

add_executable(headers_bad_client_test
  test/core/bad_client/tests/headers.c
)


target_include_directories(headers_bad_client_test
  PRIVATE ${CMAKE_CURRENT_SOURCE_DIR}
  PRIVATE ${CMAKE_CURRENT_SOURCE_DIR}/include
  PRIVATE ${BORINGSSL_ROOT_DIR}/include
  PRIVATE ${PROTOBUF_ROOT_DIR}/src
  PRIVATE ${BENCHMARK_ROOT_DIR}/include
  PRIVATE ${ZLIB_ROOT_DIR}
  PRIVATE ${CMAKE_CURRENT_BINARY_DIR}/third_party/zlib
  PRIVATE ${CMAKE_CURRENT_BINARY_DIR}/third_party/gflags/include
)

target_link_libraries(headers_bad_client_test
  ${_gRPC_SSL_LIBRARIES}
  ${_gRPC_ALLTARGETS_LIBRARIES}
  bad_client_test
  grpc_test_util_unsecure
  grpc_unsecure
  gpr_test_util
  gpr
)

endif (gRPC_BUILD_TESTS)
if (gRPC_BUILD_TESTS)

add_executable(initial_settings_frame_bad_client_test
  test/core/bad_client/tests/initial_settings_frame.c
)


target_include_directories(initial_settings_frame_bad_client_test
  PRIVATE ${CMAKE_CURRENT_SOURCE_DIR}
  PRIVATE ${CMAKE_CURRENT_SOURCE_DIR}/include
  PRIVATE ${BORINGSSL_ROOT_DIR}/include
  PRIVATE ${PROTOBUF_ROOT_DIR}/src
  PRIVATE ${BENCHMARK_ROOT_DIR}/include
  PRIVATE ${ZLIB_ROOT_DIR}
  PRIVATE ${CMAKE_CURRENT_BINARY_DIR}/third_party/zlib
  PRIVATE ${CMAKE_CURRENT_BINARY_DIR}/third_party/gflags/include
)

target_link_libraries(initial_settings_frame_bad_client_test
  ${_gRPC_SSL_LIBRARIES}
  ${_gRPC_ALLTARGETS_LIBRARIES}
  bad_client_test
  grpc_test_util_unsecure
  grpc_unsecure
  gpr_test_util
  gpr
)

endif (gRPC_BUILD_TESTS)
if (gRPC_BUILD_TESTS)

add_executable(large_metadata_bad_client_test
  test/core/bad_client/tests/large_metadata.c
)


target_include_directories(large_metadata_bad_client_test
  PRIVATE ${CMAKE_CURRENT_SOURCE_DIR}
  PRIVATE ${CMAKE_CURRENT_SOURCE_DIR}/include
  PRIVATE ${BORINGSSL_ROOT_DIR}/include
  PRIVATE ${PROTOBUF_ROOT_DIR}/src
  PRIVATE ${BENCHMARK_ROOT_DIR}/include
  PRIVATE ${ZLIB_ROOT_DIR}
  PRIVATE ${CMAKE_CURRENT_BINARY_DIR}/third_party/zlib
  PRIVATE ${CMAKE_CURRENT_BINARY_DIR}/third_party/gflags/include
)

target_link_libraries(large_metadata_bad_client_test
  ${_gRPC_SSL_LIBRARIES}
  ${_gRPC_ALLTARGETS_LIBRARIES}
  bad_client_test
  grpc_test_util_unsecure
  grpc_unsecure
  gpr_test_util
  gpr
)

endif (gRPC_BUILD_TESTS)
if (gRPC_BUILD_TESTS)

add_executable(server_registered_method_bad_client_test
  test/core/bad_client/tests/server_registered_method.c
)


target_include_directories(server_registered_method_bad_client_test
  PRIVATE ${CMAKE_CURRENT_SOURCE_DIR}
  PRIVATE ${CMAKE_CURRENT_SOURCE_DIR}/include
  PRIVATE ${BORINGSSL_ROOT_DIR}/include
  PRIVATE ${PROTOBUF_ROOT_DIR}/src
  PRIVATE ${BENCHMARK_ROOT_DIR}/include
  PRIVATE ${ZLIB_ROOT_DIR}
  PRIVATE ${CMAKE_CURRENT_BINARY_DIR}/third_party/zlib
  PRIVATE ${CMAKE_CURRENT_BINARY_DIR}/third_party/gflags/include
)

target_link_libraries(server_registered_method_bad_client_test
  ${_gRPC_SSL_LIBRARIES}
  ${_gRPC_ALLTARGETS_LIBRARIES}
  bad_client_test
  grpc_test_util_unsecure
  grpc_unsecure
  gpr_test_util
  gpr
)

endif (gRPC_BUILD_TESTS)
if (gRPC_BUILD_TESTS)

add_executable(simple_request_bad_client_test
  test/core/bad_client/tests/simple_request.c
)


target_include_directories(simple_request_bad_client_test
  PRIVATE ${CMAKE_CURRENT_SOURCE_DIR}
  PRIVATE ${CMAKE_CURRENT_SOURCE_DIR}/include
  PRIVATE ${BORINGSSL_ROOT_DIR}/include
  PRIVATE ${PROTOBUF_ROOT_DIR}/src
  PRIVATE ${BENCHMARK_ROOT_DIR}/include
  PRIVATE ${ZLIB_ROOT_DIR}
  PRIVATE ${CMAKE_CURRENT_BINARY_DIR}/third_party/zlib
  PRIVATE ${CMAKE_CURRENT_BINARY_DIR}/third_party/gflags/include
)

target_link_libraries(simple_request_bad_client_test
  ${_gRPC_SSL_LIBRARIES}
  ${_gRPC_ALLTARGETS_LIBRARIES}
  bad_client_test
  grpc_test_util_unsecure
  grpc_unsecure
  gpr_test_util
  gpr
)

endif (gRPC_BUILD_TESTS)
if (gRPC_BUILD_TESTS)

add_executable(unknown_frame_bad_client_test
  test/core/bad_client/tests/unknown_frame.c
)


target_include_directories(unknown_frame_bad_client_test
  PRIVATE ${CMAKE_CURRENT_SOURCE_DIR}
  PRIVATE ${CMAKE_CURRENT_SOURCE_DIR}/include
  PRIVATE ${BORINGSSL_ROOT_DIR}/include
  PRIVATE ${PROTOBUF_ROOT_DIR}/src
  PRIVATE ${BENCHMARK_ROOT_DIR}/include
  PRIVATE ${ZLIB_ROOT_DIR}
  PRIVATE ${CMAKE_CURRENT_BINARY_DIR}/third_party/zlib
  PRIVATE ${CMAKE_CURRENT_BINARY_DIR}/third_party/gflags/include
)

target_link_libraries(unknown_frame_bad_client_test
  ${_gRPC_SSL_LIBRARIES}
  ${_gRPC_ALLTARGETS_LIBRARIES}
  bad_client_test
  grpc_test_util_unsecure
  grpc_unsecure
  gpr_test_util
  gpr
)

endif (gRPC_BUILD_TESTS)
if (gRPC_BUILD_TESTS)

add_executable(window_overflow_bad_client_test
  test/core/bad_client/tests/window_overflow.c
)


target_include_directories(window_overflow_bad_client_test
  PRIVATE ${CMAKE_CURRENT_SOURCE_DIR}
  PRIVATE ${CMAKE_CURRENT_SOURCE_DIR}/include
  PRIVATE ${BORINGSSL_ROOT_DIR}/include
  PRIVATE ${PROTOBUF_ROOT_DIR}/src
  PRIVATE ${BENCHMARK_ROOT_DIR}/include
  PRIVATE ${ZLIB_ROOT_DIR}
  PRIVATE ${CMAKE_CURRENT_BINARY_DIR}/third_party/zlib
  PRIVATE ${CMAKE_CURRENT_BINARY_DIR}/third_party/gflags/include
)

target_link_libraries(window_overflow_bad_client_test
  ${_gRPC_SSL_LIBRARIES}
  ${_gRPC_ALLTARGETS_LIBRARIES}
  bad_client_test
  grpc_test_util_unsecure
  grpc_unsecure
  gpr_test_util
  gpr
)

endif (gRPC_BUILD_TESTS)
if (gRPC_BUILD_TESTS)
if(_gRPC_PLATFORM_LINUX OR _gRPC_PLATFORM_MAC OR _gRPC_PLATFORM_POSIX)

add_executable(bad_ssl_cert_server
  test/core/bad_ssl/servers/cert.c
)


target_include_directories(bad_ssl_cert_server
  PRIVATE ${CMAKE_CURRENT_SOURCE_DIR}
  PRIVATE ${CMAKE_CURRENT_SOURCE_DIR}/include
  PRIVATE ${BORINGSSL_ROOT_DIR}/include
  PRIVATE ${PROTOBUF_ROOT_DIR}/src
  PRIVATE ${BENCHMARK_ROOT_DIR}/include
  PRIVATE ${ZLIB_ROOT_DIR}
  PRIVATE ${CMAKE_CURRENT_BINARY_DIR}/third_party/zlib
  PRIVATE ${CMAKE_CURRENT_BINARY_DIR}/third_party/gflags/include
)

target_link_libraries(bad_ssl_cert_server
  ${_gRPC_ALLTARGETS_LIBRARIES}
  bad_ssl_test_server
  grpc_test_util
  grpc
  gpr_test_util
  gpr
)

endif()
endif (gRPC_BUILD_TESTS)
if (gRPC_BUILD_TESTS)
if(_gRPC_PLATFORM_LINUX OR _gRPC_PLATFORM_MAC OR _gRPC_PLATFORM_POSIX)

add_executable(bad_ssl_cert_test
  test/core/bad_ssl/bad_ssl_test.c
)


target_include_directories(bad_ssl_cert_test
  PRIVATE ${CMAKE_CURRENT_SOURCE_DIR}
  PRIVATE ${CMAKE_CURRENT_SOURCE_DIR}/include
  PRIVATE ${BORINGSSL_ROOT_DIR}/include
  PRIVATE ${PROTOBUF_ROOT_DIR}/src
  PRIVATE ${BENCHMARK_ROOT_DIR}/include
  PRIVATE ${ZLIB_ROOT_DIR}
  PRIVATE ${CMAKE_CURRENT_BINARY_DIR}/third_party/zlib
  PRIVATE ${CMAKE_CURRENT_BINARY_DIR}/third_party/gflags/include
)

target_link_libraries(bad_ssl_cert_test
  ${_gRPC_ALLTARGETS_LIBRARIES}
  grpc_test_util
  grpc
  gpr_test_util
  gpr
)

endif()
endif (gRPC_BUILD_TESTS)
if (gRPC_BUILD_TESTS)

add_executable(h2_census_test
  test/core/end2end/fixtures/h2_census.c
)


target_include_directories(h2_census_test
  PRIVATE ${CMAKE_CURRENT_SOURCE_DIR}
  PRIVATE ${CMAKE_CURRENT_SOURCE_DIR}/include
  PRIVATE ${BORINGSSL_ROOT_DIR}/include
  PRIVATE ${PROTOBUF_ROOT_DIR}/src
  PRIVATE ${BENCHMARK_ROOT_DIR}/include
  PRIVATE ${ZLIB_ROOT_DIR}
  PRIVATE ${CMAKE_CURRENT_BINARY_DIR}/third_party/zlib
  PRIVATE ${CMAKE_CURRENT_BINARY_DIR}/third_party/gflags/include
)

target_link_libraries(h2_census_test
  ${_gRPC_ALLTARGETS_LIBRARIES}
  end2end_tests
  grpc_test_util
  grpc
  gpr_test_util
  gpr
)

endif (gRPC_BUILD_TESTS)
if (gRPC_BUILD_TESTS)

add_executable(h2_compress_test
  test/core/end2end/fixtures/h2_compress.c
)


target_include_directories(h2_compress_test
  PRIVATE ${CMAKE_CURRENT_SOURCE_DIR}
  PRIVATE ${CMAKE_CURRENT_SOURCE_DIR}/include
  PRIVATE ${BORINGSSL_ROOT_DIR}/include
  PRIVATE ${PROTOBUF_ROOT_DIR}/src
  PRIVATE ${BENCHMARK_ROOT_DIR}/include
  PRIVATE ${ZLIB_ROOT_DIR}
  PRIVATE ${CMAKE_CURRENT_BINARY_DIR}/third_party/zlib
  PRIVATE ${CMAKE_CURRENT_BINARY_DIR}/third_party/gflags/include
)

target_link_libraries(h2_compress_test
  ${_gRPC_ALLTARGETS_LIBRARIES}
  end2end_tests
  grpc_test_util
  grpc
  gpr_test_util
  gpr
)

endif (gRPC_BUILD_TESTS)
if (gRPC_BUILD_TESTS)

add_executable(h2_fakesec_test
  test/core/end2end/fixtures/h2_fakesec.c
)


target_include_directories(h2_fakesec_test
  PRIVATE ${CMAKE_CURRENT_SOURCE_DIR}
  PRIVATE ${CMAKE_CURRENT_SOURCE_DIR}/include
  PRIVATE ${BORINGSSL_ROOT_DIR}/include
  PRIVATE ${PROTOBUF_ROOT_DIR}/src
  PRIVATE ${BENCHMARK_ROOT_DIR}/include
  PRIVATE ${ZLIB_ROOT_DIR}
  PRIVATE ${CMAKE_CURRENT_BINARY_DIR}/third_party/zlib
  PRIVATE ${CMAKE_CURRENT_BINARY_DIR}/third_party/gflags/include
)

target_link_libraries(h2_fakesec_test
  ${_gRPC_ALLTARGETS_LIBRARIES}
  end2end_tests
  grpc_test_util
  grpc
  gpr_test_util
  gpr
)

endif (gRPC_BUILD_TESTS)
if (gRPC_BUILD_TESTS)
if(_gRPC_PLATFORM_LINUX OR _gRPC_PLATFORM_MAC OR _gRPC_PLATFORM_POSIX)

add_executable(h2_fd_test
  test/core/end2end/fixtures/h2_fd.c
)


target_include_directories(h2_fd_test
  PRIVATE ${CMAKE_CURRENT_SOURCE_DIR}
  PRIVATE ${CMAKE_CURRENT_SOURCE_DIR}/include
  PRIVATE ${BORINGSSL_ROOT_DIR}/include
  PRIVATE ${PROTOBUF_ROOT_DIR}/src
  PRIVATE ${BENCHMARK_ROOT_DIR}/include
  PRIVATE ${ZLIB_ROOT_DIR}
  PRIVATE ${CMAKE_CURRENT_BINARY_DIR}/third_party/zlib
  PRIVATE ${CMAKE_CURRENT_BINARY_DIR}/third_party/gflags/include
)

target_link_libraries(h2_fd_test
  ${_gRPC_ALLTARGETS_LIBRARIES}
  end2end_tests
  grpc_test_util
  grpc
  gpr_test_util
  gpr
)

endif()
endif (gRPC_BUILD_TESTS)
if (gRPC_BUILD_TESTS)

add_executable(h2_full_test
  test/core/end2end/fixtures/h2_full.c
)


target_include_directories(h2_full_test
  PRIVATE ${CMAKE_CURRENT_SOURCE_DIR}
  PRIVATE ${CMAKE_CURRENT_SOURCE_DIR}/include
  PRIVATE ${BORINGSSL_ROOT_DIR}/include
  PRIVATE ${PROTOBUF_ROOT_DIR}/src
  PRIVATE ${BENCHMARK_ROOT_DIR}/include
  PRIVATE ${ZLIB_ROOT_DIR}
  PRIVATE ${CMAKE_CURRENT_BINARY_DIR}/third_party/zlib
  PRIVATE ${CMAKE_CURRENT_BINARY_DIR}/third_party/gflags/include
)

target_link_libraries(h2_full_test
  ${_gRPC_ALLTARGETS_LIBRARIES}
  end2end_tests
  grpc_test_util
  grpc
  gpr_test_util
  gpr
)

endif (gRPC_BUILD_TESTS)
if (gRPC_BUILD_TESTS)
if(_gRPC_PLATFORM_LINUX)

add_executable(h2_full+pipe_test
  test/core/end2end/fixtures/h2_full+pipe.c
)


target_include_directories(h2_full+pipe_test
  PRIVATE ${CMAKE_CURRENT_SOURCE_DIR}
  PRIVATE ${CMAKE_CURRENT_SOURCE_DIR}/include
  PRIVATE ${BORINGSSL_ROOT_DIR}/include
  PRIVATE ${PROTOBUF_ROOT_DIR}/src
  PRIVATE ${BENCHMARK_ROOT_DIR}/include
  PRIVATE ${ZLIB_ROOT_DIR}
  PRIVATE ${CMAKE_CURRENT_BINARY_DIR}/third_party/zlib
  PRIVATE ${CMAKE_CURRENT_BINARY_DIR}/third_party/gflags/include
)

target_link_libraries(h2_full+pipe_test
  ${_gRPC_ALLTARGETS_LIBRARIES}
  end2end_tests
  grpc_test_util
  grpc
  gpr_test_util
  gpr
)

endif()
endif (gRPC_BUILD_TESTS)
if (gRPC_BUILD_TESTS)

add_executable(h2_full+trace_test
  test/core/end2end/fixtures/h2_full+trace.c
)


target_include_directories(h2_full+trace_test
  PRIVATE ${CMAKE_CURRENT_SOURCE_DIR}
  PRIVATE ${CMAKE_CURRENT_SOURCE_DIR}/include
  PRIVATE ${BORINGSSL_ROOT_DIR}/include
  PRIVATE ${PROTOBUF_ROOT_DIR}/src
  PRIVATE ${BENCHMARK_ROOT_DIR}/include
  PRIVATE ${ZLIB_ROOT_DIR}
  PRIVATE ${CMAKE_CURRENT_BINARY_DIR}/third_party/zlib
  PRIVATE ${CMAKE_CURRENT_BINARY_DIR}/third_party/gflags/include
)

target_link_libraries(h2_full+trace_test
  ${_gRPC_ALLTARGETS_LIBRARIES}
  end2end_tests
  grpc_test_util
  grpc
  gpr_test_util
  gpr
)

endif (gRPC_BUILD_TESTS)
if (gRPC_BUILD_TESTS)

add_executable(h2_http_proxy_test
  test/core/end2end/fixtures/h2_http_proxy.c
)


target_include_directories(h2_http_proxy_test
  PRIVATE ${CMAKE_CURRENT_SOURCE_DIR}
  PRIVATE ${CMAKE_CURRENT_SOURCE_DIR}/include
  PRIVATE ${BORINGSSL_ROOT_DIR}/include
  PRIVATE ${PROTOBUF_ROOT_DIR}/src
  PRIVATE ${BENCHMARK_ROOT_DIR}/include
  PRIVATE ${ZLIB_ROOT_DIR}
  PRIVATE ${CMAKE_CURRENT_BINARY_DIR}/third_party/zlib
  PRIVATE ${CMAKE_CURRENT_BINARY_DIR}/third_party/gflags/include
)

target_link_libraries(h2_http_proxy_test
  ${_gRPC_ALLTARGETS_LIBRARIES}
  end2end_tests
  grpc_test_util
  grpc
  gpr_test_util
  gpr
)

endif (gRPC_BUILD_TESTS)
if (gRPC_BUILD_TESTS)

add_executable(h2_load_reporting_test
  test/core/end2end/fixtures/h2_load_reporting.c
)


target_include_directories(h2_load_reporting_test
  PRIVATE ${CMAKE_CURRENT_SOURCE_DIR}
  PRIVATE ${CMAKE_CURRENT_SOURCE_DIR}/include
  PRIVATE ${BORINGSSL_ROOT_DIR}/include
  PRIVATE ${PROTOBUF_ROOT_DIR}/src
  PRIVATE ${BENCHMARK_ROOT_DIR}/include
  PRIVATE ${ZLIB_ROOT_DIR}
  PRIVATE ${CMAKE_CURRENT_BINARY_DIR}/third_party/zlib
  PRIVATE ${CMAKE_CURRENT_BINARY_DIR}/third_party/gflags/include
)

target_link_libraries(h2_load_reporting_test
  ${_gRPC_ALLTARGETS_LIBRARIES}
  end2end_tests
  grpc_test_util
  grpc
  gpr_test_util
  gpr
)

endif (gRPC_BUILD_TESTS)
if (gRPC_BUILD_TESTS)

add_executable(h2_oauth2_test
  test/core/end2end/fixtures/h2_oauth2.c
)


target_include_directories(h2_oauth2_test
  PRIVATE ${CMAKE_CURRENT_SOURCE_DIR}
  PRIVATE ${CMAKE_CURRENT_SOURCE_DIR}/include
  PRIVATE ${BORINGSSL_ROOT_DIR}/include
  PRIVATE ${PROTOBUF_ROOT_DIR}/src
  PRIVATE ${BENCHMARK_ROOT_DIR}/include
  PRIVATE ${ZLIB_ROOT_DIR}
  PRIVATE ${CMAKE_CURRENT_BINARY_DIR}/third_party/zlib
  PRIVATE ${CMAKE_CURRENT_BINARY_DIR}/third_party/gflags/include
)

target_link_libraries(h2_oauth2_test
  ${_gRPC_ALLTARGETS_LIBRARIES}
  end2end_tests
  grpc_test_util
  grpc
  gpr_test_util
  gpr
)

endif (gRPC_BUILD_TESTS)
if (gRPC_BUILD_TESTS)

add_executable(h2_proxy_test
  test/core/end2end/fixtures/h2_proxy.c
)


target_include_directories(h2_proxy_test
  PRIVATE ${CMAKE_CURRENT_SOURCE_DIR}
  PRIVATE ${CMAKE_CURRENT_SOURCE_DIR}/include
  PRIVATE ${BORINGSSL_ROOT_DIR}/include
  PRIVATE ${PROTOBUF_ROOT_DIR}/src
  PRIVATE ${BENCHMARK_ROOT_DIR}/include
  PRIVATE ${ZLIB_ROOT_DIR}
  PRIVATE ${CMAKE_CURRENT_BINARY_DIR}/third_party/zlib
  PRIVATE ${CMAKE_CURRENT_BINARY_DIR}/third_party/gflags/include
)

target_link_libraries(h2_proxy_test
  ${_gRPC_ALLTARGETS_LIBRARIES}
  end2end_tests
  grpc_test_util
  grpc
  gpr_test_util
  gpr
)

endif (gRPC_BUILD_TESTS)
if (gRPC_BUILD_TESTS)

add_executable(h2_sockpair_test
  test/core/end2end/fixtures/h2_sockpair.c
)


target_include_directories(h2_sockpair_test
  PRIVATE ${CMAKE_CURRENT_SOURCE_DIR}
  PRIVATE ${CMAKE_CURRENT_SOURCE_DIR}/include
  PRIVATE ${BORINGSSL_ROOT_DIR}/include
  PRIVATE ${PROTOBUF_ROOT_DIR}/src
  PRIVATE ${BENCHMARK_ROOT_DIR}/include
  PRIVATE ${ZLIB_ROOT_DIR}
  PRIVATE ${CMAKE_CURRENT_BINARY_DIR}/third_party/zlib
  PRIVATE ${CMAKE_CURRENT_BINARY_DIR}/third_party/gflags/include
)

target_link_libraries(h2_sockpair_test
  ${_gRPC_ALLTARGETS_LIBRARIES}
  end2end_tests
  grpc_test_util
  grpc
  gpr_test_util
  gpr
)

endif (gRPC_BUILD_TESTS)
if (gRPC_BUILD_TESTS)

add_executable(h2_sockpair+trace_test
  test/core/end2end/fixtures/h2_sockpair+trace.c
)


target_include_directories(h2_sockpair+trace_test
  PRIVATE ${CMAKE_CURRENT_SOURCE_DIR}
  PRIVATE ${CMAKE_CURRENT_SOURCE_DIR}/include
  PRIVATE ${BORINGSSL_ROOT_DIR}/include
  PRIVATE ${PROTOBUF_ROOT_DIR}/src
  PRIVATE ${BENCHMARK_ROOT_DIR}/include
  PRIVATE ${ZLIB_ROOT_DIR}
  PRIVATE ${CMAKE_CURRENT_BINARY_DIR}/third_party/zlib
  PRIVATE ${CMAKE_CURRENT_BINARY_DIR}/third_party/gflags/include
)

target_link_libraries(h2_sockpair+trace_test
  ${_gRPC_ALLTARGETS_LIBRARIES}
  end2end_tests
  grpc_test_util
  grpc
  gpr_test_util
  gpr
)

endif (gRPC_BUILD_TESTS)
if (gRPC_BUILD_TESTS)

add_executable(h2_sockpair_1byte_test
  test/core/end2end/fixtures/h2_sockpair_1byte.c
)


target_include_directories(h2_sockpair_1byte_test
  PRIVATE ${CMAKE_CURRENT_SOURCE_DIR}
  PRIVATE ${CMAKE_CURRENT_SOURCE_DIR}/include
  PRIVATE ${BORINGSSL_ROOT_DIR}/include
  PRIVATE ${PROTOBUF_ROOT_DIR}/src
  PRIVATE ${BENCHMARK_ROOT_DIR}/include
  PRIVATE ${ZLIB_ROOT_DIR}
  PRIVATE ${CMAKE_CURRENT_BINARY_DIR}/third_party/zlib
  PRIVATE ${CMAKE_CURRENT_BINARY_DIR}/third_party/gflags/include
)

target_link_libraries(h2_sockpair_1byte_test
  ${_gRPC_ALLTARGETS_LIBRARIES}
  end2end_tests
  grpc_test_util
  grpc
  gpr_test_util
  gpr
)

endif (gRPC_BUILD_TESTS)
if (gRPC_BUILD_TESTS)

add_executable(h2_ssl_test
  test/core/end2end/fixtures/h2_ssl.c
)


target_include_directories(h2_ssl_test
  PRIVATE ${CMAKE_CURRENT_SOURCE_DIR}
  PRIVATE ${CMAKE_CURRENT_SOURCE_DIR}/include
  PRIVATE ${BORINGSSL_ROOT_DIR}/include
  PRIVATE ${PROTOBUF_ROOT_DIR}/src
  PRIVATE ${BENCHMARK_ROOT_DIR}/include
  PRIVATE ${ZLIB_ROOT_DIR}
  PRIVATE ${CMAKE_CURRENT_BINARY_DIR}/third_party/zlib
  PRIVATE ${CMAKE_CURRENT_BINARY_DIR}/third_party/gflags/include
)

target_link_libraries(h2_ssl_test
  ${_gRPC_ALLTARGETS_LIBRARIES}
  end2end_tests
  grpc_test_util
  grpc
  gpr_test_util
  gpr
)

endif (gRPC_BUILD_TESTS)
if (gRPC_BUILD_TESTS)

add_executable(h2_ssl_cert_test
  test/core/end2end/fixtures/h2_ssl_cert.c
)


target_include_directories(h2_ssl_cert_test
  PRIVATE ${CMAKE_CURRENT_SOURCE_DIR}
  PRIVATE ${CMAKE_CURRENT_SOURCE_DIR}/include
  PRIVATE ${BORINGSSL_ROOT_DIR}/include
  PRIVATE ${PROTOBUF_ROOT_DIR}/src
  PRIVATE ${BENCHMARK_ROOT_DIR}/include
  PRIVATE ${ZLIB_ROOT_DIR}
  PRIVATE ${CMAKE_CURRENT_BINARY_DIR}/third_party/zlib
  PRIVATE ${CMAKE_CURRENT_BINARY_DIR}/third_party/gflags/include
)

target_link_libraries(h2_ssl_cert_test
  ${_gRPC_ALLTARGETS_LIBRARIES}
  end2end_tests
  grpc_test_util
  grpc
  gpr_test_util
  gpr
)

endif (gRPC_BUILD_TESTS)
if (gRPC_BUILD_TESTS)

add_executable(h2_ssl_proxy_test
  test/core/end2end/fixtures/h2_ssl_proxy.c
)


target_include_directories(h2_ssl_proxy_test
  PRIVATE ${CMAKE_CURRENT_SOURCE_DIR}
  PRIVATE ${CMAKE_CURRENT_SOURCE_DIR}/include
  PRIVATE ${BORINGSSL_ROOT_DIR}/include
  PRIVATE ${PROTOBUF_ROOT_DIR}/src
  PRIVATE ${BENCHMARK_ROOT_DIR}/include
  PRIVATE ${ZLIB_ROOT_DIR}
  PRIVATE ${CMAKE_CURRENT_BINARY_DIR}/third_party/zlib
  PRIVATE ${CMAKE_CURRENT_BINARY_DIR}/third_party/gflags/include
)

target_link_libraries(h2_ssl_proxy_test
  ${_gRPC_ALLTARGETS_LIBRARIES}
  end2end_tests
  grpc_test_util
  grpc
  gpr_test_util
  gpr
)

endif (gRPC_BUILD_TESTS)
if (gRPC_BUILD_TESTS)
if(_gRPC_PLATFORM_LINUX OR _gRPC_PLATFORM_MAC OR _gRPC_PLATFORM_POSIX)

add_executable(h2_uds_test
  test/core/end2end/fixtures/h2_uds.c
)


target_include_directories(h2_uds_test
  PRIVATE ${CMAKE_CURRENT_SOURCE_DIR}
  PRIVATE ${CMAKE_CURRENT_SOURCE_DIR}/include
  PRIVATE ${BORINGSSL_ROOT_DIR}/include
  PRIVATE ${PROTOBUF_ROOT_DIR}/src
  PRIVATE ${BENCHMARK_ROOT_DIR}/include
  PRIVATE ${ZLIB_ROOT_DIR}
  PRIVATE ${CMAKE_CURRENT_BINARY_DIR}/third_party/zlib
  PRIVATE ${CMAKE_CURRENT_BINARY_DIR}/third_party/gflags/include
)

target_link_libraries(h2_uds_test
  ${_gRPC_ALLTARGETS_LIBRARIES}
  end2end_tests
  grpc_test_util
  grpc
  gpr_test_util
  gpr
)

endif()
endif (gRPC_BUILD_TESTS)
if (gRPC_BUILD_TESTS)

add_executable(h2_census_nosec_test
  test/core/end2end/fixtures/h2_census.c
)


target_include_directories(h2_census_nosec_test
  PRIVATE ${CMAKE_CURRENT_SOURCE_DIR}
  PRIVATE ${CMAKE_CURRENT_SOURCE_DIR}/include
  PRIVATE ${BORINGSSL_ROOT_DIR}/include
  PRIVATE ${PROTOBUF_ROOT_DIR}/src
  PRIVATE ${BENCHMARK_ROOT_DIR}/include
  PRIVATE ${ZLIB_ROOT_DIR}
  PRIVATE ${CMAKE_CURRENT_BINARY_DIR}/third_party/zlib
  PRIVATE ${CMAKE_CURRENT_BINARY_DIR}/third_party/gflags/include
)

target_link_libraries(h2_census_nosec_test
  ${_gRPC_ALLTARGETS_LIBRARIES}
  end2end_nosec_tests
  grpc_test_util_unsecure
  grpc_unsecure
  gpr_test_util
  gpr
)

endif (gRPC_BUILD_TESTS)
if (gRPC_BUILD_TESTS)

add_executable(h2_compress_nosec_test
  test/core/end2end/fixtures/h2_compress.c
)


target_include_directories(h2_compress_nosec_test
  PRIVATE ${CMAKE_CURRENT_SOURCE_DIR}
  PRIVATE ${CMAKE_CURRENT_SOURCE_DIR}/include
  PRIVATE ${BORINGSSL_ROOT_DIR}/include
  PRIVATE ${PROTOBUF_ROOT_DIR}/src
  PRIVATE ${BENCHMARK_ROOT_DIR}/include
  PRIVATE ${ZLIB_ROOT_DIR}
  PRIVATE ${CMAKE_CURRENT_BINARY_DIR}/third_party/zlib
  PRIVATE ${CMAKE_CURRENT_BINARY_DIR}/third_party/gflags/include
)

target_link_libraries(h2_compress_nosec_test
  ${_gRPC_ALLTARGETS_LIBRARIES}
  end2end_nosec_tests
  grpc_test_util_unsecure
  grpc_unsecure
  gpr_test_util
  gpr
)

endif (gRPC_BUILD_TESTS)
if (gRPC_BUILD_TESTS)
if(_gRPC_PLATFORM_LINUX OR _gRPC_PLATFORM_MAC OR _gRPC_PLATFORM_POSIX)

add_executable(h2_fd_nosec_test
  test/core/end2end/fixtures/h2_fd.c
)


target_include_directories(h2_fd_nosec_test
  PRIVATE ${CMAKE_CURRENT_SOURCE_DIR}
  PRIVATE ${CMAKE_CURRENT_SOURCE_DIR}/include
  PRIVATE ${BORINGSSL_ROOT_DIR}/include
  PRIVATE ${PROTOBUF_ROOT_DIR}/src
  PRIVATE ${BENCHMARK_ROOT_DIR}/include
  PRIVATE ${ZLIB_ROOT_DIR}
  PRIVATE ${CMAKE_CURRENT_BINARY_DIR}/third_party/zlib
  PRIVATE ${CMAKE_CURRENT_BINARY_DIR}/third_party/gflags/include
)

target_link_libraries(h2_fd_nosec_test
  ${_gRPC_ALLTARGETS_LIBRARIES}
  end2end_nosec_tests
  grpc_test_util_unsecure
  grpc_unsecure
  gpr_test_util
  gpr
)

endif()
endif (gRPC_BUILD_TESTS)
if (gRPC_BUILD_TESTS)

add_executable(h2_full_nosec_test
  test/core/end2end/fixtures/h2_full.c
)


target_include_directories(h2_full_nosec_test
  PRIVATE ${CMAKE_CURRENT_SOURCE_DIR}
  PRIVATE ${CMAKE_CURRENT_SOURCE_DIR}/include
  PRIVATE ${BORINGSSL_ROOT_DIR}/include
  PRIVATE ${PROTOBUF_ROOT_DIR}/src
  PRIVATE ${BENCHMARK_ROOT_DIR}/include
  PRIVATE ${ZLIB_ROOT_DIR}
  PRIVATE ${CMAKE_CURRENT_BINARY_DIR}/third_party/zlib
  PRIVATE ${CMAKE_CURRENT_BINARY_DIR}/third_party/gflags/include
)

target_link_libraries(h2_full_nosec_test
  ${_gRPC_ALLTARGETS_LIBRARIES}
  end2end_nosec_tests
  grpc_test_util_unsecure
  grpc_unsecure
  gpr_test_util
  gpr
)

endif (gRPC_BUILD_TESTS)
if (gRPC_BUILD_TESTS)
if(_gRPC_PLATFORM_LINUX)

add_executable(h2_full+pipe_nosec_test
  test/core/end2end/fixtures/h2_full+pipe.c
)


target_include_directories(h2_full+pipe_nosec_test
  PRIVATE ${CMAKE_CURRENT_SOURCE_DIR}
  PRIVATE ${CMAKE_CURRENT_SOURCE_DIR}/include
  PRIVATE ${BORINGSSL_ROOT_DIR}/include
  PRIVATE ${PROTOBUF_ROOT_DIR}/src
  PRIVATE ${BENCHMARK_ROOT_DIR}/include
  PRIVATE ${ZLIB_ROOT_DIR}
  PRIVATE ${CMAKE_CURRENT_BINARY_DIR}/third_party/zlib
  PRIVATE ${CMAKE_CURRENT_BINARY_DIR}/third_party/gflags/include
)

target_link_libraries(h2_full+pipe_nosec_test
  ${_gRPC_ALLTARGETS_LIBRARIES}
  end2end_nosec_tests
  grpc_test_util_unsecure
  grpc_unsecure
  gpr_test_util
  gpr
)

endif()
endif (gRPC_BUILD_TESTS)
if (gRPC_BUILD_TESTS)

add_executable(h2_full+trace_nosec_test
  test/core/end2end/fixtures/h2_full+trace.c
)


target_include_directories(h2_full+trace_nosec_test
  PRIVATE ${CMAKE_CURRENT_SOURCE_DIR}
  PRIVATE ${CMAKE_CURRENT_SOURCE_DIR}/include
  PRIVATE ${BORINGSSL_ROOT_DIR}/include
  PRIVATE ${PROTOBUF_ROOT_DIR}/src
  PRIVATE ${BENCHMARK_ROOT_DIR}/include
  PRIVATE ${ZLIB_ROOT_DIR}
  PRIVATE ${CMAKE_CURRENT_BINARY_DIR}/third_party/zlib
  PRIVATE ${CMAKE_CURRENT_BINARY_DIR}/third_party/gflags/include
)

target_link_libraries(h2_full+trace_nosec_test
  ${_gRPC_ALLTARGETS_LIBRARIES}
  end2end_nosec_tests
  grpc_test_util_unsecure
  grpc_unsecure
  gpr_test_util
  gpr
)

endif (gRPC_BUILD_TESTS)
if (gRPC_BUILD_TESTS)

add_executable(h2_http_proxy_nosec_test
  test/core/end2end/fixtures/h2_http_proxy.c
)


target_include_directories(h2_http_proxy_nosec_test
  PRIVATE ${CMAKE_CURRENT_SOURCE_DIR}
  PRIVATE ${CMAKE_CURRENT_SOURCE_DIR}/include
  PRIVATE ${BORINGSSL_ROOT_DIR}/include
  PRIVATE ${PROTOBUF_ROOT_DIR}/src
  PRIVATE ${BENCHMARK_ROOT_DIR}/include
  PRIVATE ${ZLIB_ROOT_DIR}
  PRIVATE ${CMAKE_CURRENT_BINARY_DIR}/third_party/zlib
  PRIVATE ${CMAKE_CURRENT_BINARY_DIR}/third_party/gflags/include
)

target_link_libraries(h2_http_proxy_nosec_test
  ${_gRPC_ALLTARGETS_LIBRARIES}
  end2end_nosec_tests
  grpc_test_util_unsecure
  grpc_unsecure
  gpr_test_util
  gpr
)

endif (gRPC_BUILD_TESTS)
if (gRPC_BUILD_TESTS)

add_executable(h2_load_reporting_nosec_test
  test/core/end2end/fixtures/h2_load_reporting.c
)


target_include_directories(h2_load_reporting_nosec_test
  PRIVATE ${CMAKE_CURRENT_SOURCE_DIR}
  PRIVATE ${CMAKE_CURRENT_SOURCE_DIR}/include
  PRIVATE ${BORINGSSL_ROOT_DIR}/include
  PRIVATE ${PROTOBUF_ROOT_DIR}/src
  PRIVATE ${BENCHMARK_ROOT_DIR}/include
  PRIVATE ${ZLIB_ROOT_DIR}
  PRIVATE ${CMAKE_CURRENT_BINARY_DIR}/third_party/zlib
  PRIVATE ${CMAKE_CURRENT_BINARY_DIR}/third_party/gflags/include
)

target_link_libraries(h2_load_reporting_nosec_test
  ${_gRPC_ALLTARGETS_LIBRARIES}
  end2end_nosec_tests
  grpc_test_util_unsecure
  grpc_unsecure
  gpr_test_util
  gpr
)

endif (gRPC_BUILD_TESTS)
if (gRPC_BUILD_TESTS)

add_executable(h2_proxy_nosec_test
  test/core/end2end/fixtures/h2_proxy.c
)


target_include_directories(h2_proxy_nosec_test
  PRIVATE ${CMAKE_CURRENT_SOURCE_DIR}
  PRIVATE ${CMAKE_CURRENT_SOURCE_DIR}/include
  PRIVATE ${BORINGSSL_ROOT_DIR}/include
  PRIVATE ${PROTOBUF_ROOT_DIR}/src
  PRIVATE ${BENCHMARK_ROOT_DIR}/include
  PRIVATE ${ZLIB_ROOT_DIR}
  PRIVATE ${CMAKE_CURRENT_BINARY_DIR}/third_party/zlib
  PRIVATE ${CMAKE_CURRENT_BINARY_DIR}/third_party/gflags/include
)

target_link_libraries(h2_proxy_nosec_test
  ${_gRPC_ALLTARGETS_LIBRARIES}
  end2end_nosec_tests
  grpc_test_util_unsecure
  grpc_unsecure
  gpr_test_util
  gpr
)

endif (gRPC_BUILD_TESTS)
if (gRPC_BUILD_TESTS)

add_executable(h2_sockpair_nosec_test
  test/core/end2end/fixtures/h2_sockpair.c
)


target_include_directories(h2_sockpair_nosec_test
  PRIVATE ${CMAKE_CURRENT_SOURCE_DIR}
  PRIVATE ${CMAKE_CURRENT_SOURCE_DIR}/include
  PRIVATE ${BORINGSSL_ROOT_DIR}/include
  PRIVATE ${PROTOBUF_ROOT_DIR}/src
  PRIVATE ${BENCHMARK_ROOT_DIR}/include
  PRIVATE ${ZLIB_ROOT_DIR}
  PRIVATE ${CMAKE_CURRENT_BINARY_DIR}/third_party/zlib
  PRIVATE ${CMAKE_CURRENT_BINARY_DIR}/third_party/gflags/include
)

target_link_libraries(h2_sockpair_nosec_test
  ${_gRPC_ALLTARGETS_LIBRARIES}
  end2end_nosec_tests
  grpc_test_util_unsecure
  grpc_unsecure
  gpr_test_util
  gpr
)

endif (gRPC_BUILD_TESTS)
if (gRPC_BUILD_TESTS)

add_executable(h2_sockpair+trace_nosec_test
  test/core/end2end/fixtures/h2_sockpair+trace.c
)


target_include_directories(h2_sockpair+trace_nosec_test
  PRIVATE ${CMAKE_CURRENT_SOURCE_DIR}
  PRIVATE ${CMAKE_CURRENT_SOURCE_DIR}/include
  PRIVATE ${BORINGSSL_ROOT_DIR}/include
  PRIVATE ${PROTOBUF_ROOT_DIR}/src
  PRIVATE ${BENCHMARK_ROOT_DIR}/include
  PRIVATE ${ZLIB_ROOT_DIR}
  PRIVATE ${CMAKE_CURRENT_BINARY_DIR}/third_party/zlib
  PRIVATE ${CMAKE_CURRENT_BINARY_DIR}/third_party/gflags/include
)

target_link_libraries(h2_sockpair+trace_nosec_test
  ${_gRPC_ALLTARGETS_LIBRARIES}
  end2end_nosec_tests
  grpc_test_util_unsecure
  grpc_unsecure
  gpr_test_util
  gpr
)

endif (gRPC_BUILD_TESTS)
if (gRPC_BUILD_TESTS)

add_executable(h2_sockpair_1byte_nosec_test
  test/core/end2end/fixtures/h2_sockpair_1byte.c
)


target_include_directories(h2_sockpair_1byte_nosec_test
  PRIVATE ${CMAKE_CURRENT_SOURCE_DIR}
  PRIVATE ${CMAKE_CURRENT_SOURCE_DIR}/include
  PRIVATE ${BORINGSSL_ROOT_DIR}/include
  PRIVATE ${PROTOBUF_ROOT_DIR}/src
  PRIVATE ${BENCHMARK_ROOT_DIR}/include
  PRIVATE ${ZLIB_ROOT_DIR}
  PRIVATE ${CMAKE_CURRENT_BINARY_DIR}/third_party/zlib
  PRIVATE ${CMAKE_CURRENT_BINARY_DIR}/third_party/gflags/include
)

target_link_libraries(h2_sockpair_1byte_nosec_test
  ${_gRPC_ALLTARGETS_LIBRARIES}
  end2end_nosec_tests
  grpc_test_util_unsecure
  grpc_unsecure
  gpr_test_util
  gpr
)

endif (gRPC_BUILD_TESTS)
if (gRPC_BUILD_TESTS)
if(_gRPC_PLATFORM_LINUX OR _gRPC_PLATFORM_MAC OR _gRPC_PLATFORM_POSIX)

add_executable(h2_uds_nosec_test
  test/core/end2end/fixtures/h2_uds.c
)


target_include_directories(h2_uds_nosec_test
  PRIVATE ${CMAKE_CURRENT_SOURCE_DIR}
  PRIVATE ${CMAKE_CURRENT_SOURCE_DIR}/include
  PRIVATE ${BORINGSSL_ROOT_DIR}/include
  PRIVATE ${PROTOBUF_ROOT_DIR}/src
  PRIVATE ${BENCHMARK_ROOT_DIR}/include
  PRIVATE ${ZLIB_ROOT_DIR}
  PRIVATE ${CMAKE_CURRENT_BINARY_DIR}/third_party/zlib
  PRIVATE ${CMAKE_CURRENT_BINARY_DIR}/third_party/gflags/include
)

target_link_libraries(h2_uds_nosec_test
  ${_gRPC_ALLTARGETS_LIBRARIES}
  end2end_nosec_tests
  grpc_test_util_unsecure
  grpc_unsecure
  gpr_test_util
  gpr
)

endif()
endif (gRPC_BUILD_TESTS)
if (gRPC_BUILD_TESTS)

add_executable(api_fuzzer_one_entry
  test/core/end2end/fuzzers/api_fuzzer.c
  test/core/util/one_corpus_entry_fuzzer.c
)


target_include_directories(api_fuzzer_one_entry
  PRIVATE ${CMAKE_CURRENT_SOURCE_DIR}
  PRIVATE ${CMAKE_CURRENT_SOURCE_DIR}/include
  PRIVATE ${BORINGSSL_ROOT_DIR}/include
  PRIVATE ${PROTOBUF_ROOT_DIR}/src
  PRIVATE ${BENCHMARK_ROOT_DIR}/include
  PRIVATE ${ZLIB_ROOT_DIR}
  PRIVATE ${CMAKE_CURRENT_BINARY_DIR}/third_party/zlib
  PRIVATE ${CMAKE_CURRENT_BINARY_DIR}/third_party/gflags/include
)

target_link_libraries(api_fuzzer_one_entry
  ${_gRPC_ALLTARGETS_LIBRARIES}
  grpc_test_util
  grpc
  gpr_test_util
  gpr
)

endif (gRPC_BUILD_TESTS)
if (gRPC_BUILD_TESTS)

add_executable(client_fuzzer_one_entry
  test/core/end2end/fuzzers/client_fuzzer.c
  test/core/util/one_corpus_entry_fuzzer.c
)


target_include_directories(client_fuzzer_one_entry
  PRIVATE ${CMAKE_CURRENT_SOURCE_DIR}
  PRIVATE ${CMAKE_CURRENT_SOURCE_DIR}/include
  PRIVATE ${BORINGSSL_ROOT_DIR}/include
  PRIVATE ${PROTOBUF_ROOT_DIR}/src
  PRIVATE ${BENCHMARK_ROOT_DIR}/include
  PRIVATE ${ZLIB_ROOT_DIR}
  PRIVATE ${CMAKE_CURRENT_BINARY_DIR}/third_party/zlib
  PRIVATE ${CMAKE_CURRENT_BINARY_DIR}/third_party/gflags/include
)

target_link_libraries(client_fuzzer_one_entry
  ${_gRPC_ALLTARGETS_LIBRARIES}
  grpc_test_util
  grpc
  gpr_test_util
  gpr
)

endif (gRPC_BUILD_TESTS)
if (gRPC_BUILD_TESTS)

add_executable(hpack_parser_fuzzer_test_one_entry
  test/core/transport/chttp2/hpack_parser_fuzzer_test.c
  test/core/util/one_corpus_entry_fuzzer.c
)


target_include_directories(hpack_parser_fuzzer_test_one_entry
  PRIVATE ${CMAKE_CURRENT_SOURCE_DIR}
  PRIVATE ${CMAKE_CURRENT_SOURCE_DIR}/include
  PRIVATE ${BORINGSSL_ROOT_DIR}/include
  PRIVATE ${PROTOBUF_ROOT_DIR}/src
  PRIVATE ${BENCHMARK_ROOT_DIR}/include
  PRIVATE ${ZLIB_ROOT_DIR}
  PRIVATE ${CMAKE_CURRENT_BINARY_DIR}/third_party/zlib
  PRIVATE ${CMAKE_CURRENT_BINARY_DIR}/third_party/gflags/include
)

target_link_libraries(hpack_parser_fuzzer_test_one_entry
  ${_gRPC_ALLTARGETS_LIBRARIES}
  grpc_test_util
  grpc
  gpr_test_util
  gpr
)

endif (gRPC_BUILD_TESTS)
if (gRPC_BUILD_TESTS)

add_executable(http_request_fuzzer_test_one_entry
  test/core/http/request_fuzzer.c
  test/core/util/one_corpus_entry_fuzzer.c
)


target_include_directories(http_request_fuzzer_test_one_entry
  PRIVATE ${CMAKE_CURRENT_SOURCE_DIR}
  PRIVATE ${CMAKE_CURRENT_SOURCE_DIR}/include
  PRIVATE ${BORINGSSL_ROOT_DIR}/include
  PRIVATE ${PROTOBUF_ROOT_DIR}/src
  PRIVATE ${BENCHMARK_ROOT_DIR}/include
  PRIVATE ${ZLIB_ROOT_DIR}
  PRIVATE ${CMAKE_CURRENT_BINARY_DIR}/third_party/zlib
  PRIVATE ${CMAKE_CURRENT_BINARY_DIR}/third_party/gflags/include
)

target_link_libraries(http_request_fuzzer_test_one_entry
  ${_gRPC_ALLTARGETS_LIBRARIES}
  grpc_test_util
  grpc
  gpr_test_util
  gpr
)

endif (gRPC_BUILD_TESTS)
if (gRPC_BUILD_TESTS)

add_executable(http_response_fuzzer_test_one_entry
  test/core/http/response_fuzzer.c
  test/core/util/one_corpus_entry_fuzzer.c
)


target_include_directories(http_response_fuzzer_test_one_entry
  PRIVATE ${CMAKE_CURRENT_SOURCE_DIR}
  PRIVATE ${CMAKE_CURRENT_SOURCE_DIR}/include
  PRIVATE ${BORINGSSL_ROOT_DIR}/include
  PRIVATE ${PROTOBUF_ROOT_DIR}/src
  PRIVATE ${BENCHMARK_ROOT_DIR}/include
  PRIVATE ${ZLIB_ROOT_DIR}
  PRIVATE ${CMAKE_CURRENT_BINARY_DIR}/third_party/zlib
  PRIVATE ${CMAKE_CURRENT_BINARY_DIR}/third_party/gflags/include
)

target_link_libraries(http_response_fuzzer_test_one_entry
  ${_gRPC_ALLTARGETS_LIBRARIES}
  grpc_test_util
  grpc
  gpr_test_util
  gpr
)

endif (gRPC_BUILD_TESTS)
if (gRPC_BUILD_TESTS)

add_executable(json_fuzzer_test_one_entry
  test/core/json/fuzzer.c
  test/core/util/one_corpus_entry_fuzzer.c
)


target_include_directories(json_fuzzer_test_one_entry
  PRIVATE ${CMAKE_CURRENT_SOURCE_DIR}
  PRIVATE ${CMAKE_CURRENT_SOURCE_DIR}/include
  PRIVATE ${BORINGSSL_ROOT_DIR}/include
  PRIVATE ${PROTOBUF_ROOT_DIR}/src
  PRIVATE ${BENCHMARK_ROOT_DIR}/include
  PRIVATE ${ZLIB_ROOT_DIR}
  PRIVATE ${CMAKE_CURRENT_BINARY_DIR}/third_party/zlib
  PRIVATE ${CMAKE_CURRENT_BINARY_DIR}/third_party/gflags/include
)

target_link_libraries(json_fuzzer_test_one_entry
  ${_gRPC_ALLTARGETS_LIBRARIES}
  grpc_test_util
  grpc
  gpr_test_util
  gpr
)

endif (gRPC_BUILD_TESTS)
if (gRPC_BUILD_TESTS)

add_executable(nanopb_fuzzer_response_test_one_entry
  test/core/nanopb/fuzzer_response.c
  test/core/util/one_corpus_entry_fuzzer.c
)


target_include_directories(nanopb_fuzzer_response_test_one_entry
  PRIVATE ${CMAKE_CURRENT_SOURCE_DIR}
  PRIVATE ${CMAKE_CURRENT_SOURCE_DIR}/include
  PRIVATE ${BORINGSSL_ROOT_DIR}/include
  PRIVATE ${PROTOBUF_ROOT_DIR}/src
  PRIVATE ${BENCHMARK_ROOT_DIR}/include
  PRIVATE ${ZLIB_ROOT_DIR}
  PRIVATE ${CMAKE_CURRENT_BINARY_DIR}/third_party/zlib
  PRIVATE ${CMAKE_CURRENT_BINARY_DIR}/third_party/gflags/include
)

target_link_libraries(nanopb_fuzzer_response_test_one_entry
  ${_gRPC_ALLTARGETS_LIBRARIES}
  grpc_test_util
  grpc
  gpr_test_util
  gpr
)

endif (gRPC_BUILD_TESTS)
if (gRPC_BUILD_TESTS)

add_executable(nanopb_fuzzer_serverlist_test_one_entry
  test/core/nanopb/fuzzer_serverlist.c
  test/core/util/one_corpus_entry_fuzzer.c
)


target_include_directories(nanopb_fuzzer_serverlist_test_one_entry
  PRIVATE ${CMAKE_CURRENT_SOURCE_DIR}
  PRIVATE ${CMAKE_CURRENT_SOURCE_DIR}/include
  PRIVATE ${BORINGSSL_ROOT_DIR}/include
  PRIVATE ${PROTOBUF_ROOT_DIR}/src
  PRIVATE ${BENCHMARK_ROOT_DIR}/include
  PRIVATE ${ZLIB_ROOT_DIR}
  PRIVATE ${CMAKE_CURRENT_BINARY_DIR}/third_party/zlib
  PRIVATE ${CMAKE_CURRENT_BINARY_DIR}/third_party/gflags/include
)

target_link_libraries(nanopb_fuzzer_serverlist_test_one_entry
  ${_gRPC_ALLTARGETS_LIBRARIES}
  grpc_test_util
  grpc
  gpr_test_util
  gpr
)

endif (gRPC_BUILD_TESTS)
if (gRPC_BUILD_TESTS)

add_executable(percent_decode_fuzzer_one_entry
  test/core/slice/percent_decode_fuzzer.c
  test/core/util/one_corpus_entry_fuzzer.c
)


target_include_directories(percent_decode_fuzzer_one_entry
  PRIVATE ${CMAKE_CURRENT_SOURCE_DIR}
  PRIVATE ${CMAKE_CURRENT_SOURCE_DIR}/include
  PRIVATE ${BORINGSSL_ROOT_DIR}/include
  PRIVATE ${PROTOBUF_ROOT_DIR}/src
  PRIVATE ${BENCHMARK_ROOT_DIR}/include
  PRIVATE ${ZLIB_ROOT_DIR}
  PRIVATE ${CMAKE_CURRENT_BINARY_DIR}/third_party/zlib
  PRIVATE ${CMAKE_CURRENT_BINARY_DIR}/third_party/gflags/include
)

target_link_libraries(percent_decode_fuzzer_one_entry
  ${_gRPC_ALLTARGETS_LIBRARIES}
  grpc_test_util
  grpc
  gpr_test_util
  gpr
)

endif (gRPC_BUILD_TESTS)
if (gRPC_BUILD_TESTS)

add_executable(percent_encode_fuzzer_one_entry
  test/core/slice/percent_encode_fuzzer.c
  test/core/util/one_corpus_entry_fuzzer.c
)


target_include_directories(percent_encode_fuzzer_one_entry
  PRIVATE ${CMAKE_CURRENT_SOURCE_DIR}
  PRIVATE ${CMAKE_CURRENT_SOURCE_DIR}/include
  PRIVATE ${BORINGSSL_ROOT_DIR}/include
  PRIVATE ${PROTOBUF_ROOT_DIR}/src
  PRIVATE ${BENCHMARK_ROOT_DIR}/include
  PRIVATE ${ZLIB_ROOT_DIR}
  PRIVATE ${CMAKE_CURRENT_BINARY_DIR}/third_party/zlib
  PRIVATE ${CMAKE_CURRENT_BINARY_DIR}/third_party/gflags/include
)

target_link_libraries(percent_encode_fuzzer_one_entry
  ${_gRPC_ALLTARGETS_LIBRARIES}
  grpc_test_util
  grpc
  gpr_test_util
  gpr
)

endif (gRPC_BUILD_TESTS)
if (gRPC_BUILD_TESTS)

add_executable(server_fuzzer_one_entry
  test/core/end2end/fuzzers/server_fuzzer.c
  test/core/util/one_corpus_entry_fuzzer.c
)


target_include_directories(server_fuzzer_one_entry
  PRIVATE ${CMAKE_CURRENT_SOURCE_DIR}
  PRIVATE ${CMAKE_CURRENT_SOURCE_DIR}/include
  PRIVATE ${BORINGSSL_ROOT_DIR}/include
  PRIVATE ${PROTOBUF_ROOT_DIR}/src
  PRIVATE ${BENCHMARK_ROOT_DIR}/include
  PRIVATE ${ZLIB_ROOT_DIR}
  PRIVATE ${CMAKE_CURRENT_BINARY_DIR}/third_party/zlib
  PRIVATE ${CMAKE_CURRENT_BINARY_DIR}/third_party/gflags/include
)

target_link_libraries(server_fuzzer_one_entry
  ${_gRPC_ALLTARGETS_LIBRARIES}
  grpc_test_util
  grpc
  gpr_test_util
  gpr
)

endif (gRPC_BUILD_TESTS)
if (gRPC_BUILD_TESTS)

add_executable(ssl_server_fuzzer_one_entry
  test/core/security/ssl_server_fuzzer.c
  test/core/util/one_corpus_entry_fuzzer.c
)


target_include_directories(ssl_server_fuzzer_one_entry
  PRIVATE ${CMAKE_CURRENT_SOURCE_DIR}
  PRIVATE ${CMAKE_CURRENT_SOURCE_DIR}/include
  PRIVATE ${BORINGSSL_ROOT_DIR}/include
  PRIVATE ${PROTOBUF_ROOT_DIR}/src
  PRIVATE ${BENCHMARK_ROOT_DIR}/include
  PRIVATE ${ZLIB_ROOT_DIR}
  PRIVATE ${CMAKE_CURRENT_BINARY_DIR}/third_party/zlib
  PRIVATE ${CMAKE_CURRENT_BINARY_DIR}/third_party/gflags/include
)

target_link_libraries(ssl_server_fuzzer_one_entry
  ${_gRPC_ALLTARGETS_LIBRARIES}
  grpc_test_util
  grpc
  gpr_test_util
  gpr
)

endif (gRPC_BUILD_TESTS)
if (gRPC_BUILD_TESTS)

add_executable(uri_fuzzer_test_one_entry
  test/core/client_channel/uri_fuzzer_test.c
  test/core/util/one_corpus_entry_fuzzer.c
)


target_include_directories(uri_fuzzer_test_one_entry
  PRIVATE ${CMAKE_CURRENT_SOURCE_DIR}
  PRIVATE ${CMAKE_CURRENT_SOURCE_DIR}/include
  PRIVATE ${BORINGSSL_ROOT_DIR}/include
  PRIVATE ${PROTOBUF_ROOT_DIR}/src
  PRIVATE ${BENCHMARK_ROOT_DIR}/include
  PRIVATE ${ZLIB_ROOT_DIR}
  PRIVATE ${CMAKE_CURRENT_BINARY_DIR}/third_party/zlib
  PRIVATE ${CMAKE_CURRENT_BINARY_DIR}/third_party/gflags/include
)

target_link_libraries(uri_fuzzer_test_one_entry
  ${_gRPC_ALLTARGETS_LIBRARIES}
  grpc_test_util
  grpc
  gpr_test_util
  gpr
)

endif (gRPC_BUILD_TESTS)







foreach(_config gRPCConfig gRPCConfigVersion)
  configure_file(tools/cmake/${_config}.cmake.in
    ${_config}.cmake @ONLY)
  install(FILES ${CMAKE_CURRENT_BINARY_DIR}/${_config}.cmake
    DESTINATION ${CMAKE_INSTALL_CMAKEDIR}
  )
endforeach()<|MERGE_RESOLUTION|>--- conflicted
+++ resolved
@@ -3108,10 +3108,7 @@
 if (gRPC_BUILD_TESTS)
 
 add_library(grpc_benchmark
-<<<<<<< HEAD
-=======
   test/cpp/microbenchmarks/helpers.cc
->>>>>>> 808d19e8
 )
 
 if(WIN32 AND MSVC)
@@ -3145,10 +3142,7 @@
   ${_gRPC_ALLTARGETS_LIBRARIES}
   benchmark
   grpc++
-<<<<<<< HEAD
-=======
-  grpc_test_util
->>>>>>> 808d19e8
+  grpc_test_util
   grpc
   ${_gRPC_GFLAGS_LIBRARIES}
 )
