--- conflicted
+++ resolved
@@ -20,12 +20,10 @@
   doc: Number of client side calls created by this process
 - counter: server_calls_created
   doc: Number of server side calls created by this process
-<<<<<<< HEAD
 - histogram: call_initial_size
   max: 262144
   buckets: 64
   doc: Initial size of the grpc_call arena created at call start
-=======
 - counter: cqs_created
   doc: Number of completion queues created
 - counter: client_channels_created
@@ -34,7 +32,6 @@
   doc: Number of client subchannels created
 - counter: server_channels_created
   doc: Number of server channels created
->>>>>>> a5f46e29
 # polling
 - counter: syscall_poll
   doc: Number of polling syscalls (epoll_wait, poll, etc) made by this process
