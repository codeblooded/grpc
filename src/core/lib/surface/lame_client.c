/*
 *
 * Copyright 2015, Google Inc.
 * All rights reserved.
 *
 * Redistribution and use in source and binary forms, with or without
 * modification, are permitted provided that the following conditions are
 * met:
 *
 *     * Redistributions of source code must retain the above copyright
 * notice, this list of conditions and the following disclaimer.
 *     * Redistributions in binary form must reproduce the above
 * copyright notice, this list of conditions and the following disclaimer
 * in the documentation and/or other materials provided with the
 * distribution.
 *     * Neither the name of Google Inc. nor the names of its
 * contributors may be used to endorse or promote products derived from
 * this software without specific prior written permission.
 *
 * THIS SOFTWARE IS PROVIDED BY THE COPYRIGHT HOLDERS AND CONTRIBUTORS
 * "AS IS" AND ANY EXPRESS OR IMPLIED WARRANTIES, INCLUDING, BUT NOT
 * LIMITED TO, THE IMPLIED WARRANTIES OF MERCHANTABILITY AND FITNESS FOR
 * A PARTICULAR PURPOSE ARE DISCLAIMED. IN NO EVENT SHALL THE COPYRIGHT
 * OWNER OR CONTRIBUTORS BE LIABLE FOR ANY DIRECT, INDIRECT, INCIDENTAL,
 * SPECIAL, EXEMPLARY, OR CONSEQUENTIAL DAMAGES (INCLUDING, BUT NOT
 * LIMITED TO, PROCUREMENT OF SUBSTITUTE GOODS OR SERVICES; LOSS OF USE,
 * DATA, OR PROFITS; OR BUSINESS INTERRUPTION) HOWEVER CAUSED AND ON ANY
 * THEORY OF LIABILITY, WHETHER IN CONTRACT, STRICT LIABILITY, OR TORT
 * (INCLUDING NEGLIGENCE OR OTHERWISE) ARISING IN ANY WAY OUT OF THE USE
 * OF THIS SOFTWARE, EVEN IF ADVISED OF THE POSSIBILITY OF SUCH DAMAGE.
 *
 */

#include "src/core/lib/surface/lame_client.h"

#include <grpc/grpc.h>

#include <string.h>

#include <grpc/support/alloc.h>
#include <grpc/support/log.h>
#include "src/core/lib/channel/channel_stack.h"
#include "src/core/lib/support/string.h"
#include "src/core/lib/surface/api_trace.h"
#include "src/core/lib/surface/call.h"
#include "src/core/lib/surface/channel.h"

typedef struct {
  grpc_linked_mdelem status;
  grpc_linked_mdelem details;
} call_data;

typedef struct {
  grpc_status_code error_code;
  const char *error_message;
} channel_data;

static void fill_metadata(grpc_call_element *elem, grpc_metadata_batch *mdb) {
  call_data *calld = elem->call_data;
  channel_data *chand = elem->channel_data;
  char tmp[GPR_LTOA_MIN_BUFSIZE];
  gpr_ltoa(chand->error_code, tmp);
  calld->status.md = grpc_mdelem_from_strings("grpc-status", tmp);
  calld->details.md =
      grpc_mdelem_from_strings("grpc-message", chand->error_message);
  calld->status.prev = calld->details.next = NULL;
  calld->status.next = &calld->details;
  calld->details.prev = &calld->status;
  mdb->list.head = &calld->status;
  mdb->list.tail = &calld->details;
  mdb->deadline = gpr_inf_future(GPR_CLOCK_REALTIME);
}

static void lame_start_transport_stream_op(grpc_exec_ctx *exec_ctx,
                                           grpc_call_element *elem,
                                           grpc_transport_stream_op *op) {
  GRPC_CALL_LOG_OP(GPR_INFO, elem, op);
  if (op->recv_initial_metadata != NULL) {
    fill_metadata(elem, op->recv_initial_metadata);
  } else if (op->recv_trailing_metadata != NULL) {
    fill_metadata(elem, op->recv_trailing_metadata);
  }
  grpc_transport_stream_op_finish_with_failure(
      exec_ctx, op, GRPC_ERROR_CREATE("lame client channel"));
}

static char *lame_get_peer(grpc_exec_ctx *exec_ctx, grpc_call_element *elem) {
  return NULL;
}

static void lame_start_transport_op(grpc_exec_ctx *exec_ctx,
                                    grpc_channel_element *elem,
                                    grpc_transport_op *op) {
  if (op->on_connectivity_state_change) {
<<<<<<< HEAD
    GPR_ASSERT(*op->connectivity_state != GRPC_CHANNEL_FATAL_FAILURE);
    *op->connectivity_state = GRPC_CHANNEL_FATAL_FAILURE;
=======
    GPR_ASSERT(*op->connectivity_state != GRPC_CHANNEL_SHUTDOWN);
    *op->connectivity_state = GRPC_CHANNEL_SHUTDOWN;
>>>>>>> a5596db1
    grpc_exec_ctx_sched(exec_ctx, op->on_connectivity_state_change,
                        GRPC_ERROR_NONE, NULL);
  }
  if (op->on_consumed != NULL) {
    grpc_exec_ctx_sched(exec_ctx, op->on_consumed, GRPC_ERROR_NONE, NULL);
  }
  if (op->send_ping != NULL) {
    grpc_exec_ctx_sched(exec_ctx, op->send_ping,
                        GRPC_ERROR_CREATE("lame client channel"), NULL);
  }
  GRPC_ERROR_UNREF(op->disconnect_with_error);
}

static void init_call_elem(grpc_exec_ctx *exec_ctx, grpc_call_element *elem,
                           grpc_call_element_args *args) {}

static void destroy_call_elem(grpc_exec_ctx *exec_ctx, grpc_call_element *elem,
                              const grpc_call_stats *stats,
                              void *and_free_memory) {
  gpr_free(and_free_memory);
}

static void init_channel_elem(grpc_exec_ctx *exec_ctx,
                              grpc_channel_element *elem,
                              grpc_channel_element_args *args) {
  GPR_ASSERT(args->is_first);
  GPR_ASSERT(args->is_last);
}

static void destroy_channel_elem(grpc_exec_ctx *exec_ctx,
                                 grpc_channel_element *elem) {}

const grpc_channel_filter grpc_lame_filter = {
    lame_start_transport_stream_op,
    lame_start_transport_op,
    sizeof(call_data),
    init_call_elem,
    grpc_call_stack_ignore_set_pollset_or_pollset_set,
    destroy_call_elem,
    sizeof(channel_data),
    init_channel_elem,
    destroy_channel_elem,
    lame_get_peer,
    "lame-client",
};

#define CHANNEL_STACK_FROM_CHANNEL(c) ((grpc_channel_stack *)((c) + 1))

grpc_channel *grpc_lame_client_channel_create(const char *target,
                                              grpc_status_code error_code,
                                              const char *error_message) {
  grpc_exec_ctx exec_ctx = GRPC_EXEC_CTX_INIT;
  grpc_channel_element *elem;
  channel_data *chand;
  grpc_channel *channel = grpc_channel_create(&exec_ctx, target, NULL,
                                              GRPC_CLIENT_LAME_CHANNEL, NULL);
  elem = grpc_channel_stack_element(grpc_channel_get_channel_stack(channel), 0);
  GRPC_API_TRACE(
      "grpc_lame_client_channel_create(target=%s, error_code=%d, "
      "error_message=%s)",
      3, (target, (int)error_code, error_message));
  GPR_ASSERT(elem->filter == &grpc_lame_filter);
  chand = (channel_data *)elem->channel_data;
  chand->error_code = error_code;
  chand->error_message = error_message;
  grpc_exec_ctx_finish(&exec_ctx);
  return channel;
}<|MERGE_RESOLUTION|>--- conflicted
+++ resolved
@@ -92,13 +92,8 @@
                                     grpc_channel_element *elem,
                                     grpc_transport_op *op) {
   if (op->on_connectivity_state_change) {
-<<<<<<< HEAD
-    GPR_ASSERT(*op->connectivity_state != GRPC_CHANNEL_FATAL_FAILURE);
-    *op->connectivity_state = GRPC_CHANNEL_FATAL_FAILURE;
-=======
     GPR_ASSERT(*op->connectivity_state != GRPC_CHANNEL_SHUTDOWN);
     *op->connectivity_state = GRPC_CHANNEL_SHUTDOWN;
->>>>>>> a5596db1
     grpc_exec_ctx_sched(exec_ctx, op->on_connectivity_state_change,
                         GRPC_ERROR_NONE, NULL);
   }
