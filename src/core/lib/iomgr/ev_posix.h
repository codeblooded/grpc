/*
 *
 * Copyright 2015 gRPC authors.
 *
 * Licensed under the Apache License, Version 2.0 (the "License");
 * you may not use this file except in compliance with the License.
 * You may obtain a copy of the License at
 *
 *     http://www.apache.org/licenses/LICENSE-2.0
 *
 * Unless required by applicable law or agreed to in writing, software
 * distributed under the License is distributed on an "AS IS" BASIS,
 * WITHOUT WARRANTIES OR CONDITIONS OF ANY KIND, either express or implied.
 * See the License for the specific language governing permissions and
 * limitations under the License.
 *
 */

#ifndef GRPC_CORE_LIB_IOMGR_EV_POSIX_H
#define GRPC_CORE_LIB_IOMGR_EV_POSIX_H

#include <poll.h>

#include "src/core/lib/debug/trace.h"
#include "src/core/lib/iomgr/exec_ctx.h"
#include "src/core/lib/iomgr/pollset.h"
#include "src/core/lib/iomgr/pollset_set.h"
#include "src/core/lib/iomgr/wakeup_fd_posix.h"

#ifdef __cplusplus
extern "C" {
#endif

extern grpc_tracer_flag grpc_polling_trace; /* Disabled by default */

typedef struct grpc_fd grpc_fd;

typedef struct grpc_event_engine_vtable {
  size_t pollset_size;

<<<<<<< HEAD
  grpc_fd *(*fd_create)(int fd, const char *name);
  int (*fd_wrapped_fd)(grpc_fd *fd);
  void (*fd_orphan)(grpc_fd *fd, grpc_closure *on_done, int *release_fd,
                    bool already_closed, const char *reason);
  void (*fd_shutdown)(grpc_fd *fd, grpc_error *why);
  void (*fd_notify_on_read)(grpc_fd *fd, grpc_closure *closure);
  void (*fd_notify_on_write)(grpc_fd *fd, grpc_closure *closure);
  bool (*fd_is_shutdown)(grpc_fd *fd);
  grpc_pollset *(*fd_get_read_notifier_pollset)(grpc_fd *fd);

  void (*pollset_init)(grpc_pollset *pollset, gpr_mu **mu);
  void (*pollset_shutdown)(grpc_pollset *pollset, grpc_closure *closure);
  void (*pollset_destroy)(grpc_pollset *pollset);
  grpc_error *(*pollset_work)(grpc_pollset *pollset,
                              grpc_pollset_worker **worker,
                              grpc_millis deadline);
  grpc_error *(*pollset_kick)(grpc_pollset *pollset,
                              grpc_pollset_worker *specific_worker);
  void (*pollset_add_fd)(grpc_pollset *pollset, struct grpc_fd *fd);

  grpc_pollset_set *(*pollset_set_create)(void);
  void (*pollset_set_destroy)(grpc_pollset_set *pollset_set);
  void (*pollset_set_add_pollset)(grpc_pollset_set *pollset_set,
                                  grpc_pollset *pollset);
  void (*pollset_set_del_pollset)(grpc_pollset_set *pollset_set,
                                  grpc_pollset *pollset);
  void (*pollset_set_add_pollset_set)(grpc_pollset_set *bag,
                                      grpc_pollset_set *item);
  void (*pollset_set_del_pollset_set)(grpc_pollset_set *bag,
                                      grpc_pollset_set *item);
  void (*pollset_set_add_fd)(grpc_pollset_set *pollset_set, grpc_fd *fd);
  void (*pollset_set_del_fd)(grpc_pollset_set *pollset_set, grpc_fd *fd);
=======
  grpc_fd* (*fd_create)(int fd, const char* name);
  int (*fd_wrapped_fd)(grpc_fd* fd);
  void (*fd_orphan)(grpc_exec_ctx* exec_ctx, grpc_fd* fd, grpc_closure* on_done,
                    int* release_fd, bool already_closed, const char* reason);
  void (*fd_shutdown)(grpc_exec_ctx* exec_ctx, grpc_fd* fd, grpc_error* why);
  void (*fd_notify_on_read)(grpc_exec_ctx* exec_ctx, grpc_fd* fd,
                            grpc_closure* closure);
  void (*fd_notify_on_write)(grpc_exec_ctx* exec_ctx, grpc_fd* fd,
                             grpc_closure* closure);
  bool (*fd_is_shutdown)(grpc_fd* fd);
  grpc_pollset* (*fd_get_read_notifier_pollset)(grpc_exec_ctx* exec_ctx,
                                                grpc_fd* fd);

  void (*pollset_init)(grpc_pollset* pollset, gpr_mu** mu);
  void (*pollset_shutdown)(grpc_exec_ctx* exec_ctx, grpc_pollset* pollset,
                           grpc_closure* closure);
  void (*pollset_destroy)(grpc_exec_ctx* exec_ctx, grpc_pollset* pollset);
  grpc_error* (*pollset_work)(grpc_exec_ctx* exec_ctx, grpc_pollset* pollset,
                              grpc_pollset_worker** worker,
                              grpc_millis deadline);
  grpc_error* (*pollset_kick)(grpc_exec_ctx* exec_ctx, grpc_pollset* pollset,
                              grpc_pollset_worker* specific_worker);
  void (*pollset_add_fd)(grpc_exec_ctx* exec_ctx, grpc_pollset* pollset,
                         struct grpc_fd* fd);

  grpc_pollset_set* (*pollset_set_create)(void);
  void (*pollset_set_destroy)(grpc_exec_ctx* exec_ctx,
                              grpc_pollset_set* pollset_set);
  void (*pollset_set_add_pollset)(grpc_exec_ctx* exec_ctx,
                                  grpc_pollset_set* pollset_set,
                                  grpc_pollset* pollset);
  void (*pollset_set_del_pollset)(grpc_exec_ctx* exec_ctx,
                                  grpc_pollset_set* pollset_set,
                                  grpc_pollset* pollset);
  void (*pollset_set_add_pollset_set)(grpc_exec_ctx* exec_ctx,
                                      grpc_pollset_set* bag,
                                      grpc_pollset_set* item);
  void (*pollset_set_del_pollset_set)(grpc_exec_ctx* exec_ctx,
                                      grpc_pollset_set* bag,
                                      grpc_pollset_set* item);
  void (*pollset_set_add_fd)(grpc_exec_ctx* exec_ctx,
                             grpc_pollset_set* pollset_set, grpc_fd* fd);
  void (*pollset_set_del_fd)(grpc_exec_ctx* exec_ctx,
                             grpc_pollset_set* pollset_set, grpc_fd* fd);
>>>>>>> d9da7387

  void (*shutdown_engine)(void);
} grpc_event_engine_vtable;

void grpc_event_engine_init(void);
void grpc_event_engine_shutdown(void);

/* Return the name of the poll strategy */
const char* grpc_get_poll_strategy_name();

/* Create a wrapped file descriptor.
   Requires fd is a non-blocking file descriptor.
   This takes ownership of closing fd. */
grpc_fd* grpc_fd_create(int fd, const char* name);

/* Return the wrapped fd, or -1 if it has been released or closed. */
int grpc_fd_wrapped_fd(grpc_fd* fd);

/* Releases fd to be asynchronously destroyed.
   on_done is called when the underlying file descriptor is definitely close()d.
   If on_done is NULL, no callback will be made.
   If release_fd is not NULL, it's set to fd and fd will not be closed.
   Requires: *fd initialized; no outstanding notify_on_read or
   notify_on_write.
   MUST NOT be called with a pollset lock taken */
<<<<<<< HEAD
void grpc_fd_orphan(grpc_fd *fd, grpc_closure *on_done, int *release_fd,
                    bool already_closed, const char *reason);
=======
void grpc_fd_orphan(grpc_exec_ctx* exec_ctx, grpc_fd* fd, grpc_closure* on_done,
                    int* release_fd, bool already_closed, const char* reason);
>>>>>>> d9da7387

/* Has grpc_fd_shutdown been called on an fd? */
bool grpc_fd_is_shutdown(grpc_fd* fd);

/* Cause any current and future callbacks to fail. */
<<<<<<< HEAD
void grpc_fd_shutdown(grpc_fd *fd, grpc_error *why);
=======
void grpc_fd_shutdown(grpc_exec_ctx* exec_ctx, grpc_fd* fd, grpc_error* why);
>>>>>>> d9da7387

/* Register read interest, causing read_cb to be called once when fd becomes
   readable, on deadline specified by deadline, or on shutdown triggered by
   grpc_fd_shutdown.
   read_cb will be called with read_cb_arg when *fd becomes readable.
   read_cb is Called with status of GRPC_CALLBACK_SUCCESS if readable,
   GRPC_CALLBACK_TIMED_OUT if the call timed out,
   and CANCELLED if the call was cancelled.

   Requires:This method must not be called before the read_cb for any previous
   call runs. Edge triggered events are used whenever they are supported by the
   underlying platform. This means that users must drain fd in read_cb before
   calling notify_on_read again. Users are also expected to handle spurious
   events, i.e read_cb is called while nothing can be readable from fd  */
<<<<<<< HEAD
void grpc_fd_notify_on_read(grpc_fd *fd, grpc_closure *closure);

/* Exactly the same semantics as above, except based on writable events.  */
void grpc_fd_notify_on_write(grpc_fd *fd, grpc_closure *closure);

/* Return the read notifier pollset from the fd */
grpc_pollset *grpc_fd_get_read_notifier_pollset(grpc_fd *fd);
=======
void grpc_fd_notify_on_read(grpc_exec_ctx* exec_ctx, grpc_fd* fd,
                            grpc_closure* closure);

/* Exactly the same semantics as above, except based on writable events.  */
void grpc_fd_notify_on_write(grpc_exec_ctx* exec_ctx, grpc_fd* fd,
                             grpc_closure* closure);

/* Return the read notifier pollset from the fd */
grpc_pollset* grpc_fd_get_read_notifier_pollset(grpc_exec_ctx* exec_ctx,
                                                grpc_fd* fd);
>>>>>>> d9da7387

/* pollset_posix functions */

/* Add an fd to a pollset */
<<<<<<< HEAD
void grpc_pollset_add_fd(grpc_pollset *pollset, struct grpc_fd *fd);

/* pollset_set_posix functions */

void grpc_pollset_set_add_fd(grpc_pollset_set *pollset_set, grpc_fd *fd);
void grpc_pollset_set_del_fd(grpc_pollset_set *pollset_set, grpc_fd *fd);
=======
void grpc_pollset_add_fd(grpc_exec_ctx* exec_ctx, grpc_pollset* pollset,
                         struct grpc_fd* fd);

/* pollset_set_posix functions */

void grpc_pollset_set_add_fd(grpc_exec_ctx* exec_ctx,
                             grpc_pollset_set* pollset_set, grpc_fd* fd);
void grpc_pollset_set_del_fd(grpc_exec_ctx* exec_ctx,
                             grpc_pollset_set* pollset_set, grpc_fd* fd);
>>>>>>> d9da7387

/* override to allow tests to hook poll() usage */
typedef int (*grpc_poll_function_type)(struct pollfd*, nfds_t, int);
extern grpc_poll_function_type grpc_poll_function;

/* WARNING: The following two functions should be used for testing purposes
 * ONLY */
void grpc_set_event_engine_test_only(const grpc_event_engine_vtable*);
const grpc_event_engine_vtable* grpc_get_event_engine_test_only();

#ifdef __cplusplus
}
#endif

#endif /* GRPC_CORE_LIB_IOMGR_EV_POSIX_H */<|MERGE_RESOLUTION|>--- conflicted
+++ resolved
@@ -38,85 +38,38 @@
 typedef struct grpc_event_engine_vtable {
   size_t pollset_size;
 
-<<<<<<< HEAD
-  grpc_fd *(*fd_create)(int fd, const char *name);
-  int (*fd_wrapped_fd)(grpc_fd *fd);
-  void (*fd_orphan)(grpc_fd *fd, grpc_closure *on_done, int *release_fd,
-                    bool already_closed, const char *reason);
-  void (*fd_shutdown)(grpc_fd *fd, grpc_error *why);
-  void (*fd_notify_on_read)(grpc_fd *fd, grpc_closure *closure);
-  void (*fd_notify_on_write)(grpc_fd *fd, grpc_closure *closure);
-  bool (*fd_is_shutdown)(grpc_fd *fd);
-  grpc_pollset *(*fd_get_read_notifier_pollset)(grpc_fd *fd);
-
-  void (*pollset_init)(grpc_pollset *pollset, gpr_mu **mu);
-  void (*pollset_shutdown)(grpc_pollset *pollset, grpc_closure *closure);
-  void (*pollset_destroy)(grpc_pollset *pollset);
-  grpc_error *(*pollset_work)(grpc_pollset *pollset,
-                              grpc_pollset_worker **worker,
-                              grpc_millis deadline);
-  grpc_error *(*pollset_kick)(grpc_pollset *pollset,
-                              grpc_pollset_worker *specific_worker);
-  void (*pollset_add_fd)(grpc_pollset *pollset, struct grpc_fd *fd);
-
-  grpc_pollset_set *(*pollset_set_create)(void);
-  void (*pollset_set_destroy)(grpc_pollset_set *pollset_set);
-  void (*pollset_set_add_pollset)(grpc_pollset_set *pollset_set,
-                                  grpc_pollset *pollset);
-  void (*pollset_set_del_pollset)(grpc_pollset_set *pollset_set,
-                                  grpc_pollset *pollset);
-  void (*pollset_set_add_pollset_set)(grpc_pollset_set *bag,
-                                      grpc_pollset_set *item);
-  void (*pollset_set_del_pollset_set)(grpc_pollset_set *bag,
-                                      grpc_pollset_set *item);
-  void (*pollset_set_add_fd)(grpc_pollset_set *pollset_set, grpc_fd *fd);
-  void (*pollset_set_del_fd)(grpc_pollset_set *pollset_set, grpc_fd *fd);
-=======
   grpc_fd* (*fd_create)(int fd, const char* name);
   int (*fd_wrapped_fd)(grpc_fd* fd);
-  void (*fd_orphan)(grpc_exec_ctx* exec_ctx, grpc_fd* fd, grpc_closure* on_done,
-                    int* release_fd, bool already_closed, const char* reason);
-  void (*fd_shutdown)(grpc_exec_ctx* exec_ctx, grpc_fd* fd, grpc_error* why);
-  void (*fd_notify_on_read)(grpc_exec_ctx* exec_ctx, grpc_fd* fd,
-                            grpc_closure* closure);
-  void (*fd_notify_on_write)(grpc_exec_ctx* exec_ctx, grpc_fd* fd,
-                             grpc_closure* closure);
+  void (*fd_orphan)(grpc_fd* fd, grpc_closure* on_done, int* release_fd,
+                    bool already_closed, const char* reason);
+  void (*fd_shutdown)(grpc_fd* fd, grpc_error* why);
+  void (*fd_notify_on_read)(grpc_fd* fd, grpc_closure* closure);
+  void (*fd_notify_on_write)(grpc_fd* fd, grpc_closure* closure);
   bool (*fd_is_shutdown)(grpc_fd* fd);
-  grpc_pollset* (*fd_get_read_notifier_pollset)(grpc_exec_ctx* exec_ctx,
-                                                grpc_fd* fd);
+  grpc_pollset* (*fd_get_read_notifier_pollset)(grpc_fd* fd);
 
   void (*pollset_init)(grpc_pollset* pollset, gpr_mu** mu);
-  void (*pollset_shutdown)(grpc_exec_ctx* exec_ctx, grpc_pollset* pollset,
-                           grpc_closure* closure);
-  void (*pollset_destroy)(grpc_exec_ctx* exec_ctx, grpc_pollset* pollset);
-  grpc_error* (*pollset_work)(grpc_exec_ctx* exec_ctx, grpc_pollset* pollset,
+  void (*pollset_shutdown)(grpc_pollset* pollset, grpc_closure* closure);
+  void (*pollset_destroy)(grpc_pollset* pollset);
+  grpc_error* (*pollset_work)(grpc_pollset* pollset,
                               grpc_pollset_worker** worker,
                               grpc_millis deadline);
-  grpc_error* (*pollset_kick)(grpc_exec_ctx* exec_ctx, grpc_pollset* pollset,
+  grpc_error* (*pollset_kick)(grpc_pollset* pollset,
                               grpc_pollset_worker* specific_worker);
-  void (*pollset_add_fd)(grpc_exec_ctx* exec_ctx, grpc_pollset* pollset,
-                         struct grpc_fd* fd);
+  void (*pollset_add_fd)(grpc_pollset* pollset, struct grpc_fd* fd);
 
   grpc_pollset_set* (*pollset_set_create)(void);
-  void (*pollset_set_destroy)(grpc_exec_ctx* exec_ctx,
-                              grpc_pollset_set* pollset_set);
-  void (*pollset_set_add_pollset)(grpc_exec_ctx* exec_ctx,
-                                  grpc_pollset_set* pollset_set,
+  void (*pollset_set_destroy)(grpc_pollset_set* pollset_set);
+  void (*pollset_set_add_pollset)(grpc_pollset_set* pollset_set,
                                   grpc_pollset* pollset);
-  void (*pollset_set_del_pollset)(grpc_exec_ctx* exec_ctx,
-                                  grpc_pollset_set* pollset_set,
+  void (*pollset_set_del_pollset)(grpc_pollset_set* pollset_set,
                                   grpc_pollset* pollset);
-  void (*pollset_set_add_pollset_set)(grpc_exec_ctx* exec_ctx,
-                                      grpc_pollset_set* bag,
+  void (*pollset_set_add_pollset_set)(grpc_pollset_set* bag,
                                       grpc_pollset_set* item);
-  void (*pollset_set_del_pollset_set)(grpc_exec_ctx* exec_ctx,
-                                      grpc_pollset_set* bag,
+  void (*pollset_set_del_pollset_set)(grpc_pollset_set* bag,
                                       grpc_pollset_set* item);
-  void (*pollset_set_add_fd)(grpc_exec_ctx* exec_ctx,
-                             grpc_pollset_set* pollset_set, grpc_fd* fd);
-  void (*pollset_set_del_fd)(grpc_exec_ctx* exec_ctx,
-                             grpc_pollset_set* pollset_set, grpc_fd* fd);
->>>>>>> d9da7387
+  void (*pollset_set_add_fd)(grpc_pollset_set* pollset_set, grpc_fd* fd);
+  void (*pollset_set_del_fd)(grpc_pollset_set* pollset_set, grpc_fd* fd);
 
   void (*shutdown_engine)(void);
 } grpc_event_engine_vtable;
@@ -142,23 +95,14 @@
    Requires: *fd initialized; no outstanding notify_on_read or
    notify_on_write.
    MUST NOT be called with a pollset lock taken */
-<<<<<<< HEAD
-void grpc_fd_orphan(grpc_fd *fd, grpc_closure *on_done, int *release_fd,
-                    bool already_closed, const char *reason);
-=======
-void grpc_fd_orphan(grpc_exec_ctx* exec_ctx, grpc_fd* fd, grpc_closure* on_done,
-                    int* release_fd, bool already_closed, const char* reason);
->>>>>>> d9da7387
+void grpc_fd_orphan(grpc_fd* fd, grpc_closure* on_done, int* release_fd,
+                    bool already_closed, const char* reason);
 
 /* Has grpc_fd_shutdown been called on an fd? */
 bool grpc_fd_is_shutdown(grpc_fd* fd);
 
 /* Cause any current and future callbacks to fail. */
-<<<<<<< HEAD
-void grpc_fd_shutdown(grpc_fd *fd, grpc_error *why);
-=======
-void grpc_fd_shutdown(grpc_exec_ctx* exec_ctx, grpc_fd* fd, grpc_error* why);
->>>>>>> d9da7387
+void grpc_fd_shutdown(grpc_fd* fd, grpc_error* why);
 
 /* Register read interest, causing read_cb to be called once when fd becomes
    readable, on deadline specified by deadline, or on shutdown triggered by
@@ -173,48 +117,23 @@
    underlying platform. This means that users must drain fd in read_cb before
    calling notify_on_read again. Users are also expected to handle spurious
    events, i.e read_cb is called while nothing can be readable from fd  */
-<<<<<<< HEAD
-void grpc_fd_notify_on_read(grpc_fd *fd, grpc_closure *closure);
+void grpc_fd_notify_on_read(grpc_fd* fd, grpc_closure* closure);
 
 /* Exactly the same semantics as above, except based on writable events.  */
-void grpc_fd_notify_on_write(grpc_fd *fd, grpc_closure *closure);
+void grpc_fd_notify_on_write(grpc_fd* fd, grpc_closure* closure);
 
 /* Return the read notifier pollset from the fd */
-grpc_pollset *grpc_fd_get_read_notifier_pollset(grpc_fd *fd);
-=======
-void grpc_fd_notify_on_read(grpc_exec_ctx* exec_ctx, grpc_fd* fd,
-                            grpc_closure* closure);
-
-/* Exactly the same semantics as above, except based on writable events.  */
-void grpc_fd_notify_on_write(grpc_exec_ctx* exec_ctx, grpc_fd* fd,
-                             grpc_closure* closure);
-
-/* Return the read notifier pollset from the fd */
-grpc_pollset* grpc_fd_get_read_notifier_pollset(grpc_exec_ctx* exec_ctx,
-                                                grpc_fd* fd);
->>>>>>> d9da7387
+grpc_pollset* grpc_fd_get_read_notifier_pollset(grpc_fd* fd);
 
 /* pollset_posix functions */
 
 /* Add an fd to a pollset */
-<<<<<<< HEAD
-void grpc_pollset_add_fd(grpc_pollset *pollset, struct grpc_fd *fd);
+void grpc_pollset_add_fd(grpc_pollset* pollset, struct grpc_fd* fd);
 
 /* pollset_set_posix functions */
 
-void grpc_pollset_set_add_fd(grpc_pollset_set *pollset_set, grpc_fd *fd);
-void grpc_pollset_set_del_fd(grpc_pollset_set *pollset_set, grpc_fd *fd);
-=======
-void grpc_pollset_add_fd(grpc_exec_ctx* exec_ctx, grpc_pollset* pollset,
-                         struct grpc_fd* fd);
-
-/* pollset_set_posix functions */
-
-void grpc_pollset_set_add_fd(grpc_exec_ctx* exec_ctx,
-                             grpc_pollset_set* pollset_set, grpc_fd* fd);
-void grpc_pollset_set_del_fd(grpc_exec_ctx* exec_ctx,
-                             grpc_pollset_set* pollset_set, grpc_fd* fd);
->>>>>>> d9da7387
+void grpc_pollset_set_add_fd(grpc_pollset_set* pollset_set, grpc_fd* fd);
+void grpc_pollset_set_del_fd(grpc_pollset_set* pollset_set, grpc_fd* fd);
 
 /* override to allow tests to hook poll() usage */
 typedef int (*grpc_poll_function_type)(struct pollfd*, nfds_t, int);
