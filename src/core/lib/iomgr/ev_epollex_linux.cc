--- conflicted
+++ resolved
@@ -61,21 +61,8 @@
 /*******************************************************************************
  * pollable Declarations
  */
-<<<<<<< HEAD
 
 typedef enum { PO_MULTI, PO_FD, PO_EMPTY } pollable_type;
-=======
-typedef enum {
-  PO_POLLING_GROUP,
-  PO_POLLSET_SET,
-  PO_POLLSET,
-  PO_FD,
-  /* ordering is important: we always want to lock pollsets before fds:
-     this guarantees that using an fd as a pollable is safe */
-  PO_EMPTY_POLLABLE,
-  PO_COUNT
-} polling_obj_type;
->>>>>>> 2ac511f4
 
 typedef struct pollable pollable;
 
@@ -875,12 +862,8 @@
               poll_deadline_to_millis_timeout(exec_ctx, deadline));
     }
     while (do_poll && worker->pollable_obj->root_worker != worker) {
-<<<<<<< HEAD
-      if (gpr_cv_wait(&worker->cv, &worker->pollable_obj->mu, deadline)) {
-=======
-      if (gpr_cv_wait(&worker->cv, &worker->pollable_obj->po.mu,
+      if (gpr_cv_wait(&worker->cv, &worker->pollable_obj->mu,
                       grpc_millis_to_timespec(deadline, GPR_CLOCK_REALTIME))) {
->>>>>>> 2ac511f4
         if (GRPC_TRACER_ON(grpc_polling_trace)) {
           gpr_log(GPR_DEBUG, "PS:%p timeout_wait %p w=%p", pollset,
                   worker->pollable_obj, worker);
@@ -898,16 +881,7 @@
                 worker->pollable_obj, worker);
       }
     }
-<<<<<<< HEAD
-    *now = gpr_now(now->clock_type);
-=======
-    if (worker->pollable_obj != &pollset->pollable_obj) {
-      gpr_mu_unlock(&worker->pollable_obj->po.mu);
-      gpr_mu_lock(&pollset->pollable_obj.po.mu);
-      gpr_mu_lock(&worker->pollable_obj->po.mu);
-    }
     grpc_exec_ctx_invalidate_now(exec_ctx);
->>>>>>> 2ac511f4
   }
   gpr_mu_unlock(&worker->pollable_obj->mu);
 
@@ -943,8 +917,7 @@
    ensure that it is held by the time the function returns */
 static grpc_error *pollset_work(grpc_exec_ctx *exec_ctx, grpc_pollset *pollset,
                                 grpc_pollset_worker **worker_hdl,
-<<<<<<< HEAD
-                                gpr_timespec now, gpr_timespec deadline) {
+                                grpc_millis deadline) {
 #ifdef GRPC_EPOLLEX_CREATE_WORKERS_ON_HEAP
   grpc_pollset_worker *worker =
       (grpc_pollset_worker *)gpr_malloc(sizeof(*worker));
@@ -954,28 +927,17 @@
 #define WORKER_PTR (&worker)
 #endif
   if (GRPC_TRACER_ON(grpc_polling_trace)) {
-    gpr_log(GPR_DEBUG, "PS:%p work hdl=%p worker=%p now=%" PRId64
-                       ".%09d deadline=%" PRId64 ".%09d kwp=%d pollable=%p",
-            pollset, worker_hdl, WORKER_PTR, now.tv_sec, now.tv_nsec,
-            deadline.tv_sec, deadline.tv_nsec, pollset->kicked_without_poller,
+    gpr_log(GPR_DEBUG, "PS:%p work hdl=%p worker=%p now=%" PRIdPTR " deadline=%" PRIdPTR " kwp=%d pollable=%p",
+            pollset, worker_hdl, WORKER_PTR,grpc_exec_ctx_now(exec_ctx),
+            deadline, pollset->kicked_without_poller,
             pollset->active_pollable);
-=======
-                                grpc_millis deadline) {
-  grpc_pollset_worker worker;
-  if (0 && GRPC_TRACER_ON(grpc_polling_trace)) {
-    gpr_log(GPR_DEBUG, "PS:%p work hdl=%p worker=%p now=%" PRIdPTR
-                       " deadline=%" PRIdPTR " kwp=%d root_worker=%p",
-            pollset, worker_hdl, &worker, grpc_exec_ctx_now(exec_ctx), deadline,
-            pollset->kicked_without_poller, pollset->root_worker);
->>>>>>> 2ac511f4
   }
   static const char *err_desc = "pollset_work";
   grpc_error *error = GRPC_ERROR_NONE;
   if (pollset->kicked_without_poller) {
     pollset->kicked_without_poller = false;
-<<<<<<< HEAD
   } else {
-    if (begin_worker(pollset, WORKER_PTR, worker_hdl, &now, deadline)) {
+    if (begin_worker(exec_ctx, pollset, WORKER_PTR, worker_hdl, deadline)) {
       gpr_tls_set(&g_current_thread_pollset, (intptr_t)pollset);
       gpr_tls_set(&g_current_thread_worker, (intptr_t)WORKER_PTR);
       GPR_ASSERT(!pollset->shutdown_closure);
@@ -983,29 +945,10 @@
       if (pollset->event_cursor == pollset->event_count) {
         append_error(&error,
                      pollset_epoll(exec_ctx, pollset, WORKER_PTR->pollable_obj,
-                                   now, deadline),
+                                   deadline),
                      err_desc);
       }
       append_error(&error, pollset_process_events(exec_ctx, pollset, false),
-=======
-    return GRPC_ERROR_NONE;
-  }
-  if (pollset->current_pollable_obj != &pollset->pollable_obj) {
-    gpr_mu_lock(&pollset->current_pollable_obj->po.mu);
-  }
-  if (begin_worker(exec_ctx, pollset, &worker, worker_hdl, deadline)) {
-    gpr_tls_set(&g_current_thread_pollset, (intptr_t)pollset);
-    gpr_tls_set(&g_current_thread_worker, (intptr_t)&worker);
-    GPR_ASSERT(!pollset->shutdown_closure);
-    append_error(&error, pollable_materialize(worker.pollable_obj), err_desc);
-    if (worker.pollable_obj != &pollset->pollable_obj) {
-      gpr_mu_unlock(&worker.pollable_obj->po.mu);
-    }
-    gpr_mu_unlock(&pollset->pollable_obj.po.mu);
-    if (pollset->event_cursor == pollset->event_count) {
-      append_error(&error, pollset_epoll(exec_ctx, pollset, worker.pollable_obj,
-                                         deadline),
->>>>>>> 2ac511f4
                    err_desc);
       grpc_exec_ctx_flush(exec_ctx);
       gpr_mu_lock(&pollset->mu);
