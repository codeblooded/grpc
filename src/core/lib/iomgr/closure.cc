--- conflicted
+++ resolved
@@ -107,14 +107,8 @@
   grpc_closure wrapper;
 } wrapped_closure;
 
-<<<<<<< HEAD
-static void closure_wrapper(void *arg, grpc_error *error) {
-  wrapped_closure *wc = (wrapped_closure *)arg;
-=======
-static void closure_wrapper(grpc_exec_ctx* exec_ctx, void* arg,
-                            grpc_error* error) {
+static void closure_wrapper(void* arg, grpc_error* error) {
   wrapped_closure* wc = (wrapped_closure*)arg;
->>>>>>> d9da7387
   grpc_iomgr_cb_func cb = wc->cb;
   void* cb_arg = wc->cb_arg;
   gpr_free(wc);
@@ -144,12 +138,7 @@
 void grpc_closure_run(const char* file, int line, grpc_exec_ctx* exec_ctx,
                       grpc_closure* c, grpc_error* error) {
 #else
-<<<<<<< HEAD
-void grpc_closure_run(grpc_closure *c, grpc_error *error) {
-=======
-void grpc_closure_run(grpc_exec_ctx* exec_ctx, grpc_closure* c,
-                      grpc_error* error) {
->>>>>>> d9da7387
+void grpc_closure_run(grpc_closure* c, grpc_error* error) {
 #endif
   GPR_TIMER_BEGIN("grpc_closure_run", 0);
   if (c != NULL) {
@@ -170,12 +159,7 @@
 void grpc_closure_sched(const char* file, int line, grpc_exec_ctx* exec_ctx,
                         grpc_closure* c, grpc_error* error) {
 #else
-<<<<<<< HEAD
-void grpc_closure_sched(grpc_closure *c, grpc_error *error) {
-=======
-void grpc_closure_sched(grpc_exec_ctx* exec_ctx, grpc_closure* c,
-                        grpc_error* error) {
->>>>>>> d9da7387
+void grpc_closure_sched(grpc_closure* c, grpc_error* error) {
 #endif
   GPR_TIMER_BEGIN("grpc_closure_sched", 0);
   if (c != NULL) {
@@ -205,11 +189,7 @@
 void grpc_closure_list_sched(const char* file, int line,
                              grpc_exec_ctx* exec_ctx, grpc_closure_list* list) {
 #else
-<<<<<<< HEAD
-void grpc_closure_list_sched(grpc_closure_list *list) {
-=======
-void grpc_closure_list_sched(grpc_exec_ctx* exec_ctx, grpc_closure_list* list) {
->>>>>>> d9da7387
+void grpc_closure_list_sched(grpc_closure_list* list) {
 #endif
   grpc_closure* c = list->head;
   while (c != NULL) {
