--- conflicted
+++ resolved
@@ -34,68 +34,34 @@
   const char* name;
 
   /* implementation of grpc_transport_init_stream */
-<<<<<<< HEAD
-  int (*init_stream)(grpc_transport *self, grpc_stream *stream,
-                     grpc_stream_refcount *refcount, const void *server_data,
-                     gpr_arena *arena);
+  int (*init_stream)(grpc_transport* self, grpc_stream* stream,
+                     grpc_stream_refcount* refcount, const void* server_data,
+                     gpr_arena* arena);
 
   /* implementation of grpc_transport_set_pollset */
-  void (*set_pollset)(grpc_transport *self, grpc_stream *stream,
-                      grpc_pollset *pollset);
+  void (*set_pollset)(grpc_transport* self, grpc_stream* stream,
+                      grpc_pollset* pollset);
 
   /* implementation of grpc_transport_set_pollset */
-  void (*set_pollset_set)(grpc_transport *self, grpc_stream *stream,
-                          grpc_pollset_set *pollset_set);
+  void (*set_pollset_set)(grpc_transport* self, grpc_stream* stream,
+                          grpc_pollset_set* pollset_set);
 
   /* implementation of grpc_transport_perform_stream_op */
-  void (*perform_stream_op)(grpc_transport *self, grpc_stream *stream,
-                            grpc_transport_stream_op_batch *op);
-
-  /* implementation of grpc_transport_perform_op */
-  void (*perform_op)(grpc_transport *self, grpc_transport_op *op);
-
-  /* implementation of grpc_transport_destroy_stream */
-  void (*destroy_stream)(grpc_transport *self, grpc_stream *stream,
-                         grpc_closure *then_schedule_closure);
-
-  /* implementation of grpc_transport_destroy */
-  void (*destroy)(grpc_transport *self);
-
-  /* implementation of grpc_transport_get_endpoint */
-  grpc_endpoint *(*get_endpoint)(grpc_transport *self);
-=======
-  int (*init_stream)(grpc_exec_ctx* exec_ctx, grpc_transport* self,
-                     grpc_stream* stream, grpc_stream_refcount* refcount,
-                     const void* server_data, gpr_arena* arena);
-
-  /* implementation of grpc_transport_set_pollset */
-  void (*set_pollset)(grpc_exec_ctx* exec_ctx, grpc_transport* self,
-                      grpc_stream* stream, grpc_pollset* pollset);
-
-  /* implementation of grpc_transport_set_pollset */
-  void (*set_pollset_set)(grpc_exec_ctx* exec_ctx, grpc_transport* self,
-                          grpc_stream* stream, grpc_pollset_set* pollset_set);
-
-  /* implementation of grpc_transport_perform_stream_op */
-  void (*perform_stream_op)(grpc_exec_ctx* exec_ctx, grpc_transport* self,
-                            grpc_stream* stream,
+  void (*perform_stream_op)(grpc_transport* self, grpc_stream* stream,
                             grpc_transport_stream_op_batch* op);
 
   /* implementation of grpc_transport_perform_op */
-  void (*perform_op)(grpc_exec_ctx* exec_ctx, grpc_transport* self,
-                     grpc_transport_op* op);
+  void (*perform_op)(grpc_transport* self, grpc_transport_op* op);
 
   /* implementation of grpc_transport_destroy_stream */
-  void (*destroy_stream)(grpc_exec_ctx* exec_ctx, grpc_transport* self,
-                         grpc_stream* stream,
+  void (*destroy_stream)(grpc_transport* self, grpc_stream* stream,
                          grpc_closure* then_schedule_closure);
 
   /* implementation of grpc_transport_destroy */
-  void (*destroy)(grpc_exec_ctx* exec_ctx, grpc_transport* self);
+  void (*destroy)(grpc_transport* self);
 
   /* implementation of grpc_transport_get_endpoint */
-  grpc_endpoint* (*get_endpoint)(grpc_exec_ctx* exec_ctx, grpc_transport* self);
->>>>>>> d9da7387
+  grpc_endpoint* (*get_endpoint)(grpc_transport* self);
 } grpc_transport_vtable;
 
 /* an instance of a grpc transport */
