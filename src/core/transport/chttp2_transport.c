/*
 *
 * Copyright 2015, Google Inc.
 * All rights reserved.
 *
 * Redistribution and use in source and binary forms, with or without
 * modification, are permitted provided that the following conditions are
 * met:
 *
 *     * Redistributions of source code must retain the above copyright
 * notice, this list of conditions and the following disclaimer.
 *     * Redistributions in binary form must reproduce the above
 * copyright notice, this list of conditions and the following disclaimer
 * in the documentation and/or other materials provided with the
 * distribution.
 *     * Neither the name of Google Inc. nor the names of its
 * contributors may be used to endorse or promote products derived from
 * this software without specific prior written permission.
 *
 * THIS SOFTWARE IS PROVIDED BY THE COPYRIGHT HOLDERS AND CONTRIBUTORS
 * "AS IS" AND ANY EXPRESS OR IMPLIED WARRANTIES, INCLUDING, BUT NOT
 * LIMITED TO, THE IMPLIED WARRANTIES OF MERCHANTABILITY AND FITNESS FOR
 * A PARTICULAR PURPOSE ARE DISCLAIMED. IN NO EVENT SHALL THE COPYRIGHT
 * OWNER OR CONTRIBUTORS BE LIABLE FOR ANY DIRECT, INDIRECT, INCIDENTAL,
 * SPECIAL, EXEMPLARY, OR CONSEQUENTIAL DAMAGES (INCLUDING, BUT NOT
 * LIMITED TO, PROCUREMENT OF SUBSTITUTE GOODS OR SERVICES; LOSS OF USE,
 * DATA, OR PROFITS; OR BUSINESS INTERRUPTION) HOWEVER CAUSED AND ON ANY
 * THEORY OF LIABILITY, WHETHER IN CONTRACT, STRICT LIABILITY, OR TORT
 * (INCLUDING NEGLIGENCE OR OTHERWISE) ARISING IN ANY WAY OUT OF THE USE
 * OF THIS SOFTWARE, EVEN IF ADVISED OF THE POSSIBILITY OF SUCH DAMAGE.
 *
 */

#include "src/core/transport/chttp2_transport.h"

#include <math.h>
#include <stdio.h>
#include <string.h>

#include <grpc/support/alloc.h>
#include <grpc/support/log.h>
#include <grpc/support/slice_buffer.h>
#include <grpc/support/string_util.h>
#include <grpc/support/useful.h>

#include "src/core/profiling/timers.h"
#include "src/core/support/string.h"
#include "src/core/transport/chttp2/http2_errors.h"
#include "src/core/transport/chttp2/internal.h"
#include "src/core/transport/chttp2/status_conversion.h"
#include "src/core/transport/chttp2/timeout_encoding.h"
#include "src/core/transport/static_metadata.h"
#include "src/core/transport/transport_impl.h"

#define DEFAULT_WINDOW 65535
#define GRPC_CHTTP2_STREAM_LOOKAHEAD DEFAULT_WINDOW
#define DEFAULT_CONNECTION_WINDOW_TARGET (1024 * 1024)
#define MAX_WINDOW 0x7fffffffu

#define MAX_CLIENT_STREAM_ID 0x7fffffffu

int grpc_http_trace = 0;
int grpc_flowctl_trace = 0;

#define TRANSPORT_FROM_WRITING(tw)                                        \
  ((grpc_chttp2_transport *)((char *)(tw)-offsetof(grpc_chttp2_transport, \
                                                   writing)))

#define TRANSPORT_FROM_PARSING(tw)                                        \
  ((grpc_chttp2_transport *)((char *)(tw)-offsetof(grpc_chttp2_transport, \
                                                   parsing)))

#define TRANSPORT_FROM_GLOBAL(tg)                                         \
  ((grpc_chttp2_transport *)((char *)(tg)-offsetof(grpc_chttp2_transport, \
                                                   global)))

#define STREAM_FROM_GLOBAL(sg) \
  ((grpc_chttp2_stream *)((char *)(sg)-offsetof(grpc_chttp2_stream, global)))

#define STREAM_FROM_PARSING(sg) \
  ((grpc_chttp2_stream *)((char *)(sg)-offsetof(grpc_chttp2_stream, parsing)))

static const grpc_transport_vtable vtable;

static void lock(grpc_chttp2_transport *t);
static void unlock(grpc_exec_ctx *exec_ctx, grpc_chttp2_transport *t);

/* forward declarations of various callbacks that we'll build closures around */
static void writing_action(grpc_exec_ctx *exec_ctx, void *t,
                           int iomgr_success_ignored);

/** Set a transport level setting, and push it to our peer */
static void push_setting(grpc_chttp2_transport *t, grpc_chttp2_setting_id id,
                         gpr_uint32 value);

/** Endpoint callback to process incoming data */
static void recv_data(grpc_exec_ctx *exec_ctx, void *tp, int success);

/** Start disconnection chain */
static void drop_connection(grpc_exec_ctx *exec_ctx, grpc_chttp2_transport *t);

/** Perform a transport_op */
static void perform_stream_op_locked(
    grpc_exec_ctx *exec_ctx, grpc_chttp2_transport_global *transport_global,
    grpc_chttp2_stream_global *stream_global, grpc_transport_stream_op *op);

/** Cancel a stream: coming from the transport API */
static void cancel_from_api(grpc_exec_ctx *exec_ctx,
                            grpc_chttp2_transport_global *transport_global,
                            grpc_chttp2_stream_global *stream_global,
                            grpc_status_code status);

static void close_from_api(grpc_exec_ctx *exec_ctx,
                           grpc_chttp2_transport_global *transport_global,
                           grpc_chttp2_stream_global *stream_global,
                           grpc_status_code status,
                           gpr_slice *optional_message);

/** Add endpoint from this transport to pollset */
static void add_to_pollset_locked(grpc_exec_ctx *exec_ctx,
                                  grpc_chttp2_transport *t,
                                  grpc_pollset *pollset);
static void add_to_pollset_set_locked(grpc_exec_ctx *exec_ctx,
                                      grpc_chttp2_transport *t,
                                      grpc_pollset_set *pollset_set);

/** Start new streams that have been created if we can */
static void maybe_start_some_streams(
    grpc_exec_ctx *exec_ctx, grpc_chttp2_transport_global *transport_global);

static void connectivity_state_set(
    grpc_exec_ctx *exec_ctx, grpc_chttp2_transport_global *transport_global,
    grpc_connectivity_state state, const char *reason);

static void check_read_ops(grpc_exec_ctx *exec_ctx,
                           grpc_chttp2_transport_global *transport_global);

/*
 * CONSTRUCTION/DESTRUCTION/REFCOUNTING
 */

static void destruct_transport(grpc_exec_ctx *exec_ctx,
                               grpc_chttp2_transport *t) {
  size_t i;

  gpr_mu_lock(&t->mu);

  GPR_ASSERT(t->ep == NULL);

  gpr_slice_buffer_destroy(&t->global.qbuf);

  gpr_slice_buffer_destroy(&t->writing.outbuf);
  grpc_chttp2_hpack_compressor_destroy(&t->writing.hpack_compressor);

  gpr_slice_buffer_destroy(&t->parsing.qbuf);
  gpr_slice_buffer_destroy(&t->read_buffer);
  grpc_chttp2_hpack_parser_destroy(&t->parsing.hpack_parser);
  grpc_chttp2_goaway_parser_destroy(&t->parsing.goaway_parser);

  for (i = 0; i < STREAM_LIST_COUNT; i++) {
    GPR_ASSERT(t->lists[i].head == NULL);
    GPR_ASSERT(t->lists[i].tail == NULL);
  }

  GPR_ASSERT(grpc_chttp2_stream_map_size(&t->parsing_stream_map) == 0);
  GPR_ASSERT(grpc_chttp2_stream_map_size(&t->new_stream_map) == 0);

  grpc_chttp2_stream_map_destroy(&t->parsing_stream_map);
  grpc_chttp2_stream_map_destroy(&t->new_stream_map);
  grpc_connectivity_state_destroy(exec_ctx, &t->channel_callback.state_tracker);

  gpr_mu_unlock(&t->mu);
  gpr_mu_destroy(&t->mu);

  /* callback remaining pings: they're not allowed to call into the transpot,
     and maybe they hold resources that need to be freed */
  while (t->global.pings.next != &t->global.pings) {
    grpc_chttp2_outstanding_ping *ping = t->global.pings.next;
    grpc_exec_ctx_enqueue(exec_ctx, ping->on_recv, 0);
    ping->next->prev = ping->prev;
    ping->prev->next = ping->next;
    gpr_free(ping);
  }

  gpr_free(t->peer_string);
  gpr_free(t);
}

#ifdef REFCOUNTING_DEBUG
#define REF_TRANSPORT(t, r) ref_transport(t, r, __FILE__, __LINE__)
#define UNREF_TRANSPORT(cl, t, r) unref_transport(cl, t, r, __FILE__, __LINE__)
static void unref_transport(grpc_exec_ctx *exec_ctx, grpc_chttp2_transport *t,
                            const char *reason, const char *file, int line) {
  gpr_log(GPR_DEBUG, "chttp2:unref:%p %d->%d %s [%s:%d]", t, t->refs.count,
          t->refs.count - 1, reason, file, line);
  if (!gpr_unref(&t->refs)) return;
  destruct_transport(exec_ctx, t);
}

static void ref_transport(grpc_chttp2_transport *t, const char *reason,
                          const char *file, int line) {
  gpr_log(GPR_DEBUG, "chttp2:  ref:%p %d->%d %s [%s:%d]", t, t->refs.count,
          t->refs.count + 1, reason, file, line);
  gpr_ref(&t->refs);
}
#else
#define REF_TRANSPORT(t, r) ref_transport(t)
#define UNREF_TRANSPORT(cl, t, r) unref_transport(cl, t)
static void unref_transport(grpc_exec_ctx *exec_ctx, grpc_chttp2_transport *t) {
  if (!gpr_unref(&t->refs)) return;
  destruct_transport(exec_ctx, t);
}

static void ref_transport(grpc_chttp2_transport *t) { gpr_ref(&t->refs); }
#endif

static void init_transport(grpc_exec_ctx *exec_ctx, grpc_chttp2_transport *t,
                           const grpc_channel_args *channel_args,
                           grpc_endpoint *ep, gpr_uint8 is_client) {
  size_t i;
  int j;

  GPR_ASSERT(strlen(GRPC_CHTTP2_CLIENT_CONNECT_STRING) ==
             GRPC_CHTTP2_CLIENT_CONNECT_STRLEN);

  memset(t, 0, sizeof(*t));

  t->base.vtable = &vtable;
  t->ep = ep;
  /* one ref is for destroy, the other for when ep becomes NULL */
  gpr_ref_init(&t->refs, 2);
  /* ref is dropped at transport close() */
  gpr_ref_init(&t->shutdown_ep_refs, 1);
  gpr_mu_init(&t->mu);
  t->peer_string = grpc_endpoint_get_peer(ep);
  t->endpoint_reading = 1;
  t->global.next_stream_id = is_client ? 1 : 2;
  t->global.is_client = is_client;
  t->writing.outgoing_window = DEFAULT_WINDOW;
  t->parsing.incoming_window = DEFAULT_WINDOW;
  t->global.connection_window_target = DEFAULT_CONNECTION_WINDOW_TARGET;
  t->global.ping_counter = 1;
  t->global.pings.next = t->global.pings.prev = &t->global.pings;
  t->parsing.is_client = is_client;
  t->parsing.deframe_state =
      is_client ? GRPC_DTS_FH_0 : GRPC_DTS_CLIENT_PREFIX_0;
  t->writing.is_client = is_client;
  grpc_connectivity_state_init(
      &t->channel_callback.state_tracker, GRPC_CHANNEL_READY,
      is_client ? "client_transport" : "server_transport");

  gpr_slice_buffer_init(&t->global.qbuf);

  gpr_slice_buffer_init(&t->writing.outbuf);
  grpc_chttp2_hpack_compressor_init(&t->writing.hpack_compressor);
  grpc_closure_init(&t->writing_action, writing_action, t);

  gpr_slice_buffer_init(&t->parsing.qbuf);
  grpc_chttp2_goaway_parser_init(&t->parsing.goaway_parser);
  grpc_chttp2_hpack_parser_init(&t->parsing.hpack_parser);

  grpc_closure_init(&t->writing.done_cb, grpc_chttp2_terminate_writing,
                    &t->writing);
  grpc_closure_init(&t->recv_data, recv_data, t);
  gpr_slice_buffer_init(&t->read_buffer);

  if (is_client) {
    gpr_slice_buffer_add(
        &t->global.qbuf,
        gpr_slice_from_copied_string(GRPC_CHTTP2_CLIENT_CONNECT_STRING));
  }
  /* 8 is a random stab in the dark as to a good initial size: it's small enough
     that it shouldn't waste memory for infrequently used connections, yet
     large enough that the exponential growth should happen nicely when it's
     needed.
     TODO(ctiller): tune this */
  grpc_chttp2_stream_map_init(&t->parsing_stream_map, 8);
  grpc_chttp2_stream_map_init(&t->new_stream_map, 8);

  /* copy in initial settings to all setting sets */
  for (i = 0; i < GRPC_CHTTP2_NUM_SETTINGS; i++) {
    t->parsing.settings[i] = grpc_chttp2_settings_parameters[i].default_value;
    for (j = 0; j < GRPC_NUM_SETTING_SETS; j++) {
      t->global.settings[j][i] =
          grpc_chttp2_settings_parameters[i].default_value;
    }
  }
  t->global.dirtied_local_settings = 1;
  /* Hack: it's common for implementations to assume 65536 bytes initial send
     window -- this should by rights be 0 */
  t->global.force_send_settings = 1 << GRPC_CHTTP2_SETTINGS_INITIAL_WINDOW_SIZE;
  t->global.sent_local_settings = 0;

  /* configure http2 the way we like it */
  if (is_client) {
    push_setting(t, GRPC_CHTTP2_SETTINGS_ENABLE_PUSH, 0);
    push_setting(t, GRPC_CHTTP2_SETTINGS_MAX_CONCURRENT_STREAMS, 0);
  }
  push_setting(t, GRPC_CHTTP2_SETTINGS_INITIAL_WINDOW_SIZE, DEFAULT_WINDOW);

  if (channel_args) {
    for (i = 0; i < channel_args->num_args; i++) {
      if (0 ==
          strcmp(channel_args->args[i].key, GRPC_ARG_MAX_CONCURRENT_STREAMS)) {
        if (is_client) {
          gpr_log(GPR_ERROR, "%s: is ignored on the client",
                  GRPC_ARG_MAX_CONCURRENT_STREAMS);
        } else if (channel_args->args[i].type != GRPC_ARG_INTEGER) {
          gpr_log(GPR_ERROR, "%s: must be an integer",
                  GRPC_ARG_MAX_CONCURRENT_STREAMS);
        } else {
          push_setting(t, GRPC_CHTTP2_SETTINGS_MAX_CONCURRENT_STREAMS,
                       (gpr_uint32)channel_args->args[i].value.integer);
        }
      } else if (0 == strcmp(channel_args->args[i].key,
                             GRPC_ARG_HTTP2_INITIAL_SEQUENCE_NUMBER)) {
        if (channel_args->args[i].type != GRPC_ARG_INTEGER) {
          gpr_log(GPR_ERROR, "%s: must be an integer",
                  GRPC_ARG_HTTP2_INITIAL_SEQUENCE_NUMBER);
        } else if ((t->global.next_stream_id & 1) !=
                   (channel_args->args[i].value.integer & 1)) {
          gpr_log(GPR_ERROR, "%s: low bit must be %d on %s",
                  GRPC_ARG_HTTP2_INITIAL_SEQUENCE_NUMBER,
                  t->global.next_stream_id & 1,
                  is_client ? "client" : "server");
        } else {
          t->global.next_stream_id =
              (gpr_uint32)channel_args->args[i].value.integer;
        }
      } else if (0 == strcmp(channel_args->args[i].key,
                             GRPC_ARG_HTTP2_HPACK_TABLE_SIZE_DECODER)) {
        if (channel_args->args[i].type != GRPC_ARG_INTEGER) {
          gpr_log(GPR_ERROR, "%s: must be an integer",
                  GRPC_ARG_HTTP2_HPACK_TABLE_SIZE_DECODER);
        } else if (channel_args->args[i].value.integer < 0) {
          gpr_log(GPR_DEBUG, "%s: must be non-negative",
                  GRPC_ARG_HTTP2_HPACK_TABLE_SIZE_DECODER);
        } else {
          push_setting(t, GRPC_CHTTP2_SETTINGS_HEADER_TABLE_SIZE,
                       (gpr_uint32)channel_args->args[i].value.integer);
        }
      } else if (0 == strcmp(channel_args->args[i].key,
                             GRPC_ARG_HTTP2_HPACK_TABLE_SIZE_ENCODER)) {
        if (channel_args->args[i].type != GRPC_ARG_INTEGER) {
          gpr_log(GPR_ERROR, "%s: must be an integer",
                  GRPC_ARG_HTTP2_HPACK_TABLE_SIZE_ENCODER);
        } else if (channel_args->args[i].value.integer < 0) {
          gpr_log(GPR_DEBUG, "%s: must be non-negative",
                  GRPC_ARG_HTTP2_HPACK_TABLE_SIZE_ENCODER);
        } else {
          grpc_chttp2_hpack_compressor_set_max_usable_size(
              &t->writing.hpack_compressor,
              (gpr_uint32)channel_args->args[i].value.integer);
        }
      }
    }
  }
}

static void destroy_transport(grpc_exec_ctx *exec_ctx, grpc_transport *gt) {
  grpc_chttp2_transport *t = (grpc_chttp2_transport *)gt;

  lock(t);
  t->destroying = 1;
  drop_connection(exec_ctx, t);
  unlock(exec_ctx, t);

  UNREF_TRANSPORT(exec_ctx, t, "destroy");
}

/** block grpc_endpoint_shutdown being called until a paired
    allow_endpoint_shutdown is made */
static void prevent_endpoint_shutdown(grpc_chttp2_transport *t) {
  GPR_ASSERT(t->ep);
  gpr_ref(&t->shutdown_ep_refs);
}

static void allow_endpoint_shutdown_locked(grpc_exec_ctx *exec_ctx,
                                           grpc_chttp2_transport *t) {
  if (gpr_unref(&t->shutdown_ep_refs)) {
    if (t->ep) {
      grpc_endpoint_shutdown(exec_ctx, t->ep);
    }
  }
}

static void allow_endpoint_shutdown_unlocked(grpc_exec_ctx *exec_ctx,
                                             grpc_chttp2_transport *t) {
  if (gpr_unref(&t->shutdown_ep_refs)) {
    gpr_mu_lock(&t->mu);
    if (t->ep) {
      grpc_endpoint_shutdown(exec_ctx, t->ep);
    }
    gpr_mu_unlock(&t->mu);
  }
}

static void destroy_endpoint(grpc_exec_ctx *exec_ctx,
                             grpc_chttp2_transport *t) {
  grpc_endpoint_destroy(exec_ctx, t->ep);
  t->ep = NULL;
  /* safe because we'll still have the ref for write */
  UNREF_TRANSPORT(exec_ctx, t, "disconnect");
}

static void close_transport_locked(grpc_exec_ctx *exec_ctx,
                                   grpc_chttp2_transport *t) {
  if (!t->closed) {
    t->closed = 1;
    connectivity_state_set(exec_ctx, &t->global, GRPC_CHANNEL_FATAL_FAILURE,
                           "close_transport");
    if (t->ep) {
      allow_endpoint_shutdown_locked(exec_ctx, t);
    }
  }
}

#ifdef GRPC_STREAM_REFCOUNT_DEBUG
void grpc_chttp2_stream_ref(grpc_chttp2_stream_global *stream_global,
                            const char *reason) {
  grpc_stream_ref(STREAM_FROM_GLOBAL(stream_global)->refcount, reason);
}
void grpc_chttp2_stream_unref(grpc_exec_ctx *exec_ctx,
                              grpc_chttp2_stream_global *stream_global,
                              const char *reason) {
  grpc_stream_unref(exec_ctx, STREAM_FROM_GLOBAL(stream_global)->refcount,
                    reason);
}
#else
void grpc_chttp2_stream_ref(grpc_chttp2_stream_global *stream_global) {
  grpc_stream_ref(STREAM_FROM_GLOBAL(stream_global)->refcount);
}
void grpc_chttp2_stream_unref(grpc_exec_ctx *exec_ctx,
                              grpc_chttp2_stream_global *stream_global) {
  grpc_stream_unref(exec_ctx, STREAM_FROM_GLOBAL(stream_global)->refcount);
}
#endif

static int init_stream(grpc_exec_ctx *exec_ctx, grpc_transport *gt,
                       grpc_stream *gs, grpc_stream_refcount *refcount,
                       const void *server_data) {
  grpc_chttp2_transport *t = (grpc_chttp2_transport *)gt;
  grpc_chttp2_stream *s = (grpc_chttp2_stream *)gs;

  memset(s, 0, sizeof(*s));

  s->refcount = refcount;
  GRPC_CHTTP2_STREAM_REF(&s->global, "chttp2");

  grpc_chttp2_incoming_metadata_buffer_init(&s->parsing.metadata_buffer[0]);
  grpc_chttp2_incoming_metadata_buffer_init(&s->parsing.metadata_buffer[1]);
  grpc_chttp2_incoming_metadata_buffer_init(
      &s->global.received_initial_metadata);
  grpc_chttp2_incoming_metadata_buffer_init(
      &s->global.received_trailing_metadata);
  grpc_chttp2_data_parser_init(&s->parsing.data_parser);
  gpr_slice_buffer_init(&s->writing.flow_controlled_buffer);

  REF_TRANSPORT(t, "stream");

  lock(t);
  grpc_chttp2_register_stream(t, s);
  if (server_data) {
    GPR_ASSERT(t->parsing_active);
    s->global.id = (gpr_uint32)(gpr_uintptr)server_data;
    s->parsing.id = s->global.id;
    s->global.outgoing_window =
        t->global.settings[GRPC_PEER_SETTINGS]
                          [GRPC_CHTTP2_SETTINGS_INITIAL_WINDOW_SIZE];
    s->parsing.incoming_window = s->global.max_recv_bytes =
        t->global.settings[GRPC_SENT_SETTINGS]
                          [GRPC_CHTTP2_SETTINGS_INITIAL_WINDOW_SIZE];
    *t->accepting_stream = s;
    grpc_chttp2_stream_map_add(&t->parsing_stream_map, s->global.id, s);
    s->global.in_stream_map = 1;
  }
  unlock(exec_ctx, t);

  return 0;
}

static void destroy_stream(grpc_exec_ctx *exec_ctx, grpc_transport *gt,
                           grpc_stream *gs) {
  grpc_chttp2_transport *t = (grpc_chttp2_transport *)gt;
  grpc_chttp2_stream *s = (grpc_chttp2_stream *)gs;
  int i;
  grpc_byte_stream *bs;

  GPR_TIMER_BEGIN("destroy_stream", 0);

  gpr_mu_lock(&t->mu);

  GPR_ASSERT((s->global.write_closed && s->global.read_closed) ||
             s->global.id == 0);
  GPR_ASSERT(!s->global.in_stream_map);
  if (grpc_chttp2_unregister_stream(t, s) && t->global.sent_goaway) {
    close_transport_locked(exec_ctx, t);
  }
  if (!t->parsing_active && s->global.id) {
    GPR_ASSERT(grpc_chttp2_stream_map_find(&t->parsing_stream_map,
                                           s->global.id) == NULL);
  }

  grpc_chttp2_list_remove_writable_stream(&t->global, &s->global);
  grpc_chttp2_list_remove_unannounced_incoming_window_available(&t->global,
                                                                &s->global);

  gpr_mu_unlock(&t->mu);

  for (i = 0; i < STREAM_LIST_COUNT; i++) {
    if (s->included[i]) {
      gpr_log(GPR_ERROR, "%s stream %d still included in list %d",
              t->global.is_client ? "client" : "server", s->global.id, i);
      abort();
    }
  }

  while (
      (bs = grpc_chttp2_incoming_frame_queue_pop(&s->global.incoming_frames))) {
    grpc_byte_stream_destroy(bs);
  }

  GPR_ASSERT(s->global.send_initial_metadata_finished == NULL);
  GPR_ASSERT(s->global.send_message_finished == NULL);
  GPR_ASSERT(s->global.send_trailing_metadata_finished == NULL);
  GPR_ASSERT(s->global.recv_initial_metadata_finished == NULL);
  GPR_ASSERT(s->global.recv_message_ready == NULL);
  GPR_ASSERT(s->global.recv_trailing_metadata_finished == NULL);
  grpc_chttp2_data_parser_destroy(exec_ctx, &s->parsing.data_parser);
  grpc_chttp2_incoming_metadata_buffer_destroy(&s->parsing.metadata_buffer[0]);
  grpc_chttp2_incoming_metadata_buffer_destroy(&s->parsing.metadata_buffer[1]);
  grpc_chttp2_incoming_metadata_buffer_destroy(
      &s->global.received_initial_metadata);
  grpc_chttp2_incoming_metadata_buffer_destroy(
      &s->global.received_trailing_metadata);
  gpr_slice_buffer_destroy(&s->writing.flow_controlled_buffer);

  UNREF_TRANSPORT(exec_ctx, t, "stream");

  GPR_TIMER_END("destroy_stream", 0);
}

grpc_chttp2_stream_parsing *grpc_chttp2_parsing_lookup_stream(
    grpc_chttp2_transport_parsing *transport_parsing, gpr_uint32 id) {
  grpc_chttp2_transport *t = TRANSPORT_FROM_PARSING(transport_parsing);
  grpc_chttp2_stream *s =
      grpc_chttp2_stream_map_find(&t->parsing_stream_map, id);
  return s ? &s->parsing : NULL;
}

grpc_chttp2_stream_parsing *grpc_chttp2_parsing_accept_stream(
    grpc_exec_ctx *exec_ctx, grpc_chttp2_transport_parsing *transport_parsing,
    gpr_uint32 id) {
  grpc_chttp2_stream *accepting;
  grpc_chttp2_transport *t = TRANSPORT_FROM_PARSING(transport_parsing);
  GPR_ASSERT(t->accepting_stream == NULL);
  t->accepting_stream = &accepting;
  t->channel_callback.accept_stream(exec_ctx,
                                    t->channel_callback.accept_stream_user_data,
                                    &t->base, (void *)(gpr_uintptr)id);
  t->accepting_stream = NULL;
  return &accepting->parsing;
}

/*
 * LOCK MANAGEMENT
 */

/* We take a grpc_chttp2_transport-global lock in response to calls coming in
   from above,
   and in response to data being received from below. New data to be written
   is always queued, as are callbacks to process data. During unlock() we
   check our todo lists and initiate callbacks and flush writes. */

static void lock(grpc_chttp2_transport *t) { gpr_mu_lock(&t->mu); }

static void unlock(grpc_exec_ctx *exec_ctx, grpc_chttp2_transport *t) {
  GPR_TIMER_BEGIN("unlock", 0);
  if (!t->writing_active && !t->closed &&
      grpc_chttp2_unlocking_check_writes(&t->global, &t->writing,
                                         t->parsing_active)) {
    t->writing_active = 1;
    REF_TRANSPORT(t, "writing");
    grpc_exec_ctx_enqueue(exec_ctx, &t->writing_action, 1);
    prevent_endpoint_shutdown(t);
  }
  check_read_ops(exec_ctx, &t->global);

  gpr_mu_unlock(&t->mu);
  GPR_TIMER_END("unlock", 0);
}

/*
 * OUTPUT PROCESSING
 */

static void push_setting(grpc_chttp2_transport *t, grpc_chttp2_setting_id id,
                         gpr_uint32 value) {
  const grpc_chttp2_setting_parameters *sp =
      &grpc_chttp2_settings_parameters[id];
  gpr_uint32 use_value = GPR_CLAMP(value, sp->min_value, sp->max_value);
  if (use_value != value) {
    gpr_log(GPR_INFO, "Requested parameter %s clamped from %d to %d", sp->name,
            value, use_value);
  }
  if (use_value != t->global.settings[GRPC_LOCAL_SETTINGS][id]) {
    t->global.settings[GRPC_LOCAL_SETTINGS][id] = use_value;
    t->global.dirtied_local_settings = 1;
  }
}

void grpc_chttp2_terminate_writing(grpc_exec_ctx *exec_ctx,
                                   void *transport_writing_ptr, int success) {
  grpc_chttp2_transport_writing *transport_writing = transport_writing_ptr;
  grpc_chttp2_transport *t = TRANSPORT_FROM_WRITING(transport_writing);

  GPR_TIMER_BEGIN("grpc_chttp2_terminate_writing", 0);

  lock(t);

  allow_endpoint_shutdown_locked(exec_ctx, t);

  if (!success) {
    drop_connection(exec_ctx, t);
  }

  grpc_chttp2_cleanup_writing(exec_ctx, &t->global, &t->writing);

  /* leave the writing flag up on shutdown to prevent further writes in unlock()
     from starting */
  t->writing_active = 0;
  if (t->ep && !t->endpoint_reading) {
    destroy_endpoint(exec_ctx, t);
  }

  unlock(exec_ctx, t);

  UNREF_TRANSPORT(exec_ctx, t, "writing");

  GPR_TIMER_END("grpc_chttp2_terminate_writing", 0);
}

static void writing_action(grpc_exec_ctx *exec_ctx, void *gt,
                           int iomgr_success_ignored) {
  grpc_chttp2_transport *t = gt;
  GPR_TIMER_BEGIN("writing_action", 0);
  grpc_chttp2_perform_writes(exec_ctx, &t->writing, t->ep);
  GPR_TIMER_END("writing_action", 0);
}

void grpc_chttp2_add_incoming_goaway(
    grpc_exec_ctx *exec_ctx, grpc_chttp2_transport_global *transport_global,
    gpr_uint32 goaway_error, gpr_slice goaway_text) {
  char *msg = gpr_dump_slice(goaway_text, GPR_DUMP_HEX | GPR_DUMP_ASCII);
  gpr_log(GPR_DEBUG, "got goaway [%d]: %s", goaway_error, msg);
  gpr_free(msg);
  gpr_slice_unref(goaway_text);
  transport_global->seen_goaway = 1;
  connectivity_state_set(exec_ctx, transport_global, GRPC_CHANNEL_FATAL_FAILURE,
                         "got_goaway");
}

static void maybe_start_some_streams(
    grpc_exec_ctx *exec_ctx, grpc_chttp2_transport_global *transport_global) {
  grpc_chttp2_stream_global *stream_global;
  gpr_uint32 stream_incoming_window;
  /* start streams where we have free grpc_chttp2_stream ids and free
   * concurrency */
  while (transport_global->next_stream_id <= MAX_CLIENT_STREAM_ID &&
         transport_global->concurrent_stream_count <
             transport_global
                 ->settings[GRPC_PEER_SETTINGS]
                           [GRPC_CHTTP2_SETTINGS_MAX_CONCURRENT_STREAMS] &&
         grpc_chttp2_list_pop_waiting_for_concurrency(transport_global,
                                                      &stream_global)) {
    /* safe since we can't (legally) be parsing this stream yet */
    grpc_chttp2_stream_parsing *stream_parsing =
        &STREAM_FROM_GLOBAL(stream_global)->parsing;
    GRPC_CHTTP2_IF_TRACING(gpr_log(
        GPR_DEBUG, "HTTP:%s: Allocating new grpc_chttp2_stream %p to id %d",
        transport_global->is_client ? "CLI" : "SVR", stream_global,
        transport_global->next_stream_id));

    GPR_ASSERT(stream_global->id == 0);
    stream_global->id = stream_parsing->id = transport_global->next_stream_id;
    transport_global->next_stream_id += 2;

    if (transport_global->next_stream_id >= MAX_CLIENT_STREAM_ID) {
      connectivity_state_set(exec_ctx, transport_global,
                             GRPC_CHANNEL_TRANSIENT_FAILURE,
                             "no_more_stream_ids");
    }

    stream_global->outgoing_window =
        transport_global->settings[GRPC_PEER_SETTINGS]
                                  [GRPC_CHTTP2_SETTINGS_INITIAL_WINDOW_SIZE];
    stream_parsing->incoming_window = stream_incoming_window =
        transport_global->settings[GRPC_SENT_SETTINGS]
                                  [GRPC_CHTTP2_SETTINGS_INITIAL_WINDOW_SIZE];
    stream_global->max_recv_bytes =
        GPR_MAX(stream_incoming_window, stream_global->max_recv_bytes);
    grpc_chttp2_stream_map_add(
        &TRANSPORT_FROM_GLOBAL(transport_global)->new_stream_map,
        stream_global->id, STREAM_FROM_GLOBAL(stream_global));
    stream_global->in_stream_map = 1;
    transport_global->concurrent_stream_count++;
    grpc_chttp2_list_add_writable_stream(transport_global, stream_global);
  }
  /* cancel out streams that will never be started */
  while (transport_global->next_stream_id >= MAX_CLIENT_STREAM_ID &&
         grpc_chttp2_list_pop_waiting_for_concurrency(transport_global,
                                                      &stream_global)) {
    cancel_from_api(exec_ctx, transport_global, stream_global,
                    GRPC_STATUS_UNAVAILABLE);
  }
}

static grpc_closure *add_closure_barrier(grpc_closure *closure) {
  closure->final_data += 2;
  return closure;
}

void grpc_chttp2_complete_closure_step(grpc_exec_ctx *exec_ctx,
                                       grpc_closure **pclosure, int success) {
  grpc_closure *closure = *pclosure;
  if (closure == NULL) {
    return;
  }
  closure->final_data -= 2;
  if (!success) {
    closure->final_data |= 1;
  }
  if (closure->final_data < 2) {
    grpc_exec_ctx_enqueue(exec_ctx, closure, closure->final_data == 0);
  }
  *pclosure = NULL;
}

static int contains_non_ok_status(
    grpc_chttp2_transport_global *transport_global,
    grpc_metadata_batch *batch) {
  grpc_linked_mdelem *l;
  for (l = batch->list.head; l; l = l->next) {
    if (l->md->key == GRPC_MDSTR_GRPC_STATUS &&
        l->md != GRPC_MDELEM_GRPC_STATUS_0) {
      return 1;
    }
  }
  return 0;
}

static void do_nothing(grpc_exec_ctx *exec_ctx, void *arg, int success) {}

static void perform_stream_op_locked(
    grpc_exec_ctx *exec_ctx, grpc_chttp2_transport_global *transport_global,
    grpc_chttp2_stream_global *stream_global, grpc_transport_stream_op *op) {
  grpc_closure *on_complete;

  GPR_TIMER_BEGIN("perform_stream_op_locked", 0);

  on_complete = op->on_complete;
  if (on_complete == NULL) {
    on_complete = grpc_closure_create(do_nothing, NULL);
  }
  /* use final_data as a barrier until enqueue time; the inital counter is
     dropped at the end of this function */
  on_complete->final_data = 2;

  if (op->cancel_with_status != GRPC_STATUS_OK) {
    cancel_from_api(exec_ctx, transport_global, stream_global,
                    op->cancel_with_status);
  }

  if (op->close_with_status != GRPC_STATUS_OK) {
    close_from_api(exec_ctx, transport_global, stream_global,
                   op->close_with_status, op->optional_close_message);
  }

  if (op->send_initial_metadata != NULL) {
    GPR_ASSERT(stream_global->send_initial_metadata_finished == NULL);
    stream_global->send_initial_metadata_finished =
        add_closure_barrier(on_complete);
    stream_global->send_initial_metadata = op->send_initial_metadata;
    if (contains_non_ok_status(transport_global, op->send_initial_metadata)) {
      stream_global->seen_error = 1;
      grpc_chttp2_list_add_check_read_ops(transport_global, stream_global);
    }
    if (!stream_global->write_closed) {
      if (transport_global->is_client) {
        GPR_ASSERT(stream_global->id == 0);
        grpc_chttp2_list_add_waiting_for_concurrency(transport_global,
                                                     stream_global);
        maybe_start_some_streams(exec_ctx, transport_global);
      } else {
        GPR_ASSERT(stream_global->id != 0);
        grpc_chttp2_list_add_writable_stream(transport_global, stream_global);
      }
    } else {
      grpc_chttp2_complete_closure_step(
          exec_ctx, &stream_global->send_initial_metadata_finished, 0);
    }
  }

  if (op->send_message != NULL) {
    GPR_ASSERT(stream_global->send_message_finished == NULL);
    GPR_ASSERT(stream_global->send_message == NULL);
    stream_global->send_message_finished = add_closure_barrier(on_complete);
    if (stream_global->write_closed) {
      grpc_chttp2_complete_closure_step(
          exec_ctx, &stream_global->send_message_finished, 0);
    } else if (stream_global->id != 0) {
      stream_global->send_message = op->send_message;
      grpc_chttp2_list_add_writable_stream(transport_global, stream_global);
    }
  }

  if (op->send_trailing_metadata != NULL) {
    GPR_ASSERT(stream_global->send_trailing_metadata_finished == NULL);
    stream_global->send_trailing_metadata_finished =
        add_closure_barrier(on_complete);
    stream_global->send_trailing_metadata = op->send_trailing_metadata;
    if (contains_non_ok_status(transport_global, op->send_trailing_metadata)) {
      stream_global->seen_error = 1;
      grpc_chttp2_list_add_check_read_ops(transport_global, stream_global);
    }
    if (stream_global->write_closed) {
      grpc_chttp2_complete_closure_step(
          exec_ctx, &stream_global->send_trailing_metadata_finished,
          grpc_metadata_batch_is_empty(op->send_trailing_metadata));
    } else if (stream_global->id != 0) {
      /* TODO(ctiller): check if there's flow control for any outstanding
         bytes before going writable */
      grpc_chttp2_list_add_writable_stream(transport_global, stream_global);
    }
  }

  if (op->recv_initial_metadata != NULL) {
    GPR_ASSERT(stream_global->recv_initial_metadata_finished == NULL);
    stream_global->recv_initial_metadata_finished =
        add_closure_barrier(on_complete);
    stream_global->recv_initial_metadata = op->recv_initial_metadata;
    grpc_chttp2_list_add_check_read_ops(transport_global, stream_global);
  }

  if (op->recv_message != NULL) {
    GPR_ASSERT(stream_global->recv_message_ready == NULL);
    stream_global->recv_message_ready = op->recv_message_ready;
    stream_global->recv_message = op->recv_message;
    grpc_chttp2_list_add_check_read_ops(transport_global, stream_global);
  }

  if (op->recv_trailing_metadata != NULL) {
    GPR_ASSERT(stream_global->recv_trailing_metadata_finished == NULL);
    stream_global->recv_trailing_metadata_finished =
        add_closure_barrier(on_complete);
    stream_global->recv_trailing_metadata = op->recv_trailing_metadata;
    grpc_chttp2_list_add_check_read_ops(transport_global, stream_global);
  }

  grpc_chttp2_complete_closure_step(exec_ctx, &on_complete, 1);

  GPR_TIMER_END("perform_stream_op_locked", 0);
}

static void perform_stream_op(grpc_exec_ctx *exec_ctx, grpc_transport *gt,
                              grpc_stream *gs, grpc_transport_stream_op *op) {
  grpc_chttp2_transport *t = (grpc_chttp2_transport *)gt;
  grpc_chttp2_stream *s = (grpc_chttp2_stream *)gs;

  lock(t);
  perform_stream_op_locked(exec_ctx, &t->global, &s->global, op);
  unlock(exec_ctx, t);
}

static void send_ping_locked(grpc_chttp2_transport *t, grpc_closure *on_recv) {
  grpc_chttp2_outstanding_ping *p = gpr_malloc(sizeof(*p));
  p->next = &t->global.pings;
  p->prev = p->next->prev;
  p->prev->next = p->next->prev = p;
  p->id[0] = (gpr_uint8)((t->global.ping_counter >> 56) & 0xff);
  p->id[1] = (gpr_uint8)((t->global.ping_counter >> 48) & 0xff);
  p->id[2] = (gpr_uint8)((t->global.ping_counter >> 40) & 0xff);
  p->id[3] = (gpr_uint8)((t->global.ping_counter >> 32) & 0xff);
  p->id[4] = (gpr_uint8)((t->global.ping_counter >> 24) & 0xff);
  p->id[5] = (gpr_uint8)((t->global.ping_counter >> 16) & 0xff);
  p->id[6] = (gpr_uint8)((t->global.ping_counter >> 8) & 0xff);
  p->id[7] = (gpr_uint8)(t->global.ping_counter & 0xff);
  p->on_recv = on_recv;
  gpr_slice_buffer_add(&t->global.qbuf, grpc_chttp2_ping_create(0, p->id));
}

static void perform_transport_op(grpc_exec_ctx *exec_ctx, grpc_transport *gt,
                                 grpc_transport_op *op) {
  grpc_chttp2_transport *t = (grpc_chttp2_transport *)gt;
  int close_transport = 0;

  lock(t);

  grpc_exec_ctx_enqueue(exec_ctx, op->on_consumed, 1);

  if (op->on_connectivity_state_change) {
    grpc_connectivity_state_notify_on_state_change(
        exec_ctx, &t->channel_callback.state_tracker, op->connectivity_state,
        op->on_connectivity_state_change);
  }

  if (op->send_goaway) {
    t->global.sent_goaway = 1;
    grpc_chttp2_goaway_append(
        t->global.last_incoming_stream_id,
        (gpr_uint32)grpc_chttp2_grpc_status_to_http2_error(op->goaway_status),
        gpr_slice_ref(*op->goaway_message), &t->global.qbuf);
    close_transport = !grpc_chttp2_has_streams(t);
  }

  if (op->set_accept_stream != NULL) {
    t->channel_callback.accept_stream = op->set_accept_stream;
    t->channel_callback.accept_stream_user_data =
        op->set_accept_stream_user_data;
  }

  if (op->bind_pollset) {
    add_to_pollset_locked(exec_ctx, t, op->bind_pollset);
  }

  if (op->bind_pollset_set) {
    add_to_pollset_set_locked(exec_ctx, t, op->bind_pollset_set);
  }

  if (op->send_ping) {
    send_ping_locked(t, op->send_ping);
  }

  if (op->disconnect) {
    close_transport_locked(exec_ctx, t);
  }

  unlock(exec_ctx, t);

  if (close_transport) {
    lock(t);
    close_transport_locked(exec_ctx, t);
    unlock(exec_ctx, t);
  }
}

/*
 * INPUT PROCESSING
 */

static void check_read_ops(grpc_exec_ctx *exec_ctx,
                           grpc_chttp2_transport_global *transport_global) {
  grpc_chttp2_stream_global *stream_global;
  grpc_byte_stream *bs;
  while (
      grpc_chttp2_list_pop_check_read_ops(transport_global, &stream_global)) {
    if (stream_global->recv_initial_metadata_finished != NULL &&
        stream_global->published_initial_metadata) {
      grpc_chttp2_incoming_metadata_buffer_publish(
          &stream_global->received_initial_metadata,
          stream_global->recv_initial_metadata);
      grpc_chttp2_complete_closure_step(
          exec_ctx, &stream_global->recv_initial_metadata_finished, 1);
    }
    if (stream_global->recv_message_ready != NULL) {
      if (stream_global->incoming_frames.head != NULL) {
        *stream_global->recv_message = grpc_chttp2_incoming_frame_queue_pop(
            &stream_global->incoming_frames);
        GPR_ASSERT(*stream_global->recv_message != NULL);
        grpc_exec_ctx_enqueue(exec_ctx, stream_global->recv_message_ready, 1);
        stream_global->recv_message_ready = NULL;
      } else if (stream_global->published_trailing_metadata) {
        *stream_global->recv_message = NULL;
        grpc_exec_ctx_enqueue(exec_ctx, stream_global->recv_message_ready, 1);
        stream_global->recv_message_ready = NULL;
      }
    }
    if (stream_global->recv_trailing_metadata_finished != NULL &&
        stream_global->read_closed && stream_global->write_closed) {
      while (stream_global->seen_error &&
             (bs = grpc_chttp2_incoming_frame_queue_pop(
                  &stream_global->incoming_frames)) != NULL) {
        grpc_byte_stream_destroy(bs);
      }
      if (stream_global->incoming_frames.head == NULL) {
        grpc_chttp2_incoming_metadata_buffer_publish(
            &stream_global->received_trailing_metadata,
            stream_global->recv_trailing_metadata);
        grpc_chttp2_complete_closure_step(
            exec_ctx, &stream_global->recv_trailing_metadata_finished, 1);
      }
    }
  }
}

static void remove_stream(grpc_exec_ctx *exec_ctx, grpc_chttp2_transport *t,
                          gpr_uint32 id) {
  size_t new_stream_count;
  grpc_chttp2_stream *s =
      grpc_chttp2_stream_map_delete(&t->parsing_stream_map, id);
  if (!s) {
    s = grpc_chttp2_stream_map_delete(&t->new_stream_map, id);
  }
  grpc_chttp2_list_remove_writable_stream(&t->global, &s->global);
  GPR_ASSERT(s);
  s->global.in_stream_map = 0;
  if (t->parsing.incoming_stream == &s->parsing) {
    t->parsing.incoming_stream = NULL;
    grpc_chttp2_parsing_become_skip_parser(exec_ctx, &t->parsing);
  }
  if (grpc_chttp2_unregister_stream(t, s) && t->global.sent_goaway) {
    close_transport_locked(exec_ctx, t);
  }

  new_stream_count = grpc_chttp2_stream_map_size(&t->parsing_stream_map) +
                     grpc_chttp2_stream_map_size(&t->new_stream_map);
  GPR_ASSERT(new_stream_count <= GPR_UINT32_MAX);
  if (new_stream_count != t->global.concurrent_stream_count) {
    t->global.concurrent_stream_count = (gpr_uint32)new_stream_count;
    maybe_start_some_streams(exec_ctx, &t->global);
  }
}

static void cancel_from_api(grpc_exec_ctx *exec_ctx,
                            grpc_chttp2_transport_global *transport_global,
                            grpc_chttp2_stream_global *stream_global,
                            grpc_status_code status) {
  if (stream_global->id != 0) {
    gpr_slice_buffer_add(
        &transport_global->qbuf,
        grpc_chttp2_rst_stream_create(
            stream_global->id,
            (gpr_uint32)grpc_chttp2_grpc_status_to_http2_error(status)));
  }
  grpc_chttp2_fake_status(exec_ctx, transport_global, stream_global, status,
                          NULL);
  grpc_chttp2_mark_stream_closed(exec_ctx, transport_global, stream_global, 1,
                                 1);
}

void grpc_chttp2_fake_status(grpc_exec_ctx *exec_ctx,
                             grpc_chttp2_transport_global *transport_global,
                             grpc_chttp2_stream_global *stream_global,
                             grpc_status_code status, gpr_slice *slice) {
  if (status != GRPC_STATUS_OK) {
    stream_global->seen_error = 1;
    grpc_chttp2_list_add_check_read_ops(transport_global, stream_global);
  }
  /* stream_global->recv_trailing_metadata_finished gives us a
     last chance replacement: we've received trailing metadata,
     but something more important has become available to signal
     to the upper layers - drop what we've got, and then publish
     what we want - which is safe because we haven't told anyone
     about the metadata yet */
  if (!stream_global->published_trailing_metadata ||
      stream_global->recv_trailing_metadata_finished != NULL) {
<<<<<<< HEAD
=======
    grpc_mdctx *mdctx =
        TRANSPORT_FROM_GLOBAL(transport_global)->metadata_context;
>>>>>>> 201d6e13
    char status_string[GPR_LTOA_MIN_BUFSIZE];
    gpr_ltoa(status, status_string);
    grpc_chttp2_incoming_metadata_buffer_add(
        &stream_global->received_trailing_metadata,
        grpc_mdelem_from_metadata_strings(
            GRPC_MDSTR_GRPC_STATUS, grpc_mdstr_from_string(status_string)));
    if (slice) {
      grpc_chttp2_incoming_metadata_buffer_add(
          &stream_global->received_trailing_metadata,
          grpc_mdelem_from_metadata_strings(
              GRPC_MDSTR_GRPC_MESSAGE,
              grpc_mdstr_from_slice(gpr_slice_ref(*slice))));
    }
    stream_global->published_trailing_metadata = 1;
    grpc_chttp2_list_add_check_read_ops(transport_global, stream_global);
  }
  if (slice) {
    gpr_slice_unref(*slice);
  }
}

void grpc_chttp2_mark_stream_closed(
    grpc_exec_ctx *exec_ctx, grpc_chttp2_transport_global *transport_global,
    grpc_chttp2_stream_global *stream_global, int close_reads,
    int close_writes) {
  if (stream_global->read_closed && stream_global->write_closed) {
    /* already closed */
    return;
  }
  grpc_chttp2_list_add_check_read_ops(transport_global, stream_global);
  if (close_reads && !stream_global->read_closed) {
    stream_global->read_closed = 1;
    stream_global->published_initial_metadata = 1;
    stream_global->published_trailing_metadata = 1;
  }
  if (close_writes && !stream_global->write_closed) {
    stream_global->write_closed = 1;
  }
  if (stream_global->read_closed && stream_global->write_closed) {
    if (stream_global->id != 0 &&
        TRANSPORT_FROM_GLOBAL(transport_global)->parsing_active) {
      grpc_chttp2_list_add_closed_waiting_for_parsing(transport_global,
                                                      stream_global);
    } else {
      if (stream_global->id != 0) {
        remove_stream(exec_ctx, TRANSPORT_FROM_GLOBAL(transport_global),
                      stream_global->id);
      }
      stream_global->finished_close = 1;
      GRPC_CHTTP2_STREAM_UNREF(exec_ctx, stream_global, "chttp2");
    }
  }
}

static void close_from_api(grpc_exec_ctx *exec_ctx,
                           grpc_chttp2_transport_global *transport_global,
                           grpc_chttp2_stream_global *stream_global,
                           grpc_status_code status,
                           gpr_slice *optional_message) {
  gpr_slice hdr;
  gpr_slice status_hdr;
  gpr_slice message_pfx;
  gpr_uint8 *p;
  gpr_uint32 len = 0;

  GPR_ASSERT(status >= 0 && (int)status < 100);

  GPR_ASSERT(stream_global->id != 0);

  /* Hand roll a header block.
     This is unnecessarily ugly - at some point we should find a more elegant
     solution.
     It's complicated by the fact that our send machinery would be dead by the
     time we got around to sending this, so instead we ignore HPACK compression
     and just write the uncompressed bytes onto the wire. */
  status_hdr = gpr_slice_malloc(15 + (status >= 10));
  p = GPR_SLICE_START_PTR(status_hdr);
  *p++ = 0x40; /* literal header */
  *p++ = 11;   /* len(grpc-status) */
  *p++ = 'g';
  *p++ = 'r';
  *p++ = 'p';
  *p++ = 'c';
  *p++ = '-';
  *p++ = 's';
  *p++ = 't';
  *p++ = 'a';
  *p++ = 't';
  *p++ = 'u';
  *p++ = 's';
  if (status < 10) {
    *p++ = 1;
    *p++ = (gpr_uint8)('0' + status);
  } else {
    *p++ = 2;
    *p++ = (gpr_uint8)('0' + (status / 10));
    *p++ = (gpr_uint8)('0' + (status % 10));
  }
  GPR_ASSERT(p == GPR_SLICE_END_PTR(status_hdr));
  len += (gpr_uint32)GPR_SLICE_LENGTH(status_hdr);

  if (optional_message) {
    GPR_ASSERT(GPR_SLICE_LENGTH(*optional_message) < 127);
    message_pfx = gpr_slice_malloc(15);
    p = GPR_SLICE_START_PTR(message_pfx);
    *p++ = 0x40;
    *p++ = 12; /* len(grpc-message) */
    *p++ = 'g';
    *p++ = 'r';
    *p++ = 'p';
    *p++ = 'c';
    *p++ = '-';
    *p++ = 'm';
    *p++ = 'e';
    *p++ = 's';
    *p++ = 's';
    *p++ = 'a';
    *p++ = 'g';
    *p++ = 'e';
    *p++ = (gpr_uint8)GPR_SLICE_LENGTH(*optional_message);
    GPR_ASSERT(p == GPR_SLICE_END_PTR(message_pfx));
    len += (gpr_uint32)GPR_SLICE_LENGTH(message_pfx);
    len += (gpr_uint32)GPR_SLICE_LENGTH(*optional_message);
  }

  hdr = gpr_slice_malloc(9);
  p = GPR_SLICE_START_PTR(hdr);
  *p++ = (gpr_uint8)(len >> 16);
  *p++ = (gpr_uint8)(len >> 8);
  *p++ = (gpr_uint8)(len);
  *p++ = GRPC_CHTTP2_FRAME_HEADER;
  *p++ = GRPC_CHTTP2_DATA_FLAG_END_STREAM | GRPC_CHTTP2_DATA_FLAG_END_HEADERS;
  *p++ = (gpr_uint8)(stream_global->id >> 24);
  *p++ = (gpr_uint8)(stream_global->id >> 16);
  *p++ = (gpr_uint8)(stream_global->id >> 8);
  *p++ = (gpr_uint8)(stream_global->id);
  GPR_ASSERT(p == GPR_SLICE_END_PTR(hdr));

  gpr_slice_buffer_add(&transport_global->qbuf, hdr);
  gpr_slice_buffer_add(&transport_global->qbuf, status_hdr);
  if (optional_message) {
    gpr_slice_buffer_add(&transport_global->qbuf, message_pfx);
    gpr_slice_buffer_add(&transport_global->qbuf,
                         gpr_slice_ref(*optional_message));
  }

  gpr_slice_buffer_add(
      &transport_global->qbuf,
      grpc_chttp2_rst_stream_create(stream_global->id, GRPC_CHTTP2_NO_ERROR));

  if (optional_message) {
    gpr_slice_ref(*optional_message);
  }
  grpc_chttp2_fake_status(exec_ctx, transport_global, stream_global, status,
                          optional_message);
  grpc_chttp2_mark_stream_closed(exec_ctx, transport_global, stream_global, 1,
                                 1);
}

static void cancel_stream_cb(grpc_chttp2_transport_global *transport_global,
                             void *user_data,
                             grpc_chttp2_stream_global *stream_global) {
  cancel_from_api(user_data, transport_global, stream_global,
                  GRPC_STATUS_UNAVAILABLE);
}

static void end_all_the_calls(grpc_exec_ctx *exec_ctx,
                              grpc_chttp2_transport *t) {
  grpc_chttp2_for_all_streams(&t->global, exec_ctx, cancel_stream_cb);
}

static void drop_connection(grpc_exec_ctx *exec_ctx, grpc_chttp2_transport *t) {
  close_transport_locked(exec_ctx, t);
  end_all_the_calls(exec_ctx, t);
}

/** update window from a settings change */
static void update_global_window(void *args, gpr_uint32 id, void *stream) {
  grpc_chttp2_transport *t = args;
  grpc_chttp2_stream *s = stream;
  grpc_chttp2_transport_global *transport_global = &t->global;
  grpc_chttp2_stream_global *stream_global = &s->global;
  int was_zero;
  int is_zero;
  gpr_int64 initial_window_update = t->parsing.initial_window_update;

  was_zero = stream_global->outgoing_window <= 0;
  GRPC_CHTTP2_FLOW_CREDIT_STREAM("settings", transport_global, stream_global,
                                 outgoing_window, initial_window_update);
  is_zero = stream_global->outgoing_window <= 0;

  if (was_zero && !is_zero) {
    grpc_chttp2_list_add_writable_stream(transport_global, stream_global);
  }
}

static void read_error_locked(grpc_exec_ctx *exec_ctx,
                              grpc_chttp2_transport *t) {
  t->endpoint_reading = 0;
  if (!t->writing_active && t->ep) {
    destroy_endpoint(exec_ctx, t);
  }
}

/* tcp read callback */
static void recv_data(grpc_exec_ctx *exec_ctx, void *tp, int success) {
  size_t i;
  int keep_reading = 0;
  grpc_chttp2_transport *t = tp;
  grpc_chttp2_transport_global *transport_global = &t->global;
  grpc_chttp2_transport_parsing *transport_parsing = &t->parsing;
  grpc_chttp2_stream_global *stream_global;

  GPR_TIMER_BEGIN("recv_data", 0);

  lock(t);
  i = 0;
  GPR_ASSERT(!t->parsing_active);
  if (!t->closed) {
    t->parsing_active = 1;
    /* merge stream lists */
    grpc_chttp2_stream_map_move_into(&t->new_stream_map,
                                     &t->parsing_stream_map);
    grpc_chttp2_prepare_to_read(transport_global, transport_parsing);
    gpr_mu_unlock(&t->mu);
    GPR_TIMER_BEGIN("recv_data.parse", 0);
    for (; i < t->read_buffer.count &&
               grpc_chttp2_perform_read(exec_ctx, transport_parsing,
                                        t->read_buffer.slices[i]);
         i++)
      ;
    GPR_TIMER_END("recv_data.parse", 0);
    gpr_mu_lock(&t->mu);
    if (i != t->read_buffer.count) {
      drop_connection(exec_ctx, t);
    }
    /* merge stream lists */
    grpc_chttp2_stream_map_move_into(&t->new_stream_map,
                                     &t->parsing_stream_map);
    transport_global->concurrent_stream_count =
        (gpr_uint32)grpc_chttp2_stream_map_size(&t->parsing_stream_map);
    if (transport_parsing->initial_window_update != 0) {
      grpc_chttp2_stream_map_for_each(&t->parsing_stream_map,
                                      update_global_window, t);
      transport_parsing->initial_window_update = 0;
    }
    /* handle higher level things */
    grpc_chttp2_publish_reads(exec_ctx, transport_global, transport_parsing);
    t->parsing_active = 0;
    /* if a stream is in the stream map, and gets cancelled, we need to ensure
     * we are not parsing before continuing the cancellation to keep things in
     * a sane state */
    while (grpc_chttp2_list_pop_closed_waiting_for_parsing(transport_global,
                                                           &stream_global)) {
      GPR_ASSERT(stream_global->in_stream_map);
      GPR_ASSERT(stream_global->write_closed);
      GPR_ASSERT(stream_global->read_closed);
      remove_stream(exec_ctx, t, stream_global->id);
      stream_global->finished_close = 1;
      GRPC_CHTTP2_STREAM_UNREF(exec_ctx, stream_global, "chttp2");
    }
  }
  if (!success || i != t->read_buffer.count || t->closed) {
    drop_connection(exec_ctx, t);
    read_error_locked(exec_ctx, t);
  } else if (!t->closed) {
    keep_reading = 1;
    REF_TRANSPORT(t, "keep_reading");
    prevent_endpoint_shutdown(t);
  }
  gpr_slice_buffer_reset_and_unref(&t->read_buffer);
  unlock(exec_ctx, t);

  if (keep_reading) {
    grpc_endpoint_read(exec_ctx, t->ep, &t->read_buffer, &t->recv_data);
    allow_endpoint_shutdown_unlocked(exec_ctx, t);
    UNREF_TRANSPORT(exec_ctx, t, "keep_reading");
  } else {
    UNREF_TRANSPORT(exec_ctx, t, "recv_data");
  }

  GPR_TIMER_END("recv_data", 0);
}

/*
 * CALLBACK LOOP
 */

static void connectivity_state_set(
    grpc_exec_ctx *exec_ctx, grpc_chttp2_transport_global *transport_global,
    grpc_connectivity_state state, const char *reason) {
  GRPC_CHTTP2_IF_TRACING(
      gpr_log(GPR_DEBUG, "set connectivity_state=%d", state));
  grpc_connectivity_state_set(exec_ctx, &TRANSPORT_FROM_GLOBAL(transport_global)
                                             ->channel_callback.state_tracker,
                              state, reason);
}

/*
 * POLLSET STUFF
 */

static void add_to_pollset_locked(grpc_exec_ctx *exec_ctx,
                                  grpc_chttp2_transport *t,
                                  grpc_pollset *pollset) {
  if (t->ep) {
    grpc_endpoint_add_to_pollset(exec_ctx, t->ep, pollset);
  }
}

static void add_to_pollset_set_locked(grpc_exec_ctx *exec_ctx,
                                      grpc_chttp2_transport *t,
                                      grpc_pollset_set *pollset_set) {
  if (t->ep) {
    grpc_endpoint_add_to_pollset_set(exec_ctx, t->ep, pollset_set);
  }
}

static void set_pollset(grpc_exec_ctx *exec_ctx, grpc_transport *gt,
                        grpc_stream *gs, grpc_pollset *pollset) {
  grpc_chttp2_transport *t = (grpc_chttp2_transport *)gt;
  lock(t);
  add_to_pollset_locked(exec_ctx, t, pollset);
  unlock(exec_ctx, t);
}

/*
 * BYTE STREAM
 */

static void incoming_byte_stream_update_flow_control(
    grpc_chttp2_transport_global *transport_global,
    grpc_chttp2_stream_global *stream_global, size_t max_size_hint,
    size_t have_already) {
  gpr_uint32 max_recv_bytes;

  /* clamp max recv hint to an allowable size */
  if (max_size_hint >= GPR_UINT32_MAX - GRPC_CHTTP2_STREAM_LOOKAHEAD) {
    max_recv_bytes = GPR_UINT32_MAX - GRPC_CHTTP2_STREAM_LOOKAHEAD;
  } else {
    max_recv_bytes = (gpr_uint32)max_size_hint;
  }

  /* account for bytes already received but unknown to higher layers */
  if (max_recv_bytes >= have_already) {
    max_recv_bytes -= (gpr_uint32)have_already;
  } else {
    max_recv_bytes = 0;
  }

  /* add some small lookahead to keep pipelines flowing */
  GPR_ASSERT(max_recv_bytes <= GPR_UINT32_MAX - GRPC_CHTTP2_STREAM_LOOKAHEAD);
  max_recv_bytes += GRPC_CHTTP2_STREAM_LOOKAHEAD;
  if (stream_global->max_recv_bytes < max_recv_bytes) {
    gpr_uint32 add_max_recv_bytes =
        max_recv_bytes - stream_global->max_recv_bytes;
    GRPC_CHTTP2_FLOW_CREDIT_STREAM("op", transport_global, stream_global,
                                   max_recv_bytes, add_max_recv_bytes);
    GRPC_CHTTP2_FLOW_CREDIT_STREAM("op", transport_global, stream_global,
                                   unannounced_incoming_window_for_parse,
                                   add_max_recv_bytes);
    GRPC_CHTTP2_FLOW_CREDIT_STREAM("op", transport_global, stream_global,
                                   unannounced_incoming_window_for_writing,
                                   add_max_recv_bytes);
    grpc_chttp2_list_add_unannounced_incoming_window_available(transport_global,
                                                               stream_global);
    grpc_chttp2_list_add_writable_stream(transport_global, stream_global);
  }
}

static int incoming_byte_stream_next(grpc_exec_ctx *exec_ctx,
                                     grpc_byte_stream *byte_stream,
                                     gpr_slice *slice, size_t max_size_hint,
                                     grpc_closure *on_complete) {
  grpc_chttp2_incoming_byte_stream *bs =
      (grpc_chttp2_incoming_byte_stream *)byte_stream;
  grpc_chttp2_transport_global *transport_global = &bs->transport->global;
  grpc_chttp2_stream_global *stream_global = &bs->stream->global;

  lock(bs->transport);
  if (bs->is_tail) {
    incoming_byte_stream_update_flow_control(transport_global, stream_global,
                                             max_size_hint, bs->slices.length);
  }
  if (bs->slices.count > 0) {
    *slice = gpr_slice_buffer_take_first(&bs->slices);
    unlock(exec_ctx, bs->transport);
    return 1;
  } else {
    bs->on_next = on_complete;
    bs->next = slice;
    unlock(exec_ctx, bs->transport);
    return 0;
  }
}

static void incoming_byte_stream_unref(grpc_chttp2_incoming_byte_stream *bs) {
  if (gpr_unref(&bs->refs)) {
    gpr_slice_buffer_destroy(&bs->slices);
    gpr_free(bs);
  }
}

static void incoming_byte_stream_destroy(grpc_byte_stream *byte_stream) {
  incoming_byte_stream_unref((grpc_chttp2_incoming_byte_stream *)byte_stream);
}

void grpc_chttp2_incoming_byte_stream_push(grpc_exec_ctx *exec_ctx,
                                           grpc_chttp2_incoming_byte_stream *bs,
                                           gpr_slice slice) {
  gpr_mu_lock(&bs->transport->mu);
  if (bs->on_next != NULL) {
    *bs->next = slice;
    grpc_exec_ctx_enqueue(exec_ctx, bs->on_next, 1);
    bs->on_next = NULL;
  } else {
    gpr_slice_buffer_add(&bs->slices, slice);
  }
  gpr_mu_unlock(&bs->transport->mu);
}

void grpc_chttp2_incoming_byte_stream_finished(
    grpc_exec_ctx *exec_ctx, grpc_chttp2_incoming_byte_stream *bs) {
  incoming_byte_stream_unref(bs);
}

grpc_chttp2_incoming_byte_stream *grpc_chttp2_incoming_byte_stream_create(
    grpc_exec_ctx *exec_ctx, grpc_chttp2_transport_parsing *transport_parsing,
    grpc_chttp2_stream_parsing *stream_parsing, gpr_uint32 frame_size,
    gpr_uint32 flags, grpc_chttp2_incoming_frame_queue *add_to_queue) {
  grpc_chttp2_incoming_byte_stream *incoming_byte_stream =
      gpr_malloc(sizeof(*incoming_byte_stream));
  incoming_byte_stream->base.length = frame_size;
  incoming_byte_stream->base.flags = flags;
  incoming_byte_stream->base.next = incoming_byte_stream_next;
  incoming_byte_stream->base.destroy = incoming_byte_stream_destroy;
  gpr_ref_init(&incoming_byte_stream->refs, 2);
  incoming_byte_stream->next_message = NULL;
  incoming_byte_stream->transport = TRANSPORT_FROM_PARSING(transport_parsing);
  incoming_byte_stream->stream = STREAM_FROM_PARSING(stream_parsing);
  gpr_slice_buffer_init(&incoming_byte_stream->slices);
  incoming_byte_stream->on_next = NULL;
  incoming_byte_stream->is_tail = 1;
  if (add_to_queue->head == NULL) {
    add_to_queue->head = incoming_byte_stream;
  } else {
    add_to_queue->tail->is_tail = 0;
    add_to_queue->tail->next_message = incoming_byte_stream;
  }
  add_to_queue->tail = incoming_byte_stream;
  if (frame_size == 0) {
    lock(TRANSPORT_FROM_PARSING(transport_parsing));
    incoming_byte_stream_update_flow_control(
        &TRANSPORT_FROM_PARSING(transport_parsing)->global,
        &STREAM_FROM_PARSING(stream_parsing)->global, 0, 0);
    unlock(exec_ctx, TRANSPORT_FROM_PARSING(transport_parsing));
  }
  return incoming_byte_stream;
}

/*
 * TRACING
 */

static char *format_flowctl_context_var(const char *context, const char *var,
                                        gpr_int64 val, gpr_uint32 id,
                                        char **scope) {
  char *underscore_pos;
  char *result;
  if (context == NULL) {
    *scope = NULL;
    gpr_asprintf(&result, "%s(%lld)", var, val);
    return result;
  }
  underscore_pos = strchr(context, '_');
  *scope = gpr_strdup(context);
  (*scope)[underscore_pos - context] = 0;
  if (id != 0) {
    char *tmp = *scope;
    gpr_asprintf(scope, "%s[%d]", tmp, id);
    gpr_free(tmp);
  }
  gpr_asprintf(&result, "%s.%s(%lld)", underscore_pos + 1, var, val);
  return result;
}

static int samestr(char *a, char *b) {
  if (a == NULL) {
    return b == NULL;
  }
  if (b == NULL) {
    return 0;
  }
  return 0 == strcmp(a, b);
}

void grpc_chttp2_flowctl_trace(const char *file, int line, const char *phase,
                               grpc_chttp2_flowctl_op op, const char *context1,
                               const char *var1, const char *context2,
                               const char *var2, int is_client,
                               gpr_uint32 stream_id, gpr_int64 val1,
                               gpr_int64 val2) {
  char *scope1;
  char *scope2;
  char *label1 =
      format_flowctl_context_var(context1, var1, val1, stream_id, &scope1);
  char *label2 =
      format_flowctl_context_var(context2, var2, val2, stream_id, &scope2);
  char *clisvr = is_client ? "client" : "server";
  char *prefix;

  gpr_asprintf(&prefix, "FLOW % 8s: %s % 11s ", phase, clisvr, scope1);

  switch (op) {
    case GRPC_CHTTP2_FLOWCTL_MOVE:
      GPR_ASSERT(samestr(scope1, scope2));
      if (val2 != 0) {
        gpr_log(file, line, GPR_LOG_SEVERITY_DEBUG,
                "%sMOVE   % 40s <- % 40s giving %d", prefix, label1, label2,
                val1 + val2);
      }
      break;
    case GRPC_CHTTP2_FLOWCTL_CREDIT:
      GPR_ASSERT(val2 >= 0);
      if (val2 != 0) {
        gpr_log(file, line, GPR_LOG_SEVERITY_DEBUG,
                "%sCREDIT % 40s by % 40s giving %d", prefix, label1, label2,
                val1 + val2);
      }
      break;
    case GRPC_CHTTP2_FLOWCTL_DEBIT:
      GPR_ASSERT(val2 >= 0);
      if (val2 != 0) {
        gpr_log(file, line, GPR_LOG_SEVERITY_DEBUG,
                "%sDEBIT  % 40s by % 40s giving %d", prefix, label1, label2,
                val1 - val2);
      }
      break;
  }

  gpr_free(scope1);
  gpr_free(scope2);
  gpr_free(label1);
  gpr_free(label2);
  gpr_free(prefix);
}

/*
 * INTEGRATION GLUE
 */

static char *chttp2_get_peer(grpc_exec_ctx *exec_ctx, grpc_transport *t) {
  return gpr_strdup(((grpc_chttp2_transport *)t)->peer_string);
}

static const grpc_transport_vtable vtable = {
    sizeof(grpc_chttp2_stream), init_stream, set_pollset, perform_stream_op,
    perform_transport_op, destroy_stream, destroy_transport, chttp2_get_peer};

grpc_transport *grpc_create_chttp2_transport(
    grpc_exec_ctx *exec_ctx, const grpc_channel_args *channel_args,
    grpc_endpoint *ep, int is_client) {
  grpc_chttp2_transport *t = gpr_malloc(sizeof(grpc_chttp2_transport));
  init_transport(exec_ctx, t, channel_args, ep, is_client != 0);
  return &t->base;
}

void grpc_chttp2_transport_start_reading(grpc_exec_ctx *exec_ctx,
                                         grpc_transport *transport,
                                         gpr_slice *slices, size_t nslices) {
  grpc_chttp2_transport *t = (grpc_chttp2_transport *)transport;
  REF_TRANSPORT(t, "recv_data"); /* matches unref inside recv_data */
  gpr_slice_buffer_addn(&t->read_buffer, slices, nslices);
  recv_data(exec_ctx, t, 1);
}<|MERGE_RESOLUTION|>--- conflicted
+++ resolved
@@ -1054,11 +1054,6 @@
      about the metadata yet */
   if (!stream_global->published_trailing_metadata ||
       stream_global->recv_trailing_metadata_finished != NULL) {
-<<<<<<< HEAD
-=======
-    grpc_mdctx *mdctx =
-        TRANSPORT_FROM_GLOBAL(transport_global)->metadata_context;
->>>>>>> 201d6e13
     char status_string[GPR_LTOA_MIN_BUFSIZE];
     gpr_ltoa(status, status_string);
     grpc_chttp2_incoming_metadata_buffer_add(
