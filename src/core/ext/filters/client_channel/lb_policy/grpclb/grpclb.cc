/*
 *
 * Copyright 2016 gRPC authors.
 *
 * Licensed under the Apache License, Version 2.0 (the "License");
 * you may not use this file except in compliance with the License.
 * You may obtain a copy of the License at
 *
 *     http://www.apache.org/licenses/LICENSE-2.0
 *
 * Unless required by applicable law or agreed to in writing, software
 * distributed under the License is distributed on an "AS IS" BASIS,
 * WITHOUT WARRANTIES OR CONDITIONS OF ANY KIND, either express or implied.
 * See the License for the specific language governing permissions and
 * limitations under the License.
 *
 */

/** Implementation of the gRPC LB policy.
 *
 * This policy takes as input a set of resolved addresses {a1..an} for which the
 * LB set was set (it's the resolver's responsibility to ensure this). That is
 * to say, {a1..an} represent a collection of LB servers.
 *
 * An internal channel (\a glb_lb_policy.lb_channel) is created over {a1..an}.
 * This channel behaves just like a regular channel. In particular, the
 * constructed URI over the addresses a1..an will use the default pick first
 * policy to select from this list of LB server backends.
 *
 * The first time the policy gets a request for a pick, a ping, or to exit the
 * idle state, \a query_for_backends_locked() is called. This function sets up
 * and initiates the internal communication with the LB server. In particular,
 * it's responsible for instantiating the internal *streaming* call to the LB
 * server (whichever address from {a1..an} pick-first chose). This call is
 * serviced by two callbacks, \a lb_on_server_status_received and \a
 * lb_on_response_received. The former will be called when the call to the LB
 * server completes. This can happen if the LB server closes the connection or
 * if this policy itself cancels the call (for example because it's shutting
 * down). If the internal call times out, the usual behavior of pick-first
 * applies, continuing to pick from the list {a1..an}.
 *
 * Upon sucesss, the incoming \a LoadBalancingResponse is processed by \a
 * res_recv. An invalid one results in the termination of the streaming call. A
 * new streaming call should be created if possible, failing the original call
 * otherwise. For a valid \a LoadBalancingResponse, the server list of actual
 * backends is extracted. A Round Robin policy will be created from this list.
 * There are two possible scenarios:
 *
 * 1. This is the first server list received. There was no previous instance of
 *    the Round Robin policy. \a rr_handover_locked() will instantiate the RR
 *    policy and perform all the pending operations over it.
 * 2. There's already a RR policy instance active. We need to introduce the new
 *    one build from the new serverlist, but taking care not to disrupt the
 *    operations in progress over the old RR instance. This is done by
 *    decreasing the reference count on the old policy. The moment no more
 *    references are held on the old RR policy, it'll be destroyed and \a
 *    glb_rr_connectivity_changed notified with a \a GRPC_CHANNEL_SHUTDOWN
 *    state. At this point we can transition to a new RR instance safely, which
 *    is done once again via \a rr_handover_locked().
 *
 *
 * Once a RR policy instance is in place (and getting updated as described),
 * calls to for a pick, a ping or a cancellation will be serviced right away by
 * forwarding them to the RR instance. Any time there's no RR policy available
 * (ie, right after the creation of the gRPCLB policy, if an empty serverlist is
 * received, etc), pick/ping requests are added to a list of pending picks/pings
 * to be flushed and serviced as part of \a rr_handover_locked() the moment the
 * RR policy instance becomes available.
 *
 * \see https://github.com/grpc/grpc/blob/master/doc/load-balancing.md for the
 * high level design and details. */

/* TODO(dgq):
 * - Implement LB service forwarding (point 2c. in the doc's diagram).
 */

/* With the addition of a libuv endpoint, sockaddr.h now includes uv.h when
   using that endpoint. Because of various transitive includes in uv.h,
   including windows.h on Windows, uv.h must be included before other system
   headers. Therefore, sockaddr.h must always be included first */
#include "src/core/lib/iomgr/sockaddr.h"

#include <inttypes.h>
#include <limits.h>
#include <string.h>

#include <grpc/byte_buffer_reader.h>
#include <grpc/grpc.h>
#include <grpc/support/alloc.h>
#include <grpc/support/host_port.h>
#include <grpc/support/string_util.h>
#include <grpc/support/time.h>

#include "src/core/ext/filters/client_channel/client_channel.h"
#include "src/core/ext/filters/client_channel/client_channel_factory.h"
#include "src/core/ext/filters/client_channel/lb_policy/grpclb/client_load_reporting_filter.h"
#include "src/core/ext/filters/client_channel/lb_policy/grpclb/grpclb.h"
#include "src/core/ext/filters/client_channel/lb_policy/grpclb/grpclb_channel.h"
#include "src/core/ext/filters/client_channel/lb_policy/grpclb/grpclb_client_stats.h"
#include "src/core/ext/filters/client_channel/lb_policy/grpclb/load_balancer_api.h"
#include "src/core/ext/filters/client_channel/lb_policy_factory.h"
#include "src/core/ext/filters/client_channel/lb_policy_registry.h"
#include "src/core/ext/filters/client_channel/parse_address.h"
#include "src/core/ext/filters/client_channel/resolver/fake/fake_resolver.h"
#include "src/core/ext/filters/client_channel/subchannel_index.h"
#include "src/core/lib/backoff/backoff.h"
#include "src/core/lib/channel/channel_args.h"
#include "src/core/lib/channel/channel_stack.h"
#include "src/core/lib/iomgr/combiner.h"
#include "src/core/lib/iomgr/sockaddr.h"
#include "src/core/lib/iomgr/sockaddr_utils.h"
#include "src/core/lib/iomgr/timer.h"
#include "src/core/lib/slice/slice_hash_table.h"
#include "src/core/lib/slice/slice_internal.h"
#include "src/core/lib/slice/slice_string_helpers.h"
#include "src/core/lib/support/string.h"
#include "src/core/lib/surface/call.h"
#include "src/core/lib/surface/channel.h"
#include "src/core/lib/surface/channel_init.h"
#include "src/core/lib/transport/static_metadata.h"

#define GRPC_GRPCLB_MIN_CONNECT_TIMEOUT_SECONDS 20
#define GRPC_GRPCLB_INITIAL_CONNECT_BACKOFF_SECONDS 1
#define GRPC_GRPCLB_RECONNECT_BACKOFF_MULTIPLIER 1.6
#define GRPC_GRPCLB_RECONNECT_MAX_BACKOFF_SECONDS 120
#define GRPC_GRPCLB_RECONNECT_JITTER 0.2
#define GRPC_GRPCLB_DEFAULT_FALLBACK_TIMEOUT_MS 10000

grpc_core::TraceFlag grpc_lb_glb_trace(false, "glb");

/* add lb_token of selected subchannel (address) to the call's initial
 * metadata */
static grpc_error* initial_metadata_add_lb_token(
    grpc_metadata_batch* initial_metadata,
    grpc_linked_mdelem* lb_token_mdelem_storage, grpc_mdelem lb_token) {
  GPR_ASSERT(lb_token_mdelem_storage != nullptr);
  GPR_ASSERT(!GRPC_MDISNULL(lb_token));
  return grpc_metadata_batch_add_tail(initial_metadata, lb_token_mdelem_storage,
                                      lb_token);
}

static void destroy_client_stats(void* arg) {
  grpc_grpclb_client_stats_unref((grpc_grpclb_client_stats*)arg);
}

typedef struct wrapped_rr_closure_arg {
  /* the closure instance using this struct as argument */
  grpc_closure wrapper_closure;

  /* the original closure. Usually a on_complete/notify cb for pick() and ping()
   * calls against the internal RR instance, respectively. */
  grpc_closure* wrapped_closure;

  /* the pick's initial metadata, kept in order to append the LB token for the
   * pick */
  grpc_metadata_batch* initial_metadata;

  /* the picked target, used to determine which LB token to add to the pick's
   * initial metadata */
  grpc_connected_subchannel** target;

  /* the context to be populated for the subchannel call */
  grpc_call_context_element* context;

  /* Stats for client-side load reporting. Note that this holds a
   * reference, which must be either passed on via context or unreffed. */
  grpc_grpclb_client_stats* client_stats;

  /* the LB token associated with the pick */
  grpc_mdelem lb_token;

  /* storage for the lb token initial metadata mdelem */
  grpc_linked_mdelem* lb_token_mdelem_storage;

  /* The RR instance related to the closure */
  grpc_lb_policy* rr_policy;

  /* The grpclb instance that created the wrapping. This instance is not owned,
   * reference counts are untouched. It's used only for logging purposes. */
  grpc_lb_policy* glb_policy;

  /* heap memory to be freed upon closure execution. */
  void* free_when_done;
} wrapped_rr_closure_arg;

/* The \a on_complete closure passed as part of the pick requires keeping a
 * reference to its associated round robin instance. We wrap this closure in
 * order to unref the round robin instance upon its invocation */
static void wrapped_rr_closure(void* arg, grpc_error* error) {
  wrapped_rr_closure_arg* wc_arg = (wrapped_rr_closure_arg*)arg;

  GPR_ASSERT(wc_arg->wrapped_closure != nullptr);
  GRPC_CLOSURE_SCHED(wc_arg->wrapped_closure, GRPC_ERROR_REF(error));

  if (wc_arg->rr_policy != nullptr) {
    /* if *target is nullptr, no pick has been made by the RR policy (eg, all
     * addresses failed to connect). There won't be any user_data/token
     * available */
    if (*wc_arg->target != nullptr) {
      if (!GRPC_MDISNULL(wc_arg->lb_token)) {
        initial_metadata_add_lb_token(wc_arg->initial_metadata,
                                      wc_arg->lb_token_mdelem_storage,
                                      GRPC_MDELEM_REF(wc_arg->lb_token));
      } else {
        gpr_log(
            GPR_ERROR,
            "[grpclb %p] No LB token for connected subchannel pick %p (from RR "
            "instance %p).",
            wc_arg->glb_policy, *wc_arg->target, wc_arg->rr_policy);
        abort();
      }
      // Pass on client stats via context. Passes ownership of the reference.
      GPR_ASSERT(wc_arg->client_stats != nullptr);
      wc_arg->context[GRPC_GRPCLB_CLIENT_STATS].value = wc_arg->client_stats;
      wc_arg->context[GRPC_GRPCLB_CLIENT_STATS].destroy = destroy_client_stats;
    } else {
      grpc_grpclb_client_stats_unref(wc_arg->client_stats);
    }
    if (grpc_lb_glb_trace.enabled()) {
      gpr_log(GPR_INFO, "[grpclb %p] Unreffing RR %p", wc_arg->glb_policy,
              wc_arg->rr_policy);
    }
    GRPC_LB_POLICY_UNREF(wc_arg->rr_policy, "wrapped_rr_closure");
  }
  GPR_ASSERT(wc_arg->free_when_done != nullptr);
  gpr_free(wc_arg->free_when_done);
}

/* Linked list of pending pick requests. It stores all information needed to
 * eventually call (Round Robin's) pick() on them. They mainly stay pending
 * waiting for the RR policy to be created/updated.
 *
 * One particularity is the wrapping of the user-provided \a on_complete closure
 * (in \a wrapped_on_complete and \a wrapped_on_complete_arg). This is needed in
 * order to correctly unref the RR policy instance upon completion of the pick.
 * See \a wrapped_rr_closure for details. */
typedef struct pending_pick {
  struct pending_pick* next;

  /* original pick()'s arguments */
  grpc_lb_policy_pick_args pick_args;

  /* output argument where to store the pick()ed connected subchannel, or
   * nullptr upon error. */
  grpc_connected_subchannel** target;

  /* args for wrapped_on_complete */
  wrapped_rr_closure_arg wrapped_on_complete_arg;
} pending_pick;

static void add_pending_pick(pending_pick** root,
                             const grpc_lb_policy_pick_args* pick_args,
                             grpc_connected_subchannel** target,
                             grpc_call_context_element* context,
                             grpc_closure* on_complete) {
  pending_pick* pp = (pending_pick*)gpr_zalloc(sizeof(*pp));
  pp->next = *root;
  pp->pick_args = *pick_args;
  pp->target = target;
  pp->wrapped_on_complete_arg.wrapped_closure = on_complete;
  pp->wrapped_on_complete_arg.target = target;
  pp->wrapped_on_complete_arg.context = context;
  pp->wrapped_on_complete_arg.initial_metadata = pick_args->initial_metadata;
  pp->wrapped_on_complete_arg.lb_token_mdelem_storage =
      pick_args->lb_token_mdelem_storage;
  pp->wrapped_on_complete_arg.free_when_done = pp;
  GRPC_CLOSURE_INIT(&pp->wrapped_on_complete_arg.wrapper_closure,
                    wrapped_rr_closure, &pp->wrapped_on_complete_arg,
                    grpc_schedule_on_exec_ctx);
  *root = pp;
}

/* Same as the \a pending_pick struct but for ping operations */
typedef struct pending_ping {
  struct pending_ping* next;

  /* args for sending the ping */
  wrapped_rr_closure_arg* on_initiate;
  wrapped_rr_closure_arg* on_ack;
} pending_ping;

static void add_pending_ping(pending_ping** root, grpc_closure* on_initiate,
                             grpc_closure* on_ack) {
  pending_ping* pping = (pending_ping*)gpr_zalloc(sizeof(*pping));
  if (on_initiate != nullptr) {
    pping->on_initiate =
        (wrapped_rr_closure_arg*)gpr_zalloc(sizeof(*pping->on_initiate));
    pping->on_initiate->wrapped_closure = on_initiate;
    pping->on_initiate->free_when_done = pping->on_initiate;
    GRPC_CLOSURE_INIT(&pping->on_initiate->wrapper_closure, wrapped_rr_closure,
                      &pping->on_initiate, grpc_schedule_on_exec_ctx);
  }
  if (on_ack != nullptr) {
    pping->on_ack = (wrapped_rr_closure_arg*)gpr_zalloc(sizeof(*pping->on_ack));
    pping->on_ack->wrapped_closure = on_ack;
    pping->on_ack->free_when_done = pping->on_ack;
    GRPC_CLOSURE_INIT(&pping->on_ack->wrapper_closure, wrapped_rr_closure,
                      &pping->on_ack, grpc_schedule_on_exec_ctx);
  }
  pping->next = *root;
  *root = pping;
}

/*
 * glb_lb_policy
 */
typedef struct rr_connectivity_data rr_connectivity_data;

typedef struct glb_lb_policy {
  /** base policy: must be first */
  grpc_lb_policy base;

  /** who the client is trying to communicate with */
  const char* server_name;
  grpc_client_channel_factory* cc_factory;
  grpc_channel_args* args;

  /** timeout in milliseconds for the LB call. 0 means no deadline. */
  int lb_call_timeout_ms;

  /** timeout in milliseconds for before using fallback backend addresses.
   * 0 means not using fallback. */
  int lb_fallback_timeout_ms;

  /** for communicating with the LB server */
  grpc_channel* lb_channel;

  /** response generator to inject address updates into \a lb_channel */
  grpc_fake_resolver_response_generator* response_generator;

  /** the RR policy to use of the backend servers returned by the LB server */
  grpc_lb_policy* rr_policy;

  bool started_picking;

  /** our connectivity state tracker */
  grpc_connectivity_state_tracker state_tracker;

  /** connectivity state of the LB channel */
  grpc_connectivity_state lb_channel_connectivity;

  /** stores the deserialized response from the LB. May be nullptr until one
   * such response has arrived. */
  grpc_grpclb_serverlist* serverlist;

  /** Index into serverlist for next pick.
   * If the server at this index is a drop, we return a drop.
   * Otherwise, we delegate to the RR policy. */
  size_t serverlist_index;

  /** stores the backend addresses from the resolver */
  grpc_lb_addresses* fallback_backend_addresses;

  /** list of picks that are waiting on RR's policy connectivity */
  pending_pick* pending_picks;

  /** list of pings that are waiting on RR's policy connectivity */
  pending_ping* pending_pings;

  bool shutting_down;

  /** are we currently updating lb_call? */
  bool updating_lb_call;

  /** are we already watching the LB channel's connectivity? */
  bool watching_lb_channel;

  /** is \a lb_call_retry_timer active? */
  bool retry_timer_active;

  /** is \a lb_fallback_timer active? */
  bool fallback_timer_active;

  /** called upon changes to the LB channel's connectivity. */
  grpc_closure lb_channel_on_connectivity_changed;

  /************************************************************/
  /*  client data associated with the LB server communication */
  /************************************************************/
  /* Status from the LB server has been received. This signals the end of the LB
   * call. */
  grpc_closure lb_on_server_status_received;

  /* A response from the LB server has been received. Process it */
  grpc_closure lb_on_response_received;

  /* LB call retry timer callback. */
  grpc_closure lb_on_call_retry;

  /* LB fallback timer callback. */
  grpc_closure lb_on_fallback;

  grpc_call* lb_call; /* streaming call to the LB server, */

  grpc_metadata_array lb_initial_metadata_recv; /* initial MD from LB server */
  grpc_metadata_array
      lb_trailing_metadata_recv; /* trailing MD from LB server */

  /* what's being sent to the LB server. Note that its value may vary if the LB
   * server indicates a redirect. */
  grpc_byte_buffer* lb_request_payload;

  /* response the LB server, if any. Processed in lb_on_response_received() */
  grpc_byte_buffer* lb_response_payload;

  /* call status code and details, set in lb_on_server_status_received() */
  grpc_status_code lb_call_status;
  grpc_slice lb_call_status_details;

  /** LB call retry backoff state */
  grpc_backoff lb_call_backoff_state;

  /** LB call retry timer */
  grpc_timer lb_call_retry_timer;

  /** LB fallback timer */
  grpc_timer lb_fallback_timer;

  bool seen_initial_response;

  /* Stats for client-side load reporting. Should be unreffed and
   * recreated whenever lb_call is replaced. */
  grpc_grpclb_client_stats* client_stats;
  /* Interval and timer for next client load report. */
  grpc_millis client_stats_report_interval;
  grpc_timer client_load_report_timer;
  bool client_load_report_timer_pending;
  bool last_client_load_report_counters_were_zero;
  /* Closure used for either the load report timer or the callback for
   * completion of sending the load report. */
  grpc_closure client_load_report_closure;
  /* Client load report message payload. */
  grpc_byte_buffer* client_load_report_payload;
} glb_lb_policy;

/* Keeps track and reacts to changes in connectivity of the RR instance */
struct rr_connectivity_data {
  grpc_closure on_change;
  grpc_connectivity_state state;
  glb_lb_policy* glb_policy;
};

static bool is_server_valid(const grpc_grpclb_server* server, size_t idx,
                            bool log) {
  if (server->drop) return false;
  const grpc_grpclb_ip_address* ip = &server->ip_address;
  if (server->port >> 16 != 0) {
    if (log) {
      gpr_log(GPR_ERROR,
              "Invalid port '%d' at index %lu of serverlist. Ignoring.",
              server->port, (unsigned long)idx);
    }
    return false;
  }
  if (ip->size != 4 && ip->size != 16) {
    if (log) {
      gpr_log(GPR_ERROR,
              "Expected IP to be 4 or 16 bytes, got %d at index %lu of "
              "serverlist. Ignoring",
              ip->size, (unsigned long)idx);
    }
    return false;
  }
  return true;
}

/* vtable for LB tokens in grpc_lb_addresses. */
static void* lb_token_copy(void* token) {
  return token == nullptr
             ? nullptr
             : (void*)GRPC_MDELEM_REF(grpc_mdelem{(uintptr_t)token}).payload;
}
static void lb_token_destroy(void* token) {
  if (token != nullptr) {
    GRPC_MDELEM_UNREF(grpc_mdelem{(uintptr_t)token});
  }
}
static int lb_token_cmp(void* token1, void* token2) {
  if (token1 > token2) return 1;
  if (token1 < token2) return -1;
  return 0;
}
static const grpc_lb_user_data_vtable lb_token_vtable = {
    lb_token_copy, lb_token_destroy, lb_token_cmp};

static void parse_server(const grpc_grpclb_server* server,
                         grpc_resolved_address* addr) {
  memset(addr, 0, sizeof(*addr));
  if (server->drop) return;
  const uint16_t netorder_port = htons((uint16_t)server->port);
  /* the addresses are given in binary format (a in(6)_addr struct) in
   * server->ip_address.bytes. */
  const grpc_grpclb_ip_address* ip = &server->ip_address;
  if (ip->size == 4) {
    addr->len = sizeof(struct sockaddr_in);
    struct sockaddr_in* addr4 = (struct sockaddr_in*)&addr->addr;
    addr4->sin_family = AF_INET;
    memcpy(&addr4->sin_addr, ip->bytes, ip->size);
    addr4->sin_port = netorder_port;
  } else if (ip->size == 16) {
    addr->len = sizeof(struct sockaddr_in6);
    struct sockaddr_in6* addr6 = (struct sockaddr_in6*)&addr->addr;
    addr6->sin6_family = AF_INET6;
    memcpy(&addr6->sin6_addr, ip->bytes, ip->size);
    addr6->sin6_port = netorder_port;
  }
}

/* Returns addresses extracted from \a serverlist. */
static grpc_lb_addresses* process_serverlist_locked(
    const grpc_grpclb_serverlist* serverlist) {
  size_t num_valid = 0;
  /* first pass: count how many are valid in order to allocate the necessary
   * memory in a single block */
  for (size_t i = 0; i < serverlist->num_servers; ++i) {
    if (is_server_valid(serverlist->servers[i], i, true)) ++num_valid;
  }
  grpc_lb_addresses* lb_addresses =
      grpc_lb_addresses_create(num_valid, &lb_token_vtable);
  /* second pass: actually populate the addresses and LB tokens (aka user data
   * to the outside world) to be read by the RR policy during its creation.
   * Given that the validity tests are very cheap, they are performed again
   * instead of marking the valid ones during the first pass, as this would
   * incurr in an allocation due to the arbitrary number of server */
  size_t addr_idx = 0;
  for (size_t sl_idx = 0; sl_idx < serverlist->num_servers; ++sl_idx) {
    const grpc_grpclb_server* server = serverlist->servers[sl_idx];
    if (!is_server_valid(serverlist->servers[sl_idx], sl_idx, false)) continue;
    GPR_ASSERT(addr_idx < num_valid);
    /* address processing */
    grpc_resolved_address addr;
    parse_server(server, &addr);
    /* lb token processing */
    void* user_data;
    if (server->has_load_balance_token) {
      const size_t lb_token_max_length =
          GPR_ARRAY_SIZE(server->load_balance_token);
      const size_t lb_token_length =
          strnlen(server->load_balance_token, lb_token_max_length);
      grpc_slice lb_token_mdstr = grpc_slice_from_copied_buffer(
          server->load_balance_token, lb_token_length);
      user_data =
          (void*)grpc_mdelem_from_slices(GRPC_MDSTR_LB_TOKEN, lb_token_mdstr)
              .payload;
    } else {
      char* uri = grpc_sockaddr_to_uri(&addr);
      gpr_log(GPR_INFO,
              "Missing LB token for backend address '%s'. The empty token will "
              "be used instead",
              uri);
      gpr_free(uri);
      user_data = (void*)GRPC_MDELEM_LB_TOKEN_EMPTY.payload;
    }

    grpc_lb_addresses_set_address(lb_addresses, addr_idx, &addr.addr, addr.len,
                                  false /* is_balancer */,
                                  nullptr /* balancer_name */, user_data);
    ++addr_idx;
  }
  GPR_ASSERT(addr_idx == num_valid);
  return lb_addresses;
}

/* Returns the backend addresses extracted from the given addresses */
static grpc_lb_addresses* extract_backend_addresses_locked(
    const grpc_lb_addresses* addresses) {
  /* first pass: count the number of backend addresses */
  size_t num_backends = 0;
  for (size_t i = 0; i < addresses->num_addresses; ++i) {
    if (!addresses->addresses[i].is_balancer) {
      ++num_backends;
    }
  }
  /* second pass: actually populate the addresses and (empty) LB tokens */
  grpc_lb_addresses* backend_addresses =
      grpc_lb_addresses_create(num_backends, &lb_token_vtable);
  size_t num_copied = 0;
  for (size_t i = 0; i < addresses->num_addresses; ++i) {
    if (addresses->addresses[i].is_balancer) continue;
    const grpc_resolved_address* addr = &addresses->addresses[i].address;
    grpc_lb_addresses_set_address(backend_addresses, num_copied, &addr->addr,
                                  addr->len, false /* is_balancer */,
                                  nullptr /* balancer_name */,
                                  (void*)GRPC_MDELEM_LB_TOKEN_EMPTY.payload);
    ++num_copied;
  }
  return backend_addresses;
}

static void update_lb_connectivity_status_locked(
    glb_lb_policy* glb_policy, grpc_connectivity_state rr_state,
    grpc_error* rr_state_error) {
  const grpc_connectivity_state curr_glb_state =
      grpc_connectivity_state_check(&glb_policy->state_tracker);

  /* The new connectivity status is a function of the previous one and the new
   * input coming from the status of the RR policy.
   *
   *  current state (grpclb's)
   *  |
   *  v  || I  |  C  |  R  |  TF  |  SD  |  <- new state (RR's)
   *  ===++====+=====+=====+======+======+
   *   I || I  |  C  |  R  | [I]  | [I]  |
   *  ---++----+-----+-----+------+------+
   *   C || I  |  C  |  R  | [C]  | [C]  |
   *  ---++----+-----+-----+------+------+
   *   R || I  |  C  |  R  | [R]  | [R]  |
   *  ---++----+-----+-----+------+------+
   *  TF || I  |  C  |  R  | [TF] | [TF] |
   *  ---++----+-----+-----+------+------+
   *  SD || NA |  NA |  NA |  NA  |  NA  | (*)
   *  ---++----+-----+-----+------+------+
   *
   * A [STATE] indicates that the old RR policy is kept. In those cases, STATE
   * is the current state of grpclb, which is left untouched.
   *
   *  In summary, if the new state is TRANSIENT_FAILURE or SHUTDOWN, stick to
   *  the previous RR instance.
   *
   *  Note that the status is never updated to SHUTDOWN as a result of calling
   *  this function. Only glb_shutdown() has the power to set that state.
   *
   *  (*) This function mustn't be called during shutting down. */
  GPR_ASSERT(curr_glb_state != GRPC_CHANNEL_SHUTDOWN);

  switch (rr_state) {
    case GRPC_CHANNEL_TRANSIENT_FAILURE:
    case GRPC_CHANNEL_SHUTDOWN:
      GPR_ASSERT(rr_state_error != GRPC_ERROR_NONE);
      break;
    case GRPC_CHANNEL_IDLE:
    case GRPC_CHANNEL_CONNECTING:
    case GRPC_CHANNEL_READY:
      GPR_ASSERT(rr_state_error == GRPC_ERROR_NONE);
  }

  if (grpc_lb_glb_trace.enabled()) {
    gpr_log(
        GPR_INFO,
        "[grpclb %p] Setting grpclb's state to %s from new RR policy %p state.",
        glb_policy, grpc_connectivity_state_name(rr_state),
        glb_policy->rr_policy);
  }
  grpc_connectivity_state_set(&glb_policy->state_tracker, rr_state,
                              rr_state_error,
                              "update_lb_connectivity_status_locked");
}

/* Perform a pick over \a glb_policy->rr_policy. Given that a pick can return
 * immediately (ignoring its completion callback), we need to perform the
 * cleanups this callback would otherwise be responsible for.
 * If \a force_async is true, then we will manually schedule the
 * completion callback even if the pick is available immediately. */
static bool pick_from_internal_rr_locked(
    glb_lb_policy* glb_policy, const grpc_lb_policy_pick_args* pick_args,
    bool force_async, grpc_connected_subchannel** target,
    wrapped_rr_closure_arg* wc_arg) {
  // Check for drops if we are not using fallback backend addresses.
  if (glb_policy->serverlist != nullptr) {
    // Look at the index into the serverlist to see if we should drop this call.
    grpc_grpclb_server* server =
        glb_policy->serverlist->servers[glb_policy->serverlist_index++];
    if (glb_policy->serverlist_index == glb_policy->serverlist->num_servers) {
      glb_policy->serverlist_index = 0;  // Wrap-around.
    }
    if (server->drop) {
      // Not using the RR policy, so unref it.
      if (grpc_lb_glb_trace.enabled()) {
        gpr_log(GPR_INFO, "[grpclb %p] Unreffing RR %p for drop", glb_policy,
                wc_arg->rr_policy);
      }
      GRPC_LB_POLICY_UNREF(wc_arg->rr_policy, "glb_pick_sync");
      // Update client load reporting stats to indicate the number of
      // dropped calls.  Note that we have to do this here instead of in
      // the client_load_reporting filter, because we do not create a
      // subchannel call (and therefore no client_load_reporting filter)
      // for dropped calls.
      GPR_ASSERT(wc_arg->client_stats != nullptr);
      grpc_grpclb_client_stats_add_call_dropped_locked(
          server->load_balance_token, wc_arg->client_stats);
      grpc_grpclb_client_stats_unref(wc_arg->client_stats);
      if (force_async) {
        GPR_ASSERT(wc_arg->wrapped_closure != nullptr);
        GRPC_CLOSURE_SCHED(wc_arg->wrapped_closure, GRPC_ERROR_NONE);
        gpr_free(wc_arg->free_when_done);
        return false;
      }
      gpr_free(wc_arg->free_when_done);
      return true;
    }
  }
  // Pick via the RR policy.
  const bool pick_done = grpc_lb_policy_pick_locked(
      wc_arg->rr_policy, pick_args, target, wc_arg->context,
      (void**)&wc_arg->lb_token, &wc_arg->wrapper_closure);
  if (pick_done) {
    /* synchronous grpc_lb_policy_pick call. Unref the RR policy. */
    if (grpc_lb_glb_trace.enabled()) {
      gpr_log(GPR_INFO, "[grpclb %p] Unreffing RR %p", glb_policy,
              wc_arg->rr_policy);
    }
    GRPC_LB_POLICY_UNREF(wc_arg->rr_policy, "glb_pick_sync");
    /* add the load reporting initial metadata */
    initial_metadata_add_lb_token(pick_args->initial_metadata,
                                  pick_args->lb_token_mdelem_storage,
                                  GRPC_MDELEM_REF(wc_arg->lb_token));
    // Pass on client stats via context. Passes ownership of the reference.
    GPR_ASSERT(wc_arg->client_stats != nullptr);
    wc_arg->context[GRPC_GRPCLB_CLIENT_STATS].value = wc_arg->client_stats;
    wc_arg->context[GRPC_GRPCLB_CLIENT_STATS].destroy = destroy_client_stats;
    if (force_async) {
      GPR_ASSERT(wc_arg->wrapped_closure != nullptr);
      GRPC_CLOSURE_SCHED(wc_arg->wrapped_closure, GRPC_ERROR_NONE);
      gpr_free(wc_arg->free_when_done);
      return false;
    }
    gpr_free(wc_arg->free_when_done);
  }
  /* else, the pending pick will be registered and taken care of by the
   * pending pick list inside the RR policy (glb_policy->rr_policy).
   * Eventually, wrapped_on_complete will be called, which will -among other
   * things- add the LB token to the call's initial metadata */
  return pick_done;
}

static grpc_lb_policy_args* lb_policy_args_create(glb_lb_policy* glb_policy) {
  grpc_lb_addresses* addresses;
  if (glb_policy->serverlist != nullptr) {
    GPR_ASSERT(glb_policy->serverlist->num_servers > 0);
    addresses = process_serverlist_locked(glb_policy->serverlist);
  } else {
    // If rr_handover_locked() is invoked when we haven't received any
    // serverlist from the balancer, we use the fallback backends returned by
    // the resolver. Note that the fallback backend list may be empty, in which
    // case the new round_robin policy will keep the requested picks pending.
    GPR_ASSERT(glb_policy->fallback_backend_addresses != nullptr);
    addresses = grpc_lb_addresses_copy(glb_policy->fallback_backend_addresses);
  }
  GPR_ASSERT(addresses != nullptr);
  grpc_lb_policy_args* args = (grpc_lb_policy_args*)gpr_zalloc(sizeof(*args));
  args->client_channel_factory = glb_policy->cc_factory;
  args->combiner = glb_policy->base.combiner;
  // Replace the LB addresses in the channel args that we pass down to
  // the subchannel.
  static const char* keys_to_remove[] = {GRPC_ARG_LB_ADDRESSES};
  const grpc_arg arg = grpc_lb_addresses_create_channel_arg(addresses);
  args->args = grpc_channel_args_copy_and_add_and_remove(
      glb_policy->args, keys_to_remove, GPR_ARRAY_SIZE(keys_to_remove), &arg,
      1);
  grpc_lb_addresses_destroy(addresses);
  return args;
}

static void lb_policy_args_destroy(grpc_lb_policy_args* args) {
  grpc_channel_args_destroy(args->args);
  gpr_free(args);
}

static void glb_rr_connectivity_changed_locked(void* arg, grpc_error* error);
static void create_rr_locked(glb_lb_policy* glb_policy,
                             grpc_lb_policy_args* args) {
  GPR_ASSERT(glb_policy->rr_policy == nullptr);

  grpc_lb_policy* new_rr_policy = grpc_lb_policy_create("round_robin", args);
  if (new_rr_policy == nullptr) {
    gpr_log(GPR_ERROR,
            "[grpclb %p] Failure creating a RoundRobin policy for serverlist "
            "update with %" PRIuPTR
            " entries. The previous RR instance (%p), if any, will continue to "
            "be used. Future updates from the LB will attempt to create new "
            "instances.",
            glb_policy, glb_policy->serverlist->num_servers,
            glb_policy->rr_policy);
    return;
  }
  grpc_lb_policy_set_reresolve_closure_locked(
      new_rr_policy, glb_policy->base.request_reresolution);
  glb_policy->base.request_reresolution = nullptr;
  glb_policy->rr_policy = new_rr_policy;
  grpc_error* rr_state_error = nullptr;
  const grpc_connectivity_state rr_state =
      grpc_lb_policy_check_connectivity_locked(glb_policy->rr_policy,
                                               &rr_state_error);
  /* Connectivity state is a function of the RR policy updated/created */
  update_lb_connectivity_status_locked(glb_policy, rr_state, rr_state_error);
  /* Add the gRPC LB's interested_parties pollset_set to that of the newly
   * created RR policy. This will make the RR policy progress upon activity on
   * gRPC LB, which in turn is tied to the application's call */
  grpc_pollset_set_add_pollset_set(glb_policy->rr_policy->interested_parties,
                                   glb_policy->base.interested_parties);

  /* Allocate the data for the tracking of the new RR policy's connectivity.
   * It'll be deallocated in glb_rr_connectivity_changed() */
  rr_connectivity_data* rr_connectivity =
      (rr_connectivity_data*)gpr_zalloc(sizeof(rr_connectivity_data));
  GRPC_CLOSURE_INIT(&rr_connectivity->on_change,
                    glb_rr_connectivity_changed_locked, rr_connectivity,
                    grpc_combiner_scheduler(glb_policy->base.combiner));
  rr_connectivity->glb_policy = glb_policy;
  rr_connectivity->state = rr_state;

  /* Subscribe to changes to the connectivity of the new RR */
  GRPC_LB_POLICY_WEAK_REF(&glb_policy->base, "glb_rr_connectivity_cb");
  grpc_lb_policy_notify_on_state_change_locked(glb_policy->rr_policy,
                                               &rr_connectivity->state,
                                               &rr_connectivity->on_change);
  grpc_lb_policy_exit_idle_locked(glb_policy->rr_policy);

  /* Update picks and pings in wait */
  pending_pick* pp;
  while ((pp = glb_policy->pending_picks)) {
    glb_policy->pending_picks = pp->next;
    GRPC_LB_POLICY_REF(glb_policy->rr_policy, "rr_handover_pending_pick");
    pp->wrapped_on_complete_arg.rr_policy = glb_policy->rr_policy;
    pp->wrapped_on_complete_arg.client_stats =
        grpc_grpclb_client_stats_ref(glb_policy->client_stats);
    if (grpc_lb_glb_trace.enabled()) {
      gpr_log(GPR_INFO,
              "[grpclb %p] Pending pick about to (async) PICK from RR %p",
              glb_policy, glb_policy->rr_policy);
    }
    pick_from_internal_rr_locked(glb_policy, &pp->pick_args,
                                 true /* force_async */, pp->target,
                                 &pp->wrapped_on_complete_arg);
  }

  pending_ping* pping;
  while ((pping = glb_policy->pending_pings)) {
    glb_policy->pending_pings = pping->next;
    grpc_closure* on_initiate = nullptr;
    grpc_closure* on_ack = nullptr;
    if (pping->on_initiate != nullptr) {
      GRPC_LB_POLICY_REF(glb_policy->rr_policy, "rr_handover_pending_ping");
      pping->on_initiate->rr_policy = glb_policy->rr_policy;
      on_initiate = &pping->on_initiate->wrapper_closure;
    }
    if (pping->on_ack != nullptr) {
      GRPC_LB_POLICY_REF(glb_policy->rr_policy, "rr_handover_pending_ping");
      pping->on_ack->rr_policy = glb_policy->rr_policy;
      on_ack = &pping->on_ack->wrapper_closure;
    }
    if (grpc_lb_glb_trace.enabled()) {
      gpr_log(GPR_INFO, "[grpclb %p] Pending ping about to PING from RR %p",
              glb_policy, glb_policy->rr_policy);
    }
<<<<<<< HEAD
    grpc_lb_policy_ping_one_locked(glb_policy->rr_policy,
                                   &pping->wrapped_notify_arg.wrapper_closure);
=======
    grpc_lb_policy_ping_one_locked(exec_ctx, glb_policy->rr_policy, on_initiate,
                                   on_ack);
    gpr_free(pping);
>>>>>>> c01a91da
  }
}

/* glb_policy->rr_policy may be nullptr (initial handover) */
static void rr_handover_locked(glb_lb_policy* glb_policy) {
  if (glb_policy->shutting_down) return;
  grpc_lb_policy_args* args = lb_policy_args_create(glb_policy);
  GPR_ASSERT(args != nullptr);
  if (glb_policy->rr_policy != nullptr) {
    if (grpc_lb_glb_trace.enabled()) {
      gpr_log(GPR_DEBUG, "[grpclb %p] Updating RR policy %p", glb_policy,
              glb_policy->rr_policy);
    }
    grpc_lb_policy_update_locked(glb_policy->rr_policy, args);
  } else {
    create_rr_locked(glb_policy, args);
    if (grpc_lb_glb_trace.enabled()) {
      gpr_log(GPR_DEBUG, "[grpclb %p] Created new RR policy %p", glb_policy,
              glb_policy->rr_policy);
    }
  }
  lb_policy_args_destroy(args);
}

static void glb_rr_connectivity_changed_locked(void* arg, grpc_error* error) {
  rr_connectivity_data* rr_connectivity = (rr_connectivity_data*)arg;
  glb_lb_policy* glb_policy = rr_connectivity->glb_policy;
  if (glb_policy->shutting_down) {
    GRPC_LB_POLICY_WEAK_UNREF(&glb_policy->base, "glb_rr_connectivity_cb");
    gpr_free(rr_connectivity);
    return;
  }
  if (rr_connectivity->state == GRPC_CHANNEL_SHUTDOWN) {
    /* An RR policy that has transitioned into the SHUTDOWN connectivity state
     * should not be considered for picks or updates: the SHUTDOWN state is a
     * sink, policies can't transition back from it. .*/
    GRPC_LB_POLICY_UNREF(glb_policy->rr_policy, "rr_connectivity_shutdown");
    glb_policy->rr_policy = nullptr;
    GRPC_LB_POLICY_WEAK_UNREF(&glb_policy->base, "glb_rr_connectivity_cb");
    gpr_free(rr_connectivity);
    return;
  }
  /* rr state != SHUTDOWN && !glb_policy->shutting down: biz as usual */
  update_lb_connectivity_status_locked(glb_policy, rr_connectivity->state,
                                       GRPC_ERROR_REF(error));
  /* Resubscribe. Reuse the "glb_rr_connectivity_cb" weak ref. */
  grpc_lb_policy_notify_on_state_change_locked(glb_policy->rr_policy,
                                               &rr_connectivity->state,
                                               &rr_connectivity->on_change);
}

static void destroy_balancer_name(void* balancer_name) {
  gpr_free(balancer_name);
}

static grpc_slice_hash_table_entry targets_info_entry_create(
    const char* address, const char* balancer_name) {
  grpc_slice_hash_table_entry entry;
  entry.key = grpc_slice_from_copied_string(address);
  entry.value = gpr_strdup(balancer_name);
  return entry;
}

static int balancer_name_cmp_fn(void* a, void* b) {
  const char* a_str = (const char*)a;
  const char* b_str = (const char*)b;
  return strcmp(a_str, b_str);
}

/* Returns the channel args for the LB channel, used to create a bidirectional
 * stream for the reception of load balancing updates.
 *
 * Inputs:
 *   - \a addresses: corresponding to the balancers.
 *   - \a response_generator: in order to propagate updates from the resolver
 *   above the grpclb policy.
 *   - \a args: other args inherited from the grpclb policy. */
static grpc_channel_args* build_lb_channel_args(
    const grpc_lb_addresses* addresses,
    grpc_fake_resolver_response_generator* response_generator,
    const grpc_channel_args* args) {
  size_t num_grpclb_addrs = 0;
  for (size_t i = 0; i < addresses->num_addresses; ++i) {
    if (addresses->addresses[i].is_balancer) ++num_grpclb_addrs;
  }
  /* All input addresses come from a resolver that claims they are LB services.
   * It's the resolver's responsibility to make sure this policy is only
   * instantiated and used in that case. Otherwise, something has gone wrong. */
  GPR_ASSERT(num_grpclb_addrs > 0);
  grpc_lb_addresses* lb_addresses =
      grpc_lb_addresses_create(num_grpclb_addrs, nullptr);
  grpc_slice_hash_table_entry* targets_info_entries =
      (grpc_slice_hash_table_entry*)gpr_zalloc(sizeof(*targets_info_entries) *
                                               num_grpclb_addrs);

  size_t lb_addresses_idx = 0;
  for (size_t i = 0; i < addresses->num_addresses; ++i) {
    if (!addresses->addresses[i].is_balancer) continue;
    if (addresses->addresses[i].user_data != nullptr) {
      gpr_log(GPR_ERROR,
              "This LB policy doesn't support user data. It will be ignored");
    }
    char* addr_str;
    GPR_ASSERT(grpc_sockaddr_to_string(
                   &addr_str, &addresses->addresses[i].address, true) > 0);
    targets_info_entries[lb_addresses_idx] = targets_info_entry_create(
        addr_str, addresses->addresses[i].balancer_name);
    gpr_free(addr_str);

    grpc_lb_addresses_set_address(
        lb_addresses, lb_addresses_idx++, addresses->addresses[i].address.addr,
        addresses->addresses[i].address.len, false /* is balancer */,
        addresses->addresses[i].balancer_name, nullptr /* user data */);
  }
  GPR_ASSERT(num_grpclb_addrs == lb_addresses_idx);
  grpc_slice_hash_table* targets_info =
      grpc_slice_hash_table_create(num_grpclb_addrs, targets_info_entries,
                                   destroy_balancer_name, balancer_name_cmp_fn);
  gpr_free(targets_info_entries);

  grpc_channel_args* lb_channel_args =
      grpc_lb_policy_grpclb_build_lb_channel_args(targets_info,
                                                  response_generator, args);

  grpc_arg lb_channel_addresses_arg =
      grpc_lb_addresses_create_channel_arg(lb_addresses);

  grpc_channel_args* result = grpc_channel_args_copy_and_add(
      lb_channel_args, &lb_channel_addresses_arg, 1);
  grpc_slice_hash_table_unref(targets_info);
  grpc_channel_args_destroy(lb_channel_args);
  grpc_lb_addresses_destroy(lb_addresses);
  return result;
}

static void glb_destroy(grpc_lb_policy* pol) {
  glb_lb_policy* glb_policy = (glb_lb_policy*)pol;
  GPR_ASSERT(glb_policy->pending_picks == nullptr);
  GPR_ASSERT(glb_policy->pending_pings == nullptr);
  gpr_free((void*)glb_policy->server_name);
  grpc_channel_args_destroy(glb_policy->args);
  if (glb_policy->client_stats != nullptr) {
    grpc_grpclb_client_stats_unref(glb_policy->client_stats);
  }
  grpc_connectivity_state_destroy(&glb_policy->state_tracker);
  if (glb_policy->serverlist != nullptr) {
    grpc_grpclb_destroy_serverlist(glb_policy->serverlist);
  }
  if (glb_policy->fallback_backend_addresses != nullptr) {
    grpc_lb_addresses_destroy(glb_policy->fallback_backend_addresses);
  }
  grpc_fake_resolver_response_generator_unref(glb_policy->response_generator);
  grpc_subchannel_index_unref();
  gpr_free(glb_policy);
}

static void glb_shutdown_locked(grpc_lb_policy* pol) {
  glb_lb_policy* glb_policy = (glb_lb_policy*)pol;
  grpc_error* error = GRPC_ERROR_CREATE_FROM_STATIC_STRING("Channel shutdown");
  glb_policy->shutting_down = true;

  /* We need a copy of the lb_call pointer because we can't cancell the call
   * while holding glb_policy->mu: lb_on_server_status_received, invoked due to
   * the cancel, needs to acquire that same lock */
  grpc_call* lb_call = glb_policy->lb_call;

  /* glb_policy->lb_call and this local lb_call must be consistent at this point
   * because glb_policy->lb_call is only assigned in lb_call_init_locked as part
   * of query_for_backends_locked, which can only be invoked while
   * glb_policy->shutting_down is false. */
  if (lb_call != nullptr) {
    grpc_call_cancel(lb_call, nullptr);
    /* lb_on_server_status_received will pick up the cancel and clean up */
  }
  if (glb_policy->retry_timer_active) {
    grpc_timer_cancel(&glb_policy->lb_call_retry_timer);
    glb_policy->retry_timer_active = false;
  }
  if (glb_policy->fallback_timer_active) {
    grpc_timer_cancel(&glb_policy->lb_fallback_timer);
    glb_policy->fallback_timer_active = false;
  }

  pending_pick* pp = glb_policy->pending_picks;
  glb_policy->pending_picks = nullptr;
  pending_ping* pping = glb_policy->pending_pings;
  glb_policy->pending_pings = nullptr;
  if (glb_policy->rr_policy != nullptr) {
    GRPC_LB_POLICY_UNREF(glb_policy->rr_policy, "glb_shutdown");
  } else {
    grpc_lb_policy_try_reresolve(pol, &grpc_lb_glb_trace, GRPC_ERROR_CANCELLED);
  }
  // We destroy the LB channel here because
  // glb_lb_channel_on_connectivity_changed_cb needs a valid glb_policy
  // instance.  Destroying the lb channel in glb_destroy would likely result in
  // a callback invocation without a valid glb_policy arg.
  if (glb_policy->lb_channel != nullptr) {
    grpc_channel_destroy(glb_policy->lb_channel);
    glb_policy->lb_channel = nullptr;
  }
  grpc_connectivity_state_set(&glb_policy->state_tracker, GRPC_CHANNEL_SHUTDOWN,
                              GRPC_ERROR_REF(error), "glb_shutdown");

  while (pp != nullptr) {
    pending_pick* next = pp->next;
    *pp->target = nullptr;
    GRPC_CLOSURE_SCHED(&pp->wrapped_on_complete_arg.wrapper_closure,
                       GRPC_ERROR_REF(error));
    gpr_free(pp);
    pp = next;
  }

  while (pping != nullptr) {
    pending_ping* next = pping->next;
<<<<<<< HEAD
    GRPC_CLOSURE_SCHED(&pping->wrapped_notify_arg.wrapper_closure,
                       GRPC_ERROR_REF(error));
=======
    if (pping->on_initiate != nullptr) {
      GRPC_CLOSURE_SCHED(exec_ctx, &pping->on_initiate->wrapper_closure,
                         GRPC_ERROR_REF(error));
      gpr_free(pping->on_initiate);
    }
    if (pping->on_ack != nullptr) {
      GRPC_CLOSURE_SCHED(exec_ctx, &pping->on_ack->wrapper_closure,
                         GRPC_ERROR_REF(error));
      gpr_free(pping->on_ack);
    }
>>>>>>> c01a91da
    gpr_free(pping);
    pping = next;
  }
  GRPC_ERROR_UNREF(error);
}

// Cancel a specific pending pick.
//
// A grpclb pick progresses as follows:
// - If there's a Round Robin policy (glb_policy->rr_policy) available, it'll be
//   handed over to the RR policy (in create_rr_locked()). From that point
//   onwards, it'll be RR's responsibility. For cancellations, that implies the
//   pick needs also be cancelled by the RR instance.
// - Otherwise, without an RR instance, picks stay pending at this policy's
//   level (grpclb), inside the glb_policy->pending_picks list. To cancel these,
//   we invoke the completion closure and set *target to nullptr right here.
static void glb_cancel_pick_locked(grpc_lb_policy* pol,
                                   grpc_connected_subchannel** target,
                                   grpc_error* error) {
  glb_lb_policy* glb_policy = (glb_lb_policy*)pol;
  pending_pick* pp = glb_policy->pending_picks;
  glb_policy->pending_picks = nullptr;
  while (pp != nullptr) {
    pending_pick* next = pp->next;
    if (pp->target == target) {
      *target = nullptr;
      GRPC_CLOSURE_SCHED(&pp->wrapped_on_complete_arg.wrapper_closure,
                         GRPC_ERROR_CREATE_REFERENCING_FROM_STATIC_STRING(
                             "Pick Cancelled", &error, 1));
    } else {
      pp->next = glb_policy->pending_picks;
      glb_policy->pending_picks = pp;
    }
    pp = next;
  }
  if (glb_policy->rr_policy != nullptr) {
    grpc_lb_policy_cancel_pick_locked(glb_policy->rr_policy, target,
                                      GRPC_ERROR_REF(error));
  }
  GRPC_ERROR_UNREF(error);
}

// Cancel all pending picks.
//
// A grpclb pick progresses as follows:
// - If there's a Round Robin policy (glb_policy->rr_policy) available, it'll be
//   handed over to the RR policy (in create_rr_locked()). From that point
//   onwards, it'll be RR's responsibility. For cancellations, that implies the
//   pick needs also be cancelled by the RR instance.
// - Otherwise, without an RR instance, picks stay pending at this policy's
//   level (grpclb), inside the glb_policy->pending_picks list. To cancel these,
//   we invoke the completion closure and set *target to nullptr right here.
static void glb_cancel_picks_locked(grpc_lb_policy* pol,
                                    uint32_t initial_metadata_flags_mask,
                                    uint32_t initial_metadata_flags_eq,
                                    grpc_error* error) {
  glb_lb_policy* glb_policy = (glb_lb_policy*)pol;
  pending_pick* pp = glb_policy->pending_picks;
  glb_policy->pending_picks = nullptr;
  while (pp != nullptr) {
    pending_pick* next = pp->next;
    if ((pp->pick_args.initial_metadata_flags & initial_metadata_flags_mask) ==
        initial_metadata_flags_eq) {
      GRPC_CLOSURE_SCHED(&pp->wrapped_on_complete_arg.wrapper_closure,
                         GRPC_ERROR_CREATE_REFERENCING_FROM_STATIC_STRING(
                             "Pick Cancelled", &error, 1));
    } else {
      pp->next = glb_policy->pending_picks;
      glb_policy->pending_picks = pp;
    }
    pp = next;
  }
  if (glb_policy->rr_policy != nullptr) {
    grpc_lb_policy_cancel_picks_locked(
        glb_policy->rr_policy, initial_metadata_flags_mask,
        initial_metadata_flags_eq, GRPC_ERROR_REF(error));
  }
  GRPC_ERROR_UNREF(error);
}

static void lb_on_fallback_timer_locked(void* arg, grpc_error* error);
static void query_for_backends_locked(glb_lb_policy* glb_policy);
static void start_picking_locked(glb_lb_policy* glb_policy) {
  /* start a timer to fall back */
  if (glb_policy->lb_fallback_timeout_ms > 0 &&
      glb_policy->serverlist == nullptr && !glb_policy->fallback_timer_active) {
    grpc_millis deadline =
        grpc_core::ExecCtx::Get()->Now() + glb_policy->lb_fallback_timeout_ms;
    GRPC_LB_POLICY_WEAK_REF(&glb_policy->base, "grpclb_fallback_timer");
    GRPC_CLOSURE_INIT(&glb_policy->lb_on_fallback, lb_on_fallback_timer_locked,
                      glb_policy,
                      grpc_combiner_scheduler(glb_policy->base.combiner));
    glb_policy->fallback_timer_active = true;
    grpc_timer_init(&glb_policy->lb_fallback_timer, deadline,
                    &glb_policy->lb_on_fallback);
  }

  glb_policy->started_picking = true;
  grpc_backoff_reset(&glb_policy->lb_call_backoff_state);
  query_for_backends_locked(glb_policy);
}

static void glb_exit_idle_locked(grpc_lb_policy* pol) {
  glb_lb_policy* glb_policy = (glb_lb_policy*)pol;
  if (!glb_policy->started_picking) {
    start_picking_locked(glb_policy);
  }
}

static int glb_pick_locked(grpc_lb_policy* pol,
                           const grpc_lb_policy_pick_args* pick_args,
                           grpc_connected_subchannel** target,
                           grpc_call_context_element* context, void** user_data,
                           grpc_closure* on_complete) {
  if (pick_args->lb_token_mdelem_storage == nullptr) {
    *target = nullptr;
    GRPC_CLOSURE_SCHED(on_complete,
                       GRPC_ERROR_CREATE_FROM_STATIC_STRING(
                           "No mdelem storage for the LB token. Load reporting "
                           "won't work without it. Failing"));
    return 0;
  }
  glb_lb_policy* glb_policy = (glb_lb_policy*)pol;
  bool pick_done = false;
  if (glb_policy->rr_policy != nullptr) {
    const grpc_connectivity_state rr_connectivity_state =
        grpc_lb_policy_check_connectivity_locked(glb_policy->rr_policy,
                                                 nullptr);
    // The glb_policy->rr_policy may have transitioned to SHUTDOWN but the
    // callback registered to capture this event
    // (glb_rr_connectivity_changed_locked) may not have been invoked yet. We
    // need to make sure we aren't trying to pick from a RR policy instance
    // that's in shutdown.
    if (rr_connectivity_state == GRPC_CHANNEL_SHUTDOWN) {
      if (grpc_lb_glb_trace.enabled()) {
        gpr_log(GPR_INFO,
                "[grpclb %p] NOT picking from from RR %p: RR conn state=%s",
                glb_policy, glb_policy->rr_policy,
                grpc_connectivity_state_name(rr_connectivity_state));
      }
      add_pending_pick(&glb_policy->pending_picks, pick_args, target, context,
                       on_complete);
      pick_done = false;
    } else {  // RR not in shutdown
      if (grpc_lb_glb_trace.enabled()) {
        gpr_log(GPR_INFO, "[grpclb %p] about to PICK from RR %p", glb_policy,
                glb_policy->rr_policy);
      }
      GRPC_LB_POLICY_REF(glb_policy->rr_policy, "glb_pick");
      wrapped_rr_closure_arg* wc_arg =
          (wrapped_rr_closure_arg*)gpr_zalloc(sizeof(wrapped_rr_closure_arg));
      GRPC_CLOSURE_INIT(&wc_arg->wrapper_closure, wrapped_rr_closure, wc_arg,
                        grpc_schedule_on_exec_ctx);
      wc_arg->rr_policy = glb_policy->rr_policy;
      wc_arg->target = target;
      wc_arg->context = context;
      GPR_ASSERT(glb_policy->client_stats != nullptr);
      wc_arg->client_stats =
          grpc_grpclb_client_stats_ref(glb_policy->client_stats);
      wc_arg->wrapped_closure = on_complete;
      wc_arg->lb_token_mdelem_storage = pick_args->lb_token_mdelem_storage;
      wc_arg->initial_metadata = pick_args->initial_metadata;
      wc_arg->free_when_done = wc_arg;
      wc_arg->glb_policy = pol;
      pick_done = pick_from_internal_rr_locked(
          glb_policy, pick_args, false /* force_async */, target, wc_arg);
    }
  } else {  // glb_policy->rr_policy == NULL
    if (grpc_lb_glb_trace.enabled()) {
      gpr_log(GPR_DEBUG,
              "[grpclb %p] No RR policy. Adding to grpclb's pending picks",
              glb_policy);
    }
    add_pending_pick(&glb_policy->pending_picks, pick_args, target, context,
                     on_complete);
    if (!glb_policy->started_picking) {
      start_picking_locked(glb_policy);
    }
    pick_done = false;
  }
  return pick_done;
}

static grpc_connectivity_state glb_check_connectivity_locked(
    grpc_lb_policy* pol, grpc_error** connectivity_error) {
  glb_lb_policy* glb_policy = (glb_lb_policy*)pol;
  return grpc_connectivity_state_get(&glb_policy->state_tracker,
                                     connectivity_error);
}

<<<<<<< HEAD
static void glb_ping_one_locked(grpc_lb_policy* pol, grpc_closure* closure) {
  glb_lb_policy* glb_policy = (glb_lb_policy*)pol;
  if (glb_policy->rr_policy) {
    grpc_lb_policy_ping_one_locked(glb_policy->rr_policy, closure);
=======
static void glb_ping_one_locked(grpc_exec_ctx* exec_ctx, grpc_lb_policy* pol,
                                grpc_closure* on_initiate,
                                grpc_closure* on_ack) {
  glb_lb_policy* glb_policy = (glb_lb_policy*)pol;
  if (glb_policy->rr_policy) {
    grpc_lb_policy_ping_one_locked(exec_ctx, glb_policy->rr_policy, on_initiate,
                                   on_ack);
>>>>>>> c01a91da
  } else {
    add_pending_ping(&glb_policy->pending_pings, on_initiate, on_ack);
    if (!glb_policy->started_picking) {
      start_picking_locked(glb_policy);
    }
  }
}

static void glb_notify_on_state_change_locked(grpc_lb_policy* pol,
                                              grpc_connectivity_state* current,
                                              grpc_closure* notify) {
  glb_lb_policy* glb_policy = (glb_lb_policy*)pol;
  grpc_connectivity_state_notify_on_state_change(&glb_policy->state_tracker,
                                                 current, notify);
}

static void lb_call_on_retry_timer_locked(void* arg, grpc_error* error) {
  glb_lb_policy* glb_policy = (glb_lb_policy*)arg;
  glb_policy->retry_timer_active = false;
  if (!glb_policy->shutting_down && glb_policy->lb_call == nullptr &&
      error == GRPC_ERROR_NONE) {
    if (grpc_lb_glb_trace.enabled()) {
      gpr_log(GPR_INFO, "[grpclb %p] Restarting call to LB server", glb_policy);
    }
    query_for_backends_locked(glb_policy);
  }
  GRPC_LB_POLICY_WEAK_UNREF(&glb_policy->base, "grpclb_retry_timer");
}

static void maybe_restart_lb_call(glb_lb_policy* glb_policy) {
  if (glb_policy->started_picking && glb_policy->updating_lb_call) {
    if (glb_policy->retry_timer_active) {
      grpc_timer_cancel(&glb_policy->lb_call_retry_timer);
    }
    if (!glb_policy->shutting_down) start_picking_locked(glb_policy);
    glb_policy->updating_lb_call = false;
  } else if (!glb_policy->shutting_down) {
    /* if we aren't shutting down, restart the LB client call after some time */
    grpc_millis next_try = grpc_backoff_step(&glb_policy->lb_call_backoff_state)
                               .next_attempt_start_time;
    if (grpc_lb_glb_trace.enabled()) {
      gpr_log(GPR_DEBUG, "[grpclb %p] Connection to LB server lost...",
              glb_policy);
      grpc_millis timeout = next_try - grpc_core::ExecCtx::Get()->Now();
      if (timeout > 0) {
        gpr_log(GPR_DEBUG,
                "[grpclb %p] ... retry_timer_active in %" PRIuPTR "ms.",
                glb_policy, timeout);
      } else {
        gpr_log(GPR_DEBUG, "[grpclb %p] ... retry_timer_active immediately.",
                glb_policy);
      }
    }
    GRPC_LB_POLICY_WEAK_REF(&glb_policy->base, "grpclb_retry_timer");
    GRPC_CLOSURE_INIT(&glb_policy->lb_on_call_retry,
                      lb_call_on_retry_timer_locked, glb_policy,
                      grpc_combiner_scheduler(glb_policy->base.combiner));
    glb_policy->retry_timer_active = true;
    grpc_timer_init(&glb_policy->lb_call_retry_timer, next_try,
                    &glb_policy->lb_on_call_retry);
  }
  GRPC_LB_POLICY_WEAK_UNREF(&glb_policy->base,
                            "lb_on_server_status_received_locked");
}

static void send_client_load_report_locked(void* arg, grpc_error* error);

static void schedule_next_client_load_report(glb_lb_policy* glb_policy) {
  const grpc_millis next_client_load_report_time =
      grpc_core::ExecCtx::Get()->Now() +
      glb_policy->client_stats_report_interval;
  GRPC_CLOSURE_INIT(&glb_policy->client_load_report_closure,
                    send_client_load_report_locked, glb_policy,
                    grpc_combiner_scheduler(glb_policy->base.combiner));
  grpc_timer_init(&glb_policy->client_load_report_timer,
                  next_client_load_report_time,
                  &glb_policy->client_load_report_closure);
}

static void client_load_report_done_locked(void* arg, grpc_error* error) {
  glb_lb_policy* glb_policy = (glb_lb_policy*)arg;
  grpc_byte_buffer_destroy(glb_policy->client_load_report_payload);
  glb_policy->client_load_report_payload = nullptr;
  if (error != GRPC_ERROR_NONE || glb_policy->lb_call == nullptr) {
    glb_policy->client_load_report_timer_pending = false;
    GRPC_LB_POLICY_WEAK_UNREF(&glb_policy->base, "client_load_report");
    if (glb_policy->lb_call == nullptr) {
      maybe_restart_lb_call(glb_policy);
    }
    return;
  }
  schedule_next_client_load_report(glb_policy);
}

static bool load_report_counters_are_zero(grpc_grpclb_request* request) {
  grpc_grpclb_dropped_call_counts* drop_entries =
      (grpc_grpclb_dropped_call_counts*)
          request->client_stats.calls_finished_with_drop.arg;
  return request->client_stats.num_calls_started == 0 &&
         request->client_stats.num_calls_finished == 0 &&
         request->client_stats.num_calls_finished_with_client_failed_to_send ==
             0 &&
         request->client_stats.num_calls_finished_known_received == 0 &&
         (drop_entries == nullptr || drop_entries->num_entries == 0);
}

static void send_client_load_report_locked(void* arg, grpc_error* error) {
  glb_lb_policy* glb_policy = (glb_lb_policy*)arg;
  if (error == GRPC_ERROR_CANCELLED || glb_policy->lb_call == nullptr) {
    glb_policy->client_load_report_timer_pending = false;
    GRPC_LB_POLICY_WEAK_UNREF(&glb_policy->base, "client_load_report");
    if (glb_policy->lb_call == nullptr) {
      maybe_restart_lb_call(glb_policy);
    }
    return;
  }
  // Construct message payload.
  GPR_ASSERT(glb_policy->client_load_report_payload == nullptr);
  grpc_grpclb_request* request =
      grpc_grpclb_load_report_request_create_locked(glb_policy->client_stats);
  // Skip client load report if the counters were all zero in the last
  // report and they are still zero in this one.
  if (load_report_counters_are_zero(request)) {
    if (glb_policy->last_client_load_report_counters_were_zero) {
      grpc_grpclb_request_destroy(request);
      schedule_next_client_load_report(glb_policy);
      return;
    }
    glb_policy->last_client_load_report_counters_were_zero = true;
  } else {
    glb_policy->last_client_load_report_counters_were_zero = false;
  }
  grpc_slice request_payload_slice = grpc_grpclb_request_encode(request);
  glb_policy->client_load_report_payload =
      grpc_raw_byte_buffer_create(&request_payload_slice, 1);
  grpc_slice_unref_internal(request_payload_slice);
  grpc_grpclb_request_destroy(request);
  // Send load report message.
  grpc_op op;
  memset(&op, 0, sizeof(op));
  op.op = GRPC_OP_SEND_MESSAGE;
  op.data.send_message.send_message = glb_policy->client_load_report_payload;
  GRPC_CLOSURE_INIT(&glb_policy->client_load_report_closure,
                    client_load_report_done_locked, glb_policy,
                    grpc_combiner_scheduler(glb_policy->base.combiner));
  grpc_call_error call_error = grpc_call_start_batch_and_execute(
      glb_policy->lb_call, &op, 1, &glb_policy->client_load_report_closure);
  if (call_error != GRPC_CALL_OK) {
    gpr_log(GPR_ERROR, "[grpclb %p] call_error=%d", glb_policy, call_error);
    GPR_ASSERT(GRPC_CALL_OK == call_error);
  }
}

static void lb_on_server_status_received_locked(void* arg, grpc_error* error);
static void lb_on_response_received_locked(void* arg, grpc_error* error);
static void lb_call_init_locked(glb_lb_policy* glb_policy) {
  GPR_ASSERT(glb_policy->server_name != nullptr);
  GPR_ASSERT(glb_policy->server_name[0] != '\0');
  GPR_ASSERT(glb_policy->lb_call == nullptr);
  GPR_ASSERT(!glb_policy->shutting_down);

  /* Note the following LB call progresses every time there's activity in \a
   * glb_policy->base.interested_parties, which is comprised of the polling
   * entities from \a client_channel. */
  grpc_slice host = grpc_slice_from_copied_string(glb_policy->server_name);
  grpc_millis deadline =
      glb_policy->lb_call_timeout_ms == 0
          ? GRPC_MILLIS_INF_FUTURE
          : grpc_core::ExecCtx::Get()->Now() + glb_policy->lb_call_timeout_ms;
  glb_policy->lb_call = grpc_channel_create_pollset_set_call(
      glb_policy->lb_channel, nullptr, GRPC_PROPAGATE_DEFAULTS,
      glb_policy->base.interested_parties,
      GRPC_MDSTR_SLASH_GRPC_DOT_LB_DOT_V1_DOT_LOADBALANCER_SLASH_BALANCELOAD,
      &host, deadline, nullptr);
  grpc_slice_unref_internal(host);

  if (glb_policy->client_stats != nullptr) {
    grpc_grpclb_client_stats_unref(glb_policy->client_stats);
  }
  glb_policy->client_stats = grpc_grpclb_client_stats_create();

  grpc_metadata_array_init(&glb_policy->lb_initial_metadata_recv);
  grpc_metadata_array_init(&glb_policy->lb_trailing_metadata_recv);

  grpc_grpclb_request* request =
      grpc_grpclb_request_create(glb_policy->server_name);
  grpc_slice request_payload_slice = grpc_grpclb_request_encode(request);
  glb_policy->lb_request_payload =
      grpc_raw_byte_buffer_create(&request_payload_slice, 1);
  grpc_slice_unref_internal(request_payload_slice);
  grpc_grpclb_request_destroy(request);

  GRPC_CLOSURE_INIT(&glb_policy->lb_on_server_status_received,
                    lb_on_server_status_received_locked, glb_policy,
                    grpc_combiner_scheduler(glb_policy->base.combiner));
  GRPC_CLOSURE_INIT(&glb_policy->lb_on_response_received,
                    lb_on_response_received_locked, glb_policy,
                    grpc_combiner_scheduler(glb_policy->base.combiner));

  grpc_backoff_init(&glb_policy->lb_call_backoff_state,
                    GRPC_GRPCLB_INITIAL_CONNECT_BACKOFF_SECONDS * 1000,
                    GRPC_GRPCLB_RECONNECT_BACKOFF_MULTIPLIER,
                    GRPC_GRPCLB_RECONNECT_JITTER,
                    GRPC_GRPCLB_MIN_CONNECT_TIMEOUT_SECONDS * 1000,
                    GRPC_GRPCLB_RECONNECT_MAX_BACKOFF_SECONDS * 1000);

  glb_policy->seen_initial_response = false;
  glb_policy->last_client_load_report_counters_were_zero = false;
}

static void lb_call_destroy_locked(glb_lb_policy* glb_policy) {
  GPR_ASSERT(glb_policy->lb_call != nullptr);
  grpc_call_unref(glb_policy->lb_call);
  glb_policy->lb_call = nullptr;

  grpc_metadata_array_destroy(&glb_policy->lb_initial_metadata_recv);
  grpc_metadata_array_destroy(&glb_policy->lb_trailing_metadata_recv);

  grpc_byte_buffer_destroy(glb_policy->lb_request_payload);
  grpc_slice_unref_internal(glb_policy->lb_call_status_details);

  if (glb_policy->client_load_report_timer_pending) {
    grpc_timer_cancel(&glb_policy->client_load_report_timer);
  }
}

/*
 * Auxiliary functions and LB client callbacks.
 */
static void query_for_backends_locked(glb_lb_policy* glb_policy) {
  GPR_ASSERT(glb_policy->lb_channel != nullptr);
  if (glb_policy->shutting_down) return;

  lb_call_init_locked(glb_policy);

  if (grpc_lb_glb_trace.enabled()) {
    gpr_log(GPR_INFO,
            "[grpclb %p] Query for backends (lb_channel: %p, lb_call: %p)",
            glb_policy, glb_policy->lb_channel, glb_policy->lb_call);
  }
  GPR_ASSERT(glb_policy->lb_call != nullptr);

  grpc_call_error call_error;
  grpc_op ops[3];
  memset(ops, 0, sizeof(ops));

  grpc_op* op = ops;
  op->op = GRPC_OP_SEND_INITIAL_METADATA;
  op->data.send_initial_metadata.count = 0;
  op->flags = 0;
  op->reserved = nullptr;
  op++;
  op->op = GRPC_OP_RECV_INITIAL_METADATA;
  op->data.recv_initial_metadata.recv_initial_metadata =
      &glb_policy->lb_initial_metadata_recv;
  op->flags = 0;
  op->reserved = nullptr;
  op++;
  GPR_ASSERT(glb_policy->lb_request_payload != nullptr);
  op->op = GRPC_OP_SEND_MESSAGE;
  op->data.send_message.send_message = glb_policy->lb_request_payload;
  op->flags = 0;
  op->reserved = nullptr;
  op++;
  call_error = grpc_call_start_batch_and_execute(glb_policy->lb_call, ops,
                                                 (size_t)(op - ops), nullptr);
  GPR_ASSERT(GRPC_CALL_OK == call_error);

  op = ops;
  op->op = GRPC_OP_RECV_STATUS_ON_CLIENT;
  op->data.recv_status_on_client.trailing_metadata =
      &glb_policy->lb_trailing_metadata_recv;
  op->data.recv_status_on_client.status = &glb_policy->lb_call_status;
  op->data.recv_status_on_client.status_details =
      &glb_policy->lb_call_status_details;
  op->flags = 0;
  op->reserved = nullptr;
  op++;
  /* take a weak ref (won't prevent calling of \a glb_shutdown if the strong ref
   * count goes to zero) to be unref'd in lb_on_server_status_received_locked */
  GRPC_LB_POLICY_WEAK_REF(&glb_policy->base,
                          "lb_on_server_status_received_locked");
  call_error = grpc_call_start_batch_and_execute(
      glb_policy->lb_call, ops, (size_t)(op - ops),
      &glb_policy->lb_on_server_status_received);
  GPR_ASSERT(GRPC_CALL_OK == call_error);

  op = ops;
  op->op = GRPC_OP_RECV_MESSAGE;
  op->data.recv_message.recv_message = &glb_policy->lb_response_payload;
  op->flags = 0;
  op->reserved = nullptr;
  op++;
  /* take another weak ref to be unref'd/reused in
   * lb_on_response_received_locked */
  GRPC_LB_POLICY_WEAK_REF(&glb_policy->base, "lb_on_response_received_locked");
  call_error = grpc_call_start_batch_and_execute(
      glb_policy->lb_call, ops, (size_t)(op - ops),
      &glb_policy->lb_on_response_received);
  GPR_ASSERT(GRPC_CALL_OK == call_error);
}

static void lb_on_response_received_locked(void* arg, grpc_error* error) {
  glb_lb_policy* glb_policy = (glb_lb_policy*)arg;
  grpc_op ops[2];
  memset(ops, 0, sizeof(ops));
  grpc_op* op = ops;
  if (glb_policy->lb_response_payload != nullptr) {
    grpc_backoff_reset(&glb_policy->lb_call_backoff_state);
    /* Received data from the LB server. Look inside
     * glb_policy->lb_response_payload, for a serverlist. */
    grpc_byte_buffer_reader bbr;
    grpc_byte_buffer_reader_init(&bbr, glb_policy->lb_response_payload);
    grpc_slice response_slice = grpc_byte_buffer_reader_readall(&bbr);
    grpc_byte_buffer_reader_destroy(&bbr);
    grpc_byte_buffer_destroy(glb_policy->lb_response_payload);

    grpc_grpclb_initial_response* response = nullptr;
    if (!glb_policy->seen_initial_response &&
        (response = grpc_grpclb_initial_response_parse(response_slice)) !=
            nullptr) {
      if (response->has_client_stats_report_interval) {
        glb_policy->client_stats_report_interval = GPR_MAX(
            GPR_MS_PER_SEC, grpc_grpclb_duration_to_millis(
                                &response->client_stats_report_interval));
        if (grpc_lb_glb_trace.enabled()) {
          gpr_log(GPR_INFO,
                  "[grpclb %p] Received initial LB response message; "
                  "client load reporting interval = %" PRIdPTR " milliseconds",
                  glb_policy, glb_policy->client_stats_report_interval);
        }
        /* take a weak ref (won't prevent calling of \a glb_shutdown() if the
         * strong ref count goes to zero) to be unref'd in
         * send_client_load_report_locked() */
        glb_policy->client_load_report_timer_pending = true;
        GRPC_LB_POLICY_WEAK_REF(&glb_policy->base, "client_load_report");
        schedule_next_client_load_report(glb_policy);
      } else if (grpc_lb_glb_trace.enabled()) {
        gpr_log(GPR_INFO,
                "[grpclb %p] Received initial LB response message; client load "
                "reporting NOT enabled",
                glb_policy);
      }
      grpc_grpclb_initial_response_destroy(response);
      glb_policy->seen_initial_response = true;
    } else {
      grpc_grpclb_serverlist* serverlist =
          grpc_grpclb_response_parse_serverlist(response_slice);
      if (serverlist != nullptr) {
        GPR_ASSERT(glb_policy->lb_call != nullptr);
        if (grpc_lb_glb_trace.enabled()) {
          gpr_log(GPR_INFO,
                  "[grpclb %p] Serverlist with %" PRIuPTR " servers received",
                  glb_policy, serverlist->num_servers);
          for (size_t i = 0; i < serverlist->num_servers; ++i) {
            grpc_resolved_address addr;
            parse_server(serverlist->servers[i], &addr);
            char* ipport;
            grpc_sockaddr_to_string(&ipport, &addr, false);
            gpr_log(GPR_INFO, "[grpclb %p] Serverlist[%" PRIuPTR "]: %s",
                    glb_policy, i, ipport);
            gpr_free(ipport);
          }
        }
        /* update serverlist */
        if (serverlist->num_servers > 0) {
          if (grpc_grpclb_serverlist_equals(glb_policy->serverlist,
                                            serverlist)) {
            if (grpc_lb_glb_trace.enabled()) {
              gpr_log(GPR_INFO,
                      "[grpclb %p] Incoming server list identical to current, "
                      "ignoring.",
                      glb_policy);
            }
            grpc_grpclb_destroy_serverlist(serverlist);
          } else { /* new serverlist */
            if (glb_policy->serverlist != nullptr) {
              /* dispose of the old serverlist */
              grpc_grpclb_destroy_serverlist(glb_policy->serverlist);
            } else {
              /* or dispose of the fallback */
              grpc_lb_addresses_destroy(glb_policy->fallback_backend_addresses);
              glb_policy->fallback_backend_addresses = nullptr;
              if (glb_policy->fallback_timer_active) {
                grpc_timer_cancel(&glb_policy->lb_fallback_timer);
                glb_policy->fallback_timer_active = false;
              }
            }
            /* and update the copy in the glb_lb_policy instance. This
             * serverlist instance will be destroyed either upon the next
             * update or in glb_destroy() */
            glb_policy->serverlist = serverlist;
            glb_policy->serverlist_index = 0;
            rr_handover_locked(glb_policy);
          }
        } else {
          if (grpc_lb_glb_trace.enabled()) {
            gpr_log(GPR_INFO,
                    "[grpclb %p] Received empty server list, ignoring.",
                    glb_policy);
          }
          grpc_grpclb_destroy_serverlist(serverlist);
        }
      } else { /* serverlist == nullptr */
        gpr_log(GPR_ERROR,
                "[grpclb %p] Invalid LB response received: '%s'. Ignoring.",
                glb_policy,
                grpc_dump_slice(response_slice, GPR_DUMP_ASCII | GPR_DUMP_HEX));
      }
    }
    grpc_slice_unref_internal(response_slice);
    if (!glb_policy->shutting_down) {
      /* keep listening for serverlist updates */
      op->op = GRPC_OP_RECV_MESSAGE;
      op->data.recv_message.recv_message = &glb_policy->lb_response_payload;
      op->flags = 0;
      op->reserved = nullptr;
      op++;
      /* reuse the "lb_on_response_received_locked" weak ref taken in
       * query_for_backends_locked() */
      const grpc_call_error call_error = grpc_call_start_batch_and_execute(
          glb_policy->lb_call, ops, (size_t)(op - ops),
          &glb_policy->lb_on_response_received); /* loop */
      GPR_ASSERT(GRPC_CALL_OK == call_error);
    } else {
      GRPC_LB_POLICY_WEAK_UNREF(&glb_policy->base,
                                "lb_on_response_received_locked_shutdown");
    }
  } else { /* empty payload: call cancelled. */
           /* dispose of the "lb_on_response_received_locked" weak ref taken in
            * query_for_backends_locked() and reused in every reception loop */
    GRPC_LB_POLICY_WEAK_UNREF(&glb_policy->base,
                              "lb_on_response_received_locked_empty_payload");
  }
}

static void lb_on_fallback_timer_locked(void* arg, grpc_error* error) {
  glb_lb_policy* glb_policy = (glb_lb_policy*)arg;
  glb_policy->fallback_timer_active = false;
  /* If we receive a serverlist after the timer fires but before this callback
   * actually runs, don't fall back. */
  if (glb_policy->serverlist == nullptr) {
    if (!glb_policy->shutting_down && error == GRPC_ERROR_NONE) {
      if (grpc_lb_glb_trace.enabled()) {
        gpr_log(GPR_INFO,
                "[grpclb %p] Falling back to use backends from resolver",
                glb_policy);
      }
      GPR_ASSERT(glb_policy->fallback_backend_addresses != nullptr);
      rr_handover_locked(glb_policy);
    }
  }
  GRPC_LB_POLICY_WEAK_UNREF(&glb_policy->base, "grpclb_fallback_timer");
}

static void lb_on_server_status_received_locked(void* arg, grpc_error* error) {
  glb_lb_policy* glb_policy = (glb_lb_policy*)arg;
  GPR_ASSERT(glb_policy->lb_call != nullptr);
  if (grpc_lb_glb_trace.enabled()) {
    char* status_details =
        grpc_slice_to_c_string(glb_policy->lb_call_status_details);
    gpr_log(GPR_INFO,
            "[grpclb %p] Status from LB server received. Status = %d, Details "
            "= '%s', (call: %p), error '%s'",
            glb_policy, glb_policy->lb_call_status, status_details,
            glb_policy->lb_call, grpc_error_string(error));
    gpr_free(status_details);
  }
  /* We need to perform cleanups no matter what. */
  lb_call_destroy_locked(glb_policy);
  // If the load report timer is still pending, we wait for it to be
  // called before restarting the call.  Otherwise, we restart the call
  // here.
  if (!glb_policy->client_load_report_timer_pending) {
    maybe_restart_lb_call(glb_policy);
  }
}

static void fallback_update_locked(glb_lb_policy* glb_policy,
                                   const grpc_lb_addresses* addresses) {
  GPR_ASSERT(glb_policy->fallback_backend_addresses != nullptr);
  grpc_lb_addresses_destroy(glb_policy->fallback_backend_addresses);
  glb_policy->fallback_backend_addresses =
      extract_backend_addresses_locked(addresses);
  if (glb_policy->lb_fallback_timeout_ms > 0 &&
      glb_policy->rr_policy != nullptr) {
    rr_handover_locked(glb_policy);
  }
}

static void glb_update_locked(grpc_lb_policy* policy,
                              const grpc_lb_policy_args* args) {
  glb_lb_policy* glb_policy = (glb_lb_policy*)policy;
  const grpc_arg* arg =
      grpc_channel_args_find(args->args, GRPC_ARG_LB_ADDRESSES);
  if (arg == nullptr || arg->type != GRPC_ARG_POINTER) {
    if (glb_policy->lb_channel == nullptr) {
      // If we don't have a current channel to the LB, go into TRANSIENT
      // FAILURE.
      grpc_connectivity_state_set(
          &glb_policy->state_tracker, GRPC_CHANNEL_TRANSIENT_FAILURE,
          GRPC_ERROR_CREATE_FROM_STATIC_STRING("Missing update in args"),
          "glb_update_missing");
    } else {
      // otherwise, keep using the current LB channel (ignore this update).
      gpr_log(
          GPR_ERROR,
          "[grpclb %p] No valid LB addresses channel arg in update, ignoring.",
          glb_policy);
    }
    return;
  }
  const grpc_lb_addresses* addresses =
      (const grpc_lb_addresses*)arg->value.pointer.p;
  // If a non-empty serverlist hasn't been received from the balancer,
  // propagate the update to fallback_backend_addresses.
  if (glb_policy->serverlist == nullptr) {
    fallback_update_locked(glb_policy, addresses);
  }
  GPR_ASSERT(glb_policy->lb_channel != nullptr);
  // Propagate updates to the LB channel (pick_first) through the fake
  // resolver.
  grpc_channel_args* lb_channel_args = build_lb_channel_args(
      addresses, glb_policy->response_generator, args->args);
  grpc_fake_resolver_response_generator_set_response(
      glb_policy->response_generator, lb_channel_args);
  grpc_channel_args_destroy(lb_channel_args);
  // Start watching the LB channel connectivity for connection, if not
  // already doing so.
  if (!glb_policy->watching_lb_channel) {
    glb_policy->lb_channel_connectivity = grpc_channel_check_connectivity_state(
        glb_policy->lb_channel, true /* try to connect */);
    grpc_channel_element* client_channel_elem = grpc_channel_stack_last_element(
        grpc_channel_get_channel_stack(glb_policy->lb_channel));
    GPR_ASSERT(client_channel_elem->filter == &grpc_client_channel_filter);
    glb_policy->watching_lb_channel = true;
    GRPC_LB_POLICY_WEAK_REF(&glb_policy->base, "watch_lb_channel_connectivity");
    grpc_client_channel_watch_connectivity_state(
        client_channel_elem,
        grpc_polling_entity_create_from_pollset_set(
            glb_policy->base.interested_parties),
        &glb_policy->lb_channel_connectivity,
        &glb_policy->lb_channel_on_connectivity_changed, nullptr);
  }
}

// Invoked as part of the update process. It continues watching the LB channel
// until it shuts down or becomes READY. It's invoked even if the LB channel
// stayed READY throughout the update (for example if the update is identical).
static void glb_lb_channel_on_connectivity_changed_cb(void* arg,
                                                      grpc_error* error) {
  glb_lb_policy* glb_policy = (glb_lb_policy*)arg;
  if (glb_policy->shutting_down) goto done;
  // Re-initialize the lb_call. This should also take care of updating the
  // embedded RR policy. Note that the current RR policy, if any, will stay in
  // effect until an update from the new lb_call is received.
  switch (glb_policy->lb_channel_connectivity) {
    case GRPC_CHANNEL_CONNECTING:
    case GRPC_CHANNEL_TRANSIENT_FAILURE: {
      /* resub. */
      grpc_channel_element* client_channel_elem =
          grpc_channel_stack_last_element(
              grpc_channel_get_channel_stack(glb_policy->lb_channel));
      GPR_ASSERT(client_channel_elem->filter == &grpc_client_channel_filter);
      grpc_client_channel_watch_connectivity_state(
          client_channel_elem,
          grpc_polling_entity_create_from_pollset_set(
              glb_policy->base.interested_parties),
          &glb_policy->lb_channel_connectivity,
          &glb_policy->lb_channel_on_connectivity_changed, nullptr);
      break;
    }
    case GRPC_CHANNEL_IDLE:
    // lb channel inactive (probably shutdown prior to update). Restart lb
    // call to kick the lb channel into gear.
    /* fallthrough */
    case GRPC_CHANNEL_READY:
      if (glb_policy->lb_call != nullptr) {
        glb_policy->updating_lb_call = true;
        grpc_call_cancel(glb_policy->lb_call, nullptr);
        // lb_on_server_status_received() will pick up the cancel and reinit
        // lb_call.
      } else if (glb_policy->started_picking) {
        if (glb_policy->retry_timer_active) {
          grpc_timer_cancel(&glb_policy->lb_call_retry_timer);
          glb_policy->retry_timer_active = false;
        }
        start_picking_locked(glb_policy);
      }
    /* fallthrough */
    case GRPC_CHANNEL_SHUTDOWN:
    done:
      glb_policy->watching_lb_channel = false;
      GRPC_LB_POLICY_WEAK_UNREF(&glb_policy->base,
                                "watch_lb_channel_connectivity_cb_shutdown");
      break;
  }
}

static void glb_set_reresolve_closure_locked(
    grpc_lb_policy* policy, grpc_closure* request_reresolution) {
  glb_lb_policy* glb_policy = (glb_lb_policy*)policy;
  GPR_ASSERT(!glb_policy->shutting_down);
  GPR_ASSERT(glb_policy->base.request_reresolution == nullptr);
  if (glb_policy->rr_policy != nullptr) {
    grpc_lb_policy_set_reresolve_closure_locked(glb_policy->rr_policy,
                                                request_reresolution);
  } else {
    glb_policy->base.request_reresolution = request_reresolution;
  }
}

/* Code wiring the policy with the rest of the core */
static const grpc_lb_policy_vtable glb_lb_policy_vtable = {
    glb_destroy,
    glb_shutdown_locked,
    glb_pick_locked,
    glb_cancel_pick_locked,
    glb_cancel_picks_locked,
    glb_ping_one_locked,
    glb_exit_idle_locked,
    glb_check_connectivity_locked,
    glb_notify_on_state_change_locked,
    glb_update_locked,
    glb_set_reresolve_closure_locked};

static grpc_lb_policy* glb_create(grpc_lb_policy_factory* factory,
                                  grpc_lb_policy_args* args) {
  /* Count the number of gRPC-LB addresses. There must be at least one. */
  const grpc_arg* arg =
      grpc_channel_args_find(args->args, GRPC_ARG_LB_ADDRESSES);
  if (arg == nullptr || arg->type != GRPC_ARG_POINTER) {
    return nullptr;
  }
  grpc_lb_addresses* addresses = (grpc_lb_addresses*)arg->value.pointer.p;
  size_t num_grpclb_addrs = 0;
  for (size_t i = 0; i < addresses->num_addresses; ++i) {
    if (addresses->addresses[i].is_balancer) ++num_grpclb_addrs;
  }
  if (num_grpclb_addrs == 0) return nullptr;

  glb_lb_policy* glb_policy = (glb_lb_policy*)gpr_zalloc(sizeof(*glb_policy));

  /* Get server name. */
  arg = grpc_channel_args_find(args->args, GRPC_ARG_SERVER_URI);
  GPR_ASSERT(arg != nullptr);
  GPR_ASSERT(arg->type == GRPC_ARG_STRING);
  grpc_uri* uri = grpc_uri_parse(arg->value.string, true);
  GPR_ASSERT(uri->path[0] != '\0');
  glb_policy->server_name =
      gpr_strdup(uri->path[0] == '/' ? uri->path + 1 : uri->path);
  if (grpc_lb_glb_trace.enabled()) {
    gpr_log(GPR_INFO,
            "[grpclb %p] Will use '%s' as the server name for LB request.",
            glb_policy, glb_policy->server_name);
  }
  grpc_uri_destroy(uri);

  glb_policy->cc_factory = args->client_channel_factory;
  GPR_ASSERT(glb_policy->cc_factory != nullptr);

  arg = grpc_channel_args_find(args->args, GRPC_ARG_GRPCLB_CALL_TIMEOUT_MS);
  glb_policy->lb_call_timeout_ms =
      grpc_channel_arg_get_integer(arg, {0, 0, INT_MAX});

  arg = grpc_channel_args_find(args->args, GRPC_ARG_GRPCLB_FALLBACK_TIMEOUT_MS);
  glb_policy->lb_fallback_timeout_ms = grpc_channel_arg_get_integer(
      arg, {GRPC_GRPCLB_DEFAULT_FALLBACK_TIMEOUT_MS, 0, INT_MAX});

  // Make sure that GRPC_ARG_LB_POLICY_NAME is set in channel args,
  // since we use this to trigger the client_load_reporting filter.
  grpc_arg new_arg = grpc_channel_arg_string_create(
      (char*)GRPC_ARG_LB_POLICY_NAME, (char*)"grpclb");
  static const char* args_to_remove[] = {GRPC_ARG_LB_POLICY_NAME};
  glb_policy->args = grpc_channel_args_copy_and_add_and_remove(
      args->args, args_to_remove, GPR_ARRAY_SIZE(args_to_remove), &new_arg, 1);

  /* Extract the backend addresses (may be empty) from the resolver for
   * fallback. */
  glb_policy->fallback_backend_addresses =
      extract_backend_addresses_locked(addresses);

  /* Create a client channel over them to communicate with a LB service */
  glb_policy->response_generator =
      grpc_fake_resolver_response_generator_create();
  grpc_channel_args* lb_channel_args = build_lb_channel_args(
      addresses, glb_policy->response_generator, args->args);
  char* uri_str;
  gpr_asprintf(&uri_str, "fake:///%s", glb_policy->server_name);
  glb_policy->lb_channel = grpc_lb_policy_grpclb_create_lb_channel(
      uri_str, args->client_channel_factory, lb_channel_args);

  /* Propagate initial resolution */
  grpc_fake_resolver_response_generator_set_response(
      glb_policy->response_generator, lb_channel_args);
  grpc_channel_args_destroy(lb_channel_args);
  gpr_free(uri_str);
  if (glb_policy->lb_channel == nullptr) {
    gpr_free((void*)glb_policy->server_name);
    grpc_channel_args_destroy(glb_policy->args);
    gpr_free(glb_policy);
    return nullptr;
  }
  grpc_subchannel_index_ref();
  GRPC_CLOSURE_INIT(&glb_policy->lb_channel_on_connectivity_changed,
                    glb_lb_channel_on_connectivity_changed_cb, glb_policy,
                    grpc_combiner_scheduler(args->combiner));
  grpc_lb_policy_init(&glb_policy->base, &glb_lb_policy_vtable, args->combiner);
  grpc_connectivity_state_init(&glb_policy->state_tracker, GRPC_CHANNEL_IDLE,
                               "grpclb");
  return &glb_policy->base;
}

static void glb_factory_ref(grpc_lb_policy_factory* factory) {}

static void glb_factory_unref(grpc_lb_policy_factory* factory) {}

static const grpc_lb_policy_factory_vtable glb_factory_vtable = {
    glb_factory_ref, glb_factory_unref, glb_create, "grpclb"};

static grpc_lb_policy_factory glb_lb_policy_factory = {&glb_factory_vtable};

grpc_lb_policy_factory* grpc_glb_lb_factory_create() {
  return &glb_lb_policy_factory;
}

/* Plugin registration */

// Only add client_load_reporting filter if the grpclb LB policy is used.
static bool maybe_add_client_load_reporting_filter(
    grpc_channel_stack_builder* builder, void* arg) {
  const grpc_channel_args* args =
      grpc_channel_stack_builder_get_channel_arguments(builder);
  const grpc_arg* channel_arg =
      grpc_channel_args_find(args, GRPC_ARG_LB_POLICY_NAME);
  if (channel_arg != nullptr && channel_arg->type == GRPC_ARG_STRING &&
      strcmp(channel_arg->value.string, "grpclb") == 0) {
    return grpc_channel_stack_builder_append_filter(
        builder, (const grpc_channel_filter*)arg, nullptr, nullptr);
  }
  return true;
}

void grpc_lb_policy_grpclb_init() {
  grpc_register_lb_policy(grpc_glb_lb_factory_create());
  grpc_channel_init_register_stage(GRPC_CLIENT_SUBCHANNEL,
                                   GRPC_CHANNEL_INIT_BUILTIN_PRIORITY,
                                   maybe_add_client_load_reporting_filter,
                                   (void*)&grpc_client_load_reporting_filter);
}

void grpc_lb_policy_grpclb_shutdown() {}<|MERGE_RESOLUTION|>--- conflicted
+++ resolved
@@ -843,14 +843,8 @@
       gpr_log(GPR_INFO, "[grpclb %p] Pending ping about to PING from RR %p",
               glb_policy, glb_policy->rr_policy);
     }
-<<<<<<< HEAD
-    grpc_lb_policy_ping_one_locked(glb_policy->rr_policy,
-                                   &pping->wrapped_notify_arg.wrapper_closure);
-=======
-    grpc_lb_policy_ping_one_locked(exec_ctx, glb_policy->rr_policy, on_initiate,
-                                   on_ack);
+    grpc_lb_policy_ping_one_locked(glb_policy->rr_policy, on_initiate, on_ack);
     gpr_free(pping);
->>>>>>> c01a91da
   }
 }
 
@@ -1065,21 +1059,16 @@
 
   while (pping != nullptr) {
     pending_ping* next = pping->next;
-<<<<<<< HEAD
-    GRPC_CLOSURE_SCHED(&pping->wrapped_notify_arg.wrapper_closure,
-                       GRPC_ERROR_REF(error));
-=======
     if (pping->on_initiate != nullptr) {
-      GRPC_CLOSURE_SCHED(exec_ctx, &pping->on_initiate->wrapper_closure,
+      GRPC_CLOSURE_SCHED(&pping->on_initiate->wrapper_closure,
                          GRPC_ERROR_REF(error));
       gpr_free(pping->on_initiate);
     }
     if (pping->on_ack != nullptr) {
-      GRPC_CLOSURE_SCHED(exec_ctx, &pping->on_ack->wrapper_closure,
+      GRPC_CLOSURE_SCHED(&pping->on_ack->wrapper_closure,
                          GRPC_ERROR_REF(error));
       gpr_free(pping->on_ack);
     }
->>>>>>> c01a91da
     gpr_free(pping);
     pping = next;
   }
@@ -1270,20 +1259,11 @@
                                      connectivity_error);
 }
 
-<<<<<<< HEAD
-static void glb_ping_one_locked(grpc_lb_policy* pol, grpc_closure* closure) {
-  glb_lb_policy* glb_policy = (glb_lb_policy*)pol;
-  if (glb_policy->rr_policy) {
-    grpc_lb_policy_ping_one_locked(glb_policy->rr_policy, closure);
-=======
-static void glb_ping_one_locked(grpc_exec_ctx* exec_ctx, grpc_lb_policy* pol,
-                                grpc_closure* on_initiate,
+static void glb_ping_one_locked(grpc_lb_policy* pol, grpc_closure* on_initiate,
                                 grpc_closure* on_ack) {
   glb_lb_policy* glb_policy = (glb_lb_policy*)pol;
   if (glb_policy->rr_policy) {
-    grpc_lb_policy_ping_one_locked(exec_ctx, glb_policy->rr_policy, on_initiate,
-                                   on_ack);
->>>>>>> c01a91da
+    grpc_lb_policy_ping_one_locked(glb_policy->rr_policy, on_initiate, on_ack);
   } else {
     add_pending_ping(&glb_policy->pending_pings, on_initiate, on_ack);
     if (!glb_policy->started_picking) {
