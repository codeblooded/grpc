--- conflicted
+++ resolved
@@ -1197,15 +1197,9 @@
       wc_arg->lb_token_mdelem_storage = pick_args->lb_token_mdelem_storage;
       wc_arg->initial_metadata = pick_args->initial_metadata;
       wc_arg->free_when_done = wc_arg;
-<<<<<<< HEAD
+      wc_arg->glb_policy = pol;
       pick_done = pick_from_internal_rr_locked(
           glb_policy, pick_args, false /* force_async */, target, wc_arg);
-=======
-      wc_arg->glb_policy = pol;
-      pick_done =
-          pick_from_internal_rr_locked(exec_ctx, glb_policy, pick_args,
-                                       false /* force_async */, target, wc_arg);
->>>>>>> 9ee455c9
     }
   } else {  // glb_policy->rr_policy == NULL
     if (GRPC_TRACER_ON(grpc_lb_glb_trace)) {
@@ -1275,15 +1269,9 @@
     grpc_millis next_try = grpc_backoff_step(&glb_policy->lb_call_backoff_state)
                                .next_attempt_start_time;
     if (GRPC_TRACER_ON(grpc_lb_glb_trace)) {
-<<<<<<< HEAD
-      gpr_log(GPR_DEBUG, "Connection to LB server lost (grpclb: %p)...",
-              (void*)glb_policy);
-      grpc_millis timeout = next_try - grpc_exec_ctx_now();
-=======
       gpr_log(GPR_DEBUG, "[grpclb %p] Connection to LB server lost...",
               glb_policy);
-      grpc_millis timeout = next_try - grpc_exec_ctx_now(exec_ctx);
->>>>>>> 9ee455c9
+      grpc_millis timeout = next_try - grpc_exec_ctx_now();
       if (timeout > 0) {
         gpr_log(GPR_DEBUG,
                 "[grpclb %p] ... retry_timer_active in %" PRIuPTR "ms.",
