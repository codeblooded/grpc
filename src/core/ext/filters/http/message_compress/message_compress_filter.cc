/*
 *
 * Copyright 2015 gRPC authors.
 *
 * Licensed under the Apache License, Version 2.0 (the "License");
 * you may not use this file except in compliance with the License.
 * You may obtain a copy of the License at
 *
 *     http://www.apache.org/licenses/LICENSE-2.0
 *
 * Unless required by applicable law or agreed to in writing, software
 * distributed under the License is distributed on an "AS IS" BASIS,
 * WITHOUT WARRANTIES OR CONDITIONS OF ANY KIND, either express or implied.
 * See the License for the specific language governing permissions and
 * limitations under the License.
 *
 */

#include <assert.h>
#include <string.h>

#include <grpc/compression.h>
#include <grpc/slice_buffer.h>
#include <grpc/support/alloc.h>
#include <grpc/support/log.h>

#include "src/core/ext/filters/http/message_compress/message_compress_filter.h"
#include "src/core/lib/channel/channel_args.h"
#include "src/core/lib/compression/algorithm_metadata.h"
#include "src/core/lib/compression/message_compress.h"
#include "src/core/lib/profiling/timers.h"
#include "src/core/lib/slice/slice_internal.h"
#include "src/core/lib/slice/slice_string_helpers.h"
#include "src/core/lib/support/string.h"
#include "src/core/lib/surface/call.h"
#include "src/core/lib/transport/static_metadata.h"

typedef enum {
  // Initial metadata not yet seen.
  INITIAL_METADATA_UNSEEN = 0,
  // Initial metadata seen; compression algorithm set.
  HAS_COMPRESSION_ALGORITHM,
  // Initial metadata seen; no compression algorithm set.
  NO_COMPRESSION_ALGORITHM,
} initial_metadata_state;

typedef struct call_data {
  grpc_call_combiner* call_combiner;
  grpc_linked_mdelem compression_algorithm_storage;
  grpc_linked_mdelem stream_compression_algorithm_storage;
  grpc_linked_mdelem accept_encoding_storage;
  grpc_linked_mdelem accept_stream_encoding_storage;
  /** Compression algorithm we'll try to use. It may be given by incoming
   * metadata, or by the channel's default compression settings. */
  grpc_compression_algorithm compression_algorithm;
  initial_metadata_state send_initial_metadata_state;
  grpc_error* cancel_error;
  grpc_closure start_send_message_batch_in_call_combiner;
  grpc_transport_stream_op_batch* send_message_batch;
  grpc_slice_buffer slices; /**< Buffers up input slices to be compressed */
  grpc_slice_buffer_stream replacement_stream;
  grpc_closure* original_send_message_on_complete;
  grpc_closure send_message_on_complete;
  grpc_closure on_send_message_next_done;
} call_data;

typedef struct channel_data {
  /** The default, channel-level, compression algorithm */
  grpc_compression_algorithm default_compression_algorithm;
  /** Bitset of enabled algorithms */
  uint32_t enabled_algorithms_bitset;
  /** Supported compression algorithms */
  uint32_t supported_compression_algorithms;

  /** The default, channel-level, stream compression algorithm */
  grpc_stream_compression_algorithm default_stream_compression_algorithm;
  /** Bitset of enabled stream compression algorithms */
  uint32_t enabled_stream_compression_algorithms_bitset;
  /** Supported stream compression algorithms */
  uint32_t supported_stream_compression_algorithms;
} channel_data;

static bool skip_compression(grpc_call_element* elem, uint32_t flags,
                             bool has_compression_algorithm) {
  call_data* calld = (call_data*)elem->call_data;
  channel_data* channeld = (channel_data*)elem->channel_data;

  if (flags & (GRPC_WRITE_NO_COMPRESS | GRPC_WRITE_INTERNAL_COMPRESS)) {
    return true;
  }
  if (has_compression_algorithm) {
    if (calld->compression_algorithm == GRPC_COMPRESS_NONE) {
      return true;
    }
    return false; /* we have an actual call-specific algorithm */
  }
  /* no per-call compression override */
  return channeld->default_compression_algorithm == GRPC_COMPRESS_NONE;
}

/** Filter initial metadata */
static grpc_error* process_send_initial_metadata(
    grpc_call_element* elem, grpc_metadata_batch* initial_metadata,
    bool* has_compression_algorithm) GRPC_MUST_USE_RESULT;
static grpc_error* process_send_initial_metadata(
    grpc_call_element* elem, grpc_metadata_batch* initial_metadata,
    bool* has_compression_algorithm) {
  call_data* calld = (call_data*)elem->call_data;
  channel_data* channeld = (channel_data*)elem->channel_data;
  *has_compression_algorithm = false;
  grpc_stream_compression_algorithm stream_compression_algorithm =
      GRPC_STREAM_COMPRESS_NONE;
  if (initial_metadata->idx.named.grpc_internal_stream_encoding_request !=
      nullptr) {
    grpc_mdelem md =
        initial_metadata->idx.named.grpc_internal_stream_encoding_request->md;
    if (!grpc_stream_compression_algorithm_parse(
            GRPC_MDVALUE(md), &stream_compression_algorithm)) {
      char* val = grpc_slice_to_c_string(GRPC_MDVALUE(md));
      gpr_log(GPR_ERROR,
              "Invalid stream compression algorithm: '%s' (unknown). Ignoring.",
              val);
      gpr_free(val);
      stream_compression_algorithm = GRPC_STREAM_COMPRESS_NONE;
    }
    if (!GPR_BITGET(channeld->enabled_stream_compression_algorithms_bitset,
                    stream_compression_algorithm)) {
      char* val = grpc_slice_to_c_string(GRPC_MDVALUE(md));
      gpr_log(
          GPR_ERROR,
          "Invalid stream compression algorithm: '%s' (previously disabled). "
          "Ignoring.",
          val);
      gpr_free(val);
      stream_compression_algorithm = GRPC_STREAM_COMPRESS_NONE;
    }
    *has_compression_algorithm = true;
    grpc_metadata_batch_remove(
        initial_metadata,
        initial_metadata->idx.named.grpc_internal_stream_encoding_request);
    /* Disable message-wise compression */
    calld->compression_algorithm = GRPC_COMPRESS_NONE;
    if (initial_metadata->idx.named.grpc_internal_encoding_request != nullptr) {
      grpc_metadata_batch_remove(
          initial_metadata,
          initial_metadata->idx.named.grpc_internal_encoding_request);
    }
  } else if (initial_metadata->idx.named.grpc_internal_encoding_request !=
             nullptr) {
    grpc_mdelem md =
        initial_metadata->idx.named.grpc_internal_encoding_request->md;
    if (!grpc_compression_algorithm_parse(GRPC_MDVALUE(md),
                                          &calld->compression_algorithm)) {
      char* val = grpc_slice_to_c_string(GRPC_MDVALUE(md));
      gpr_log(GPR_ERROR,
              "Invalid compression algorithm: '%s' (unknown). Ignoring.", val);
      gpr_free(val);
      calld->compression_algorithm = GRPC_COMPRESS_NONE;
    }
    *has_compression_algorithm = true;
    grpc_metadata_batch_remove(
        initial_metadata,
        initial_metadata->idx.named.grpc_internal_encoding_request);
  } else {
    /* If no algorithm was found in the metadata and we aren't
     * exceptionally skipping compression, fall back to the channel
     * default */
    if (channeld->default_stream_compression_algorithm !=
        GRPC_STREAM_COMPRESS_NONE) {
      stream_compression_algorithm =
          channeld->default_stream_compression_algorithm;
      calld->compression_algorithm = GRPC_COMPRESS_NONE;
    } else {
      calld->compression_algorithm = channeld->default_compression_algorithm;
    }
    *has_compression_algorithm = true;
  }

  grpc_error* error = GRPC_ERROR_NONE;
  /* hint compression algorithm */
  if (stream_compression_algorithm != GRPC_STREAM_COMPRESS_NONE) {
    error = grpc_metadata_batch_add_tail(
        initial_metadata, &calld->stream_compression_algorithm_storage,
        grpc_stream_compression_encoding_mdelem(stream_compression_algorithm));
  } else if (calld->compression_algorithm != GRPC_COMPRESS_NONE) {
    error = grpc_metadata_batch_add_tail(
        initial_metadata, &calld->compression_algorithm_storage,
        grpc_compression_encoding_mdelem(calld->compression_algorithm));
  }

  if (error != GRPC_ERROR_NONE) return error;

  /* convey supported compression algorithms */
  error = grpc_metadata_batch_add_tail(
      initial_metadata, &calld->accept_encoding_storage,
      GRPC_MDELEM_ACCEPT_ENCODING_FOR_ALGORITHMS(
          channeld->supported_compression_algorithms));

  if (error != GRPC_ERROR_NONE) return error;

  /* Do not overwrite accept-encoding header if it already presents. */
  if (!initial_metadata->idx.named.accept_encoding) {
    error = grpc_metadata_batch_add_tail(
        initial_metadata, &calld->accept_stream_encoding_storage,
        GRPC_MDELEM_ACCEPT_STREAM_ENCODING_FOR_ALGORITHMS(
            channeld->supported_stream_compression_algorithms));
  }

  return error;
}

static void send_message_on_complete(void* arg, grpc_error* error) {
  grpc_call_element* elem = (grpc_call_element*)arg;
  call_data* calld = (call_data*)elem->call_data;
  grpc_slice_buffer_reset_and_unref_internal(&calld->slices);
  GRPC_CLOSURE_RUN(calld->original_send_message_on_complete,
                   GRPC_ERROR_REF(error));
}

static void send_message_batch_continue(grpc_call_element* elem) {
  call_data* calld = (call_data*)elem->call_data;
  // Note: The call to grpc_call_next_op() results in yielding the
  // call combiner, so we need to clear calld->send_message_batch
  // before we do that.
  grpc_transport_stream_op_batch* send_message_batch =
      calld->send_message_batch;
<<<<<<< HEAD
  calld->send_message_batch = NULL;
  grpc_call_next_op(elem, send_message_batch);
=======
  calld->send_message_batch = nullptr;
  grpc_call_next_op(exec_ctx, elem, send_message_batch);
>>>>>>> 82c8f945
}

static void finish_send_message(grpc_call_element* elem) {
  call_data* calld = (call_data*)elem->call_data;
  // Compress the data if appropriate.
  grpc_slice_buffer tmp;
  grpc_slice_buffer_init(&tmp);
  uint32_t send_flags =
      calld->send_message_batch->payload->send_message.send_message->flags;
  bool did_compress =
      grpc_msg_compress(calld->compression_algorithm, &calld->slices, &tmp);
  if (did_compress) {
    if (GRPC_TRACER_ON(grpc_compression_trace)) {
      const char* algo_name;
      const size_t before_size = calld->slices.length;
      const size_t after_size = tmp.length;
      const float savings_ratio = 1.0f - (float)after_size / (float)before_size;
      GPR_ASSERT(grpc_compression_algorithm_name(calld->compression_algorithm,
                                                 &algo_name));
      gpr_log(GPR_DEBUG,
              "Compressed[%s] %" PRIuPTR " bytes vs. %" PRIuPTR
              " bytes (%.2f%% savings)",
              algo_name, before_size, after_size, 100 * savings_ratio);
    }
    grpc_slice_buffer_swap(&calld->slices, &tmp);
    send_flags |= GRPC_WRITE_INTERNAL_COMPRESS;
  } else {
    if (GRPC_TRACER_ON(grpc_compression_trace)) {
      const char* algo_name;
      GPR_ASSERT(grpc_compression_algorithm_name(calld->compression_algorithm,
                                                 &algo_name));
      gpr_log(GPR_DEBUG,
              "Algorithm '%s' enabled but decided not to compress. Input size: "
              "%" PRIuPTR,
              algo_name, calld->slices.length);
    }
  }
  grpc_slice_buffer_destroy_internal(&tmp);
  // Swap out the original byte stream with our new one and send the
  // batch down.
  grpc_byte_stream_destroy(
      calld->send_message_batch->payload->send_message.send_message);
  grpc_slice_buffer_stream_init(&calld->replacement_stream, &calld->slices,
                                send_flags);
  calld->send_message_batch->payload->send_message.send_message =
      &calld->replacement_stream.base;
  calld->original_send_message_on_complete =
      calld->send_message_batch->on_complete;
  calld->send_message_batch->on_complete = &calld->send_message_on_complete;
  send_message_batch_continue(elem);
}

static void fail_send_message_batch_in_call_combiner(void* arg,
                                                     grpc_error* error) {
  call_data* calld = (call_data*)arg;
  if (calld->send_message_batch != nullptr) {
    grpc_transport_stream_op_batch_finish_with_failure(
<<<<<<< HEAD
        calld->send_message_batch, GRPC_ERROR_REF(error), calld->call_combiner);
    calld->send_message_batch = NULL;
=======
        exec_ctx, calld->send_message_batch, GRPC_ERROR_REF(error),
        calld->call_combiner);
    calld->send_message_batch = nullptr;
>>>>>>> 82c8f945
  }
}

// Pulls a slice from the send_message byte stream and adds it to calld->slices.
static grpc_error* pull_slice_from_send_message(call_data* calld) {
  grpc_slice incoming_slice;
  grpc_error* error = grpc_byte_stream_pull(
      calld->send_message_batch->payload->send_message.send_message,
      &incoming_slice);
  if (error == GRPC_ERROR_NONE) {
    grpc_slice_buffer_add(&calld->slices, incoming_slice);
  }
  return error;
}

// Reads as many slices as possible from the send_message byte stream.
// If all data has been read, invokes finish_send_message().  Otherwise,
// an async call to grpc_byte_stream_next() has been started, which will
// eventually result in calling on_send_message_next_done().
static void continue_reading_send_message(grpc_call_element* elem) {
  call_data* calld = (call_data*)elem->call_data;
  while (grpc_byte_stream_next(
      calld->send_message_batch->payload->send_message.send_message, ~(size_t)0,
      &calld->on_send_message_next_done)) {
    grpc_error* error = pull_slice_from_send_message(calld);
    if (error != GRPC_ERROR_NONE) {
      // Closure callback; does not take ownership of error.
      fail_send_message_batch_in_call_combiner(calld, error);
      GRPC_ERROR_UNREF(error);
      return;
    }
    if (calld->slices.length ==
        calld->send_message_batch->payload->send_message.send_message->length) {
      finish_send_message(elem);
      break;
    }
  }
}

// Async callback for grpc_byte_stream_next().
static void on_send_message_next_done(void* arg, grpc_error* error) {
  grpc_call_element* elem = (grpc_call_element*)arg;
  call_data* calld = (call_data*)elem->call_data;
  if (error != GRPC_ERROR_NONE) {
    // Closure callback; does not take ownership of error.
    fail_send_message_batch_in_call_combiner(calld, error);
    return;
  }
  error = pull_slice_from_send_message(calld);
  if (error != GRPC_ERROR_NONE) {
    // Closure callback; does not take ownership of error.
    fail_send_message_batch_in_call_combiner(calld, error);
    GRPC_ERROR_UNREF(error);
    return;
  }
  if (calld->slices.length ==
      calld->send_message_batch->payload->send_message.send_message->length) {
    finish_send_message(elem);
  } else {
    continue_reading_send_message(elem);
  }
}

static void start_send_message_batch(void* arg, grpc_error* unused) {
  grpc_call_element* elem = (grpc_call_element*)arg;
  call_data* calld = (call_data*)elem->call_data;
  if (skip_compression(
          elem,
          calld->send_message_batch->payload->send_message.send_message->flags,
          calld->send_initial_metadata_state == HAS_COMPRESSION_ALGORITHM)) {
    send_message_batch_continue(elem);
  } else {
    continue_reading_send_message(elem);
  }
}

static void compress_start_transport_stream_op_batch(
    grpc_call_element* elem, grpc_transport_stream_op_batch* batch) {
  call_data* calld = (call_data*)elem->call_data;
  GPR_TIMER_BEGIN("compress_start_transport_stream_op_batch", 0);
  // Handle cancel_stream.
  if (batch->cancel_stream) {
    GRPC_ERROR_UNREF(calld->cancel_error);
    calld->cancel_error =
        GRPC_ERROR_REF(batch->payload->cancel_stream.cancel_error);
    if (calld->send_message_batch != nullptr) {
      if (calld->send_initial_metadata_state == INITIAL_METADATA_UNSEEN) {
        GRPC_CALL_COMBINER_START(
            calld->call_combiner,
            GRPC_CLOSURE_CREATE(fail_send_message_batch_in_call_combiner, calld,
                                grpc_schedule_on_exec_ctx),
            GRPC_ERROR_REF(calld->cancel_error), "failing send_message op");
      } else {
        grpc_byte_stream_shutdown(
            calld->send_message_batch->payload->send_message.send_message,
            GRPC_ERROR_REF(calld->cancel_error));
      }
    }
  } else if (calld->cancel_error != GRPC_ERROR_NONE) {
    grpc_transport_stream_op_batch_finish_with_failure(
        batch, GRPC_ERROR_REF(calld->cancel_error), calld->call_combiner);
    goto done;
  }
  // Handle send_initial_metadata.
  if (batch->send_initial_metadata) {
    GPR_ASSERT(calld->send_initial_metadata_state == INITIAL_METADATA_UNSEEN);
    bool has_compression_algorithm;
    grpc_error* error = process_send_initial_metadata(
        elem, batch->payload->send_initial_metadata.send_initial_metadata,
        &has_compression_algorithm);
    if (error != GRPC_ERROR_NONE) {
      grpc_transport_stream_op_batch_finish_with_failure(batch, error,
                                                         calld->call_combiner);
      goto done;
    }
    calld->send_initial_metadata_state = has_compression_algorithm
                                             ? HAS_COMPRESSION_ALGORITHM
                                             : NO_COMPRESSION_ALGORITHM;
    // If we had previously received a batch containing a send_message op,
    // handle it now.  Note that we need to re-enter the call combiner
    // for this, since we can't send two batches down while holding the
    // call combiner, since the connected_channel filter (at the bottom of
    // the call stack) will release the call combiner for each batch it sees.
    if (calld->send_message_batch != nullptr) {
      GRPC_CALL_COMBINER_START(
          calld->call_combiner,
          &calld->start_send_message_batch_in_call_combiner, GRPC_ERROR_NONE,
          "starting send_message after send_initial_metadata");
    }
  }
  // Handle send_message.
  if (batch->send_message) {
    GPR_ASSERT(calld->send_message_batch == nullptr);
    calld->send_message_batch = batch;
    // If we have not yet seen send_initial_metadata, then we have to
    // wait.  We save the batch in calld and then drop the call
    // combiner, which we'll have to pick up again later when we get
    // send_initial_metadata.
    if (calld->send_initial_metadata_state == INITIAL_METADATA_UNSEEN) {
      GRPC_CALL_COMBINER_STOP(
          calld->call_combiner,
          "send_message batch pending send_initial_metadata");
      goto done;
    }
    start_send_message_batch(elem, GRPC_ERROR_NONE);
  } else {
    // Pass control down the stack.
    grpc_call_next_op(elem, batch);
  }
done:
  GPR_TIMER_END("compress_start_transport_stream_op_batch", 0);
}

/* Constructor for call_data */
static grpc_error* init_call_elem(grpc_call_element* elem,
                                  const grpc_call_element_args* args) {
  call_data* calld = (call_data*)elem->call_data;
  calld->call_combiner = args->call_combiner;
  calld->cancel_error = GRPC_ERROR_NONE;
  grpc_slice_buffer_init(&calld->slices);
  GRPC_CLOSURE_INIT(&calld->start_send_message_batch_in_call_combiner,
                    start_send_message_batch, elem, grpc_schedule_on_exec_ctx);
  GRPC_CLOSURE_INIT(&calld->on_send_message_next_done,
                    on_send_message_next_done, elem, grpc_schedule_on_exec_ctx);
  GRPC_CLOSURE_INIT(&calld->send_message_on_complete, send_message_on_complete,
                    elem, grpc_schedule_on_exec_ctx);
  return GRPC_ERROR_NONE;
}

/* Destructor for call_data */
static void destroy_call_elem(grpc_call_element* elem,
                              const grpc_call_final_info* final_info,
                              grpc_closure* ignored) {
  call_data* calld = (call_data*)elem->call_data;
  grpc_slice_buffer_destroy_internal(&calld->slices);
  GRPC_ERROR_UNREF(calld->cancel_error);
}

/* Constructor for channel_data */
static grpc_error* init_channel_elem(grpc_channel_element* elem,
                                     grpc_channel_element_args* args) {
  channel_data* channeld = (channel_data*)elem->channel_data;

  /* Configuration for message compression */
  channeld->enabled_algorithms_bitset =
      grpc_channel_args_compression_algorithm_get_states(args->channel_args);

  channeld->default_compression_algorithm =
      grpc_channel_args_get_compression_algorithm(args->channel_args);
  /* Make sure the default isn't disabled. */
  if (!GPR_BITGET(channeld->enabled_algorithms_bitset,
                  channeld->default_compression_algorithm)) {
    gpr_log(GPR_DEBUG,
            "compression algorithm %d not enabled: switching to none",
            channeld->default_compression_algorithm);
    channeld->default_compression_algorithm = GRPC_COMPRESS_NONE;
  }

  channeld->supported_compression_algorithms =
      (((1u << GRPC_COMPRESS_ALGORITHMS_COUNT) - 1) &
       channeld->enabled_algorithms_bitset) |
      1u;

  /* Configuration for stream compression */
  channeld->enabled_stream_compression_algorithms_bitset =
      grpc_channel_args_stream_compression_algorithm_get_states(
          args->channel_args);

  channeld->default_stream_compression_algorithm =
      grpc_channel_args_get_stream_compression_algorithm(args->channel_args);

  if (!GPR_BITGET(channeld->enabled_stream_compression_algorithms_bitset,
                  channeld->default_stream_compression_algorithm)) {
    gpr_log(GPR_DEBUG,
            "stream compression algorithm %d not enabled: switching to none",
            channeld->default_stream_compression_algorithm);
    channeld->default_stream_compression_algorithm = GRPC_STREAM_COMPRESS_NONE;
  }

  channeld->supported_stream_compression_algorithms =
      (((1u << GRPC_STREAM_COMPRESS_ALGORITHMS_COUNT) - 1) &
       channeld->enabled_stream_compression_algorithms_bitset) |
      1u;

  GPR_ASSERT(!args->is_last);
  return GRPC_ERROR_NONE;
}

/* Destructor for channel data */
static void destroy_channel_elem(grpc_channel_element* elem) {}

const grpc_channel_filter grpc_message_compress_filter = {
    compress_start_transport_stream_op_batch,
    grpc_channel_next_op,
    sizeof(call_data),
    init_call_elem,
    grpc_call_stack_ignore_set_pollset_or_pollset_set,
    destroy_call_elem,
    sizeof(channel_data),
    init_channel_elem,
    destroy_channel_elem,
    grpc_channel_next_get_info,
    "message_compress"};<|MERGE_RESOLUTION|>--- conflicted
+++ resolved
@@ -224,13 +224,8 @@
   // before we do that.
   grpc_transport_stream_op_batch* send_message_batch =
       calld->send_message_batch;
-<<<<<<< HEAD
-  calld->send_message_batch = NULL;
+  calld->send_message_batch = nullptr;
   grpc_call_next_op(elem, send_message_batch);
-=======
-  calld->send_message_batch = nullptr;
-  grpc_call_next_op(exec_ctx, elem, send_message_batch);
->>>>>>> 82c8f945
 }
 
 static void finish_send_message(grpc_call_element* elem) {
@@ -288,14 +283,8 @@
   call_data* calld = (call_data*)arg;
   if (calld->send_message_batch != nullptr) {
     grpc_transport_stream_op_batch_finish_with_failure(
-<<<<<<< HEAD
         calld->send_message_batch, GRPC_ERROR_REF(error), calld->call_combiner);
-    calld->send_message_batch = NULL;
-=======
-        exec_ctx, calld->send_message_batch, GRPC_ERROR_REF(error),
-        calld->call_combiner);
     calld->send_message_batch = nullptr;
->>>>>>> 82c8f945
   }
 }
 
