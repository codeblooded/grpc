--- conflicted
+++ resolved
@@ -147,11 +147,7 @@
   }
   set_channel_connectivity_state_locked(exec_ctx, w->chand, publish_state,
                                         GRPC_ERROR_REF(error), "lb_changed");
-<<<<<<< HEAD
-  if (w->state != GRPC_CHANNEL_FATAL_FAILURE) {
-=======
   if (w->state != GRPC_CHANNEL_SHUTDOWN) {
->>>>>>> a5596db1
     watch_lb_policy(exec_ctx, w->chand, w->lb_policy, w->state);
   }
 }
@@ -249,11 +245,7 @@
     }
     grpc_error *refs[] = {error, state_error};
     set_channel_connectivity_state_locked(
-<<<<<<< HEAD
-        exec_ctx, chand, GRPC_CHANNEL_FATAL_FAILURE,
-=======
         exec_ctx, chand, GRPC_CHANNEL_SHUTDOWN,
->>>>>>> a5596db1
         GRPC_ERROR_CREATE_REFERENCING("Got config after disconnection", refs,
                                       GPR_ARRAY_SIZE(refs)),
         "resolver_gone");
@@ -316,11 +308,7 @@
   if (op->disconnect_with_error != GRPC_ERROR_NONE) {
     if (chand->resolver != NULL) {
       set_channel_connectivity_state_locked(
-<<<<<<< HEAD
-          exec_ctx, chand, GRPC_CHANNEL_FATAL_FAILURE,
-=======
           exec_ctx, chand, GRPC_CHANNEL_SHUTDOWN,
->>>>>>> a5596db1
           GRPC_ERROR_REF(op->disconnect_with_error), "disconnect");
       grpc_resolver_shutdown(exec_ctx, chand->resolver);
       GRPC_RESOLVER_UNREF(exec_ctx, chand->resolver, "channel");
