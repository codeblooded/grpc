/*
 *
 * Copyright 2015, Google Inc.
 * All rights reserved.
 *
 * Redistribution and use in source and binary forms, with or without
 * modification, are permitted provided that the following conditions are
 * met:
 *
 *     * Redistributions of source code must retain the above copyright
 * notice, this list of conditions and the following disclaimer.
 *     * Redistributions in binary form must reproduce the above
 * copyright notice, this list of conditions and the following disclaimer
 * in the documentation and/or other materials provided with the
 * distribution.
 *     * Neither the name of Google Inc. nor the names of its
 * contributors may be used to endorse or promote products derived from
 * this software without specific prior written permission.
 *
 * THIS SOFTWARE IS PROVIDED BY THE COPYRIGHT HOLDERS AND CONTRIBUTORS
 * "AS IS" AND ANY EXPRESS OR IMPLIED WARRANTIES, INCLUDING, BUT NOT
 * LIMITED TO, THE IMPLIED WARRANTIES OF MERCHANTABILITY AND FITNESS FOR
 * A PARTICULAR PURPOSE ARE DISCLAIMED. IN NO EVENT SHALL THE COPYRIGHT
 * OWNER OR CONTRIBUTORS BE LIABLE FOR ANY DIRECT, INDIRECT, INCIDENTAL,
 * SPECIAL, EXEMPLARY, OR CONSEQUENTIAL DAMAGES (INCLUDING, BUT NOT
 * LIMITED TO, PROCUREMENT OF SUBSTITUTE GOODS OR SERVICES; LOSS OF USE,
 * DATA, OR PROFITS; OR BUSINESS INTERRUPTION) HOWEVER CAUSED AND ON ANY
 * THEORY OF LIABILITY, WHETHER IN CONTRACT, STRICT LIABILITY, OR TORT
 * (INCLUDING NEGLIGENCE OR OTHERWISE) ARISING IN ANY WAY OUT OF THE USE
 * OF THIS SOFTWARE, EVEN IF ADVISED OF THE POSSIBILITY OF SUCH DAMAGE.
 *
 */

#include "src/core/ext/client_config/client_channel.h"

#include <stdbool.h>
#include <stdio.h>
#include <string.h>

#include <grpc/support/alloc.h>
#include <grpc/support/log.h>
#include <grpc/support/sync.h>
#include <grpc/support/useful.h>

#include "src/core/ext/client_config/lb_policy_registry.h"
#include "src/core/ext/client_config/method_config.h"
#include "src/core/ext/client_config/subchannel.h"
#include "src/core/lib/channel/channel_args.h"
#include "src/core/lib/channel/connected_channel.h"
#include "src/core/lib/channel/deadline_filter.h"
#include "src/core/lib/iomgr/iomgr.h"
#include "src/core/lib/iomgr/polling_entity.h"
#include "src/core/lib/profiling/timers.h"
#include "src/core/lib/support/string.h"
#include "src/core/lib/surface/channel.h"
#include "src/core/lib/transport/connectivity_state.h"
#include "src/core/lib/transport/metadata.h"
#include "src/core/lib/transport/metadata_batch.h"
#include "src/core/lib/transport/static_metadata.h"

/* Client channel implementation */

/*************************************************************************
 * CHANNEL-WIDE FUNCTIONS
 */

typedef struct client_channel_channel_data {
  /** resolver for this channel */
  grpc_resolver *resolver;
  /** have we started resolving this channel */
  bool started_resolving;
  /** client channel factory */
  grpc_client_channel_factory *client_channel_factory;

  /** mutex protecting all variables below in this data structure */
  gpr_mu mu;
  /** currently active load balancer */
  grpc_lb_policy *lb_policy;
  /** method config table */
  grpc_method_config_table *method_config_table;
  /** incoming resolver result - set by resolver.next() */
  grpc_resolver_result *resolver_result;
  /** a list of closures that are all waiting for config to come in */
  grpc_closure_list waiting_for_config_closures;
  /** resolver callback */
  grpc_closure on_resolver_result_changed;
  /** connectivity state being tracked */
  grpc_connectivity_state_tracker state_tracker;
  /** when an lb_policy arrives, should we try to exit idle */
  bool exit_idle_when_lb_policy_arrives;
  /** owning stack */
  grpc_channel_stack *owning_stack;
  /** interested parties (owned) */
  grpc_pollset_set *interested_parties;
} channel_data;

/** We create one watcher for each new lb_policy that is returned from a
    resolver, to watch for state changes from the lb_policy. When a state
    change is seen, we update the channel, and create a new watcher. */
typedef struct {
  channel_data *chand;
  grpc_closure on_changed;
  grpc_connectivity_state state;
  grpc_lb_policy *lb_policy;
} lb_policy_connectivity_watcher;

static void watch_lb_policy(grpc_exec_ctx *exec_ctx, channel_data *chand,
                            grpc_lb_policy *lb_policy,
                            grpc_connectivity_state current_state);

static void set_channel_connectivity_state_locked(grpc_exec_ctx *exec_ctx,
                                                  channel_data *chand,
                                                  grpc_connectivity_state state,
                                                  grpc_error *error,
                                                  const char *reason) {
  if ((state == GRPC_CHANNEL_TRANSIENT_FAILURE ||
       state == GRPC_CHANNEL_SHUTDOWN) &&
      chand->lb_policy != NULL) {
    /* cancel picks with wait_for_ready=false */
    grpc_lb_policy_cancel_picks(
        exec_ctx, chand->lb_policy,
        /* mask= */ GRPC_INITIAL_METADATA_WAIT_FOR_READY,
        /* check= */ 0, GRPC_ERROR_REF(error));
  }
  grpc_connectivity_state_set(exec_ctx, &chand->state_tracker, state, error,
                              reason);
}

static void on_lb_policy_state_changed_locked(grpc_exec_ctx *exec_ctx,
                                              lb_policy_connectivity_watcher *w,
                                              grpc_error *error) {
  grpc_connectivity_state publish_state = w->state;
  /* check if the notification is for a stale policy */
  if (w->lb_policy != w->chand->lb_policy) return;

  if (publish_state == GRPC_CHANNEL_SHUTDOWN && w->chand->resolver != NULL) {
    publish_state = GRPC_CHANNEL_TRANSIENT_FAILURE;
    grpc_resolver_channel_saw_error(exec_ctx, w->chand->resolver);
    GRPC_LB_POLICY_UNREF(exec_ctx, w->chand->lb_policy, "channel");
    w->chand->lb_policy = NULL;
  }
  set_channel_connectivity_state_locked(exec_ctx, w->chand, publish_state,
                                        GRPC_ERROR_REF(error), "lb_changed");
  if (w->state != GRPC_CHANNEL_SHUTDOWN) {
    watch_lb_policy(exec_ctx, w->chand, w->lb_policy, w->state);
  }
}

static void on_lb_policy_state_changed(grpc_exec_ctx *exec_ctx, void *arg,
                                       grpc_error *error) {
  lb_policy_connectivity_watcher *w = arg;

  gpr_mu_lock(&w->chand->mu);
  on_lb_policy_state_changed_locked(exec_ctx, w, error);
  gpr_mu_unlock(&w->chand->mu);

  GRPC_CHANNEL_STACK_UNREF(exec_ctx, w->chand->owning_stack, "watch_lb_policy");
  gpr_free(w);
}

static void watch_lb_policy(grpc_exec_ctx *exec_ctx, channel_data *chand,
                            grpc_lb_policy *lb_policy,
                            grpc_connectivity_state current_state) {
  lb_policy_connectivity_watcher *w = gpr_malloc(sizeof(*w));
  GRPC_CHANNEL_STACK_REF(chand->owning_stack, "watch_lb_policy");

  w->chand = chand;
  grpc_closure_init(&w->on_changed, on_lb_policy_state_changed, w);
  w->state = current_state;
  w->lb_policy = lb_policy;
  grpc_lb_policy_notify_on_state_change(exec_ctx, lb_policy, &w->state,
                                        &w->on_changed);
}

static void on_resolver_result_changed(grpc_exec_ctx *exec_ctx, void *arg,
                                       grpc_error *error) {
  channel_data *chand = arg;
  grpc_lb_policy *lb_policy = NULL;
  grpc_lb_policy *old_lb_policy;
  grpc_method_config_table *method_config_table = NULL;
  grpc_connectivity_state state = GRPC_CHANNEL_TRANSIENT_FAILURE;
  bool exit_idle = false;
  grpc_error *state_error = GRPC_ERROR_CREATE("No load balancing policy");

  if (chand->resolver_result != NULL) {
    grpc_lb_policy_args lb_policy_args;
    lb_policy_args.server_name =
        grpc_resolver_result_get_server_name(chand->resolver_result);
    lb_policy_args.addresses =
        grpc_resolver_result_get_addresses(chand->resolver_result);
    lb_policy_args.additional_args =
        grpc_resolver_result_get_lb_policy_args(chand->resolver_result);
    lb_policy_args.client_channel_factory = chand->client_channel_factory;

    // Special case: If all of the addresses are balancer addresses,
    // assume that we should use the grpclb policy, regardless of what the
    // resolver actually specified.
    const char *lb_policy_name =
        grpc_resolver_result_get_lb_policy_name(chand->resolver_result);
    bool found_backend_address = false;
    for (size_t i = 0; i < lb_policy_args.addresses->num_addresses; ++i) {
      if (!lb_policy_args.addresses->addresses[i].is_balancer) {
        found_backend_address = true;
        break;
      }
    }
    if (!found_backend_address) {
      if (lb_policy_name != NULL && strcmp(lb_policy_name, "grpclb") != 0) {
        gpr_log(GPR_INFO,
                "resolver requested LB policy %s but provided only balancer "
                "addresses, no backend addresses -- forcing use of grpclb LB "
                "policy",
                (lb_policy_name == NULL ? "(none)" : lb_policy_name));
      }
      lb_policy_name = "grpclb";
    }
    // Use pick_first if nothing was specified and we didn't select grpclb
    // above.
    if (lb_policy_name == NULL) lb_policy_name = "pick_first";

    lb_policy =
        grpc_lb_policy_create(exec_ctx, lb_policy_name, &lb_policy_args);
    if (lb_policy != NULL) {
      GRPC_LB_POLICY_REF(lb_policy, "config_change");
      GRPC_ERROR_UNREF(state_error);
      state =
          grpc_lb_policy_check_connectivity(exec_ctx, lb_policy, &state_error);
    }
    const grpc_arg *channel_arg = grpc_channel_args_find(
        lb_policy_args.additional_args, GRPC_ARG_SERVICE_CONFIG);
    if (channel_arg != NULL) {
      GPR_ASSERT(channel_arg->type == GRPC_ARG_POINTER);
      method_config_table = grpc_method_config_table_ref(
          (grpc_method_config_table *)channel_arg->value.pointer.p);
    }
    grpc_resolver_result_unref(exec_ctx, chand->resolver_result);
    chand->resolver_result = NULL;
  }

  if (lb_policy != NULL) {
    grpc_pollset_set_add_pollset_set(exec_ctx, lb_policy->interested_parties,
                                     chand->interested_parties);
  }

  gpr_mu_lock(&chand->mu);
  old_lb_policy = chand->lb_policy;
  chand->lb_policy = lb_policy;
  if (chand->method_config_table != NULL) {
    grpc_method_config_table_unref(chand->method_config_table);
  }
  chand->method_config_table = method_config_table;
  if (lb_policy != NULL) {
    grpc_exec_ctx_enqueue_list(exec_ctx, &chand->waiting_for_config_closures,
                               NULL);
  } else if (chand->resolver == NULL /* disconnected */) {
    grpc_closure_list_fail_all(
        &chand->waiting_for_config_closures,
        GRPC_ERROR_CREATE_REFERENCING("Channel disconnected", &error, 1));
    grpc_exec_ctx_enqueue_list(exec_ctx, &chand->waiting_for_config_closures,
                               NULL);
  }
  if (lb_policy != NULL && chand->exit_idle_when_lb_policy_arrives) {
    GRPC_LB_POLICY_REF(lb_policy, "exit_idle");
    exit_idle = true;
    chand->exit_idle_when_lb_policy_arrives = false;
  }

  if (error == GRPC_ERROR_NONE && chand->resolver) {
    set_channel_connectivity_state_locked(
        exec_ctx, chand, state, GRPC_ERROR_REF(state_error), "new_lb+resolver");
    if (lb_policy != NULL) {
      watch_lb_policy(exec_ctx, chand, lb_policy, state);
    }
    GRPC_CHANNEL_STACK_REF(chand->owning_stack, "resolver");
    grpc_resolver_next(exec_ctx, chand->resolver, &chand->resolver_result,
                       &chand->on_resolver_result_changed);
    gpr_mu_unlock(&chand->mu);
  } else {
    if (chand->resolver != NULL) {
      grpc_resolver_shutdown(exec_ctx, chand->resolver);
      GRPC_RESOLVER_UNREF(exec_ctx, chand->resolver, "channel");
      chand->resolver = NULL;
    }
    grpc_error *refs[] = {error, state_error};
    set_channel_connectivity_state_locked(
        exec_ctx, chand, GRPC_CHANNEL_SHUTDOWN,
        GRPC_ERROR_CREATE_REFERENCING("Got config after disconnection", refs,
                                      GPR_ARRAY_SIZE(refs)),
        "resolver_gone");
    gpr_mu_unlock(&chand->mu);
  }

  if (exit_idle) {
    grpc_lb_policy_exit_idle(exec_ctx, lb_policy);
    GRPC_LB_POLICY_UNREF(exec_ctx, lb_policy, "exit_idle");
  }

  if (old_lb_policy != NULL) {
    grpc_pollset_set_del_pollset_set(
        exec_ctx, old_lb_policy->interested_parties, chand->interested_parties);
    GRPC_LB_POLICY_UNREF(exec_ctx, old_lb_policy, "channel");
  }

  if (lb_policy != NULL) {
    GRPC_LB_POLICY_UNREF(exec_ctx, lb_policy, "config_change");
  }

  GRPC_CHANNEL_STACK_UNREF(exec_ctx, chand->owning_stack, "resolver");
  GRPC_ERROR_UNREF(state_error);
}

static void cc_start_transport_op(grpc_exec_ctx *exec_ctx,
                                  grpc_channel_element *elem,
                                  grpc_transport_op *op) {
  channel_data *chand = elem->channel_data;

  grpc_exec_ctx_sched(exec_ctx, op->on_consumed, GRPC_ERROR_NONE, NULL);

  GPR_ASSERT(op->set_accept_stream == false);
  if (op->bind_pollset != NULL) {
    grpc_pollset_set_add_pollset(exec_ctx, chand->interested_parties,
                                 op->bind_pollset);
  }

  gpr_mu_lock(&chand->mu);
  if (op->on_connectivity_state_change != NULL) {
    grpc_connectivity_state_notify_on_state_change(
        exec_ctx, &chand->state_tracker, op->connectivity_state,
        op->on_connectivity_state_change);
    op->on_connectivity_state_change = NULL;
    op->connectivity_state = NULL;
  }

  if (op->send_ping != NULL) {
    if (chand->lb_policy == NULL) {
      grpc_exec_ctx_sched(exec_ctx, op->send_ping,
                          GRPC_ERROR_CREATE("Ping with no load balancing"),
                          NULL);
    } else {
      grpc_lb_policy_ping_one(exec_ctx, chand->lb_policy, op->send_ping);
      op->bind_pollset = NULL;
    }
    op->send_ping = NULL;
  }

  if (op->disconnect_with_error != GRPC_ERROR_NONE) {
    if (chand->resolver != NULL) {
      set_channel_connectivity_state_locked(
          exec_ctx, chand, GRPC_CHANNEL_SHUTDOWN,
          GRPC_ERROR_REF(op->disconnect_with_error), "disconnect");
      grpc_resolver_shutdown(exec_ctx, chand->resolver);
      GRPC_RESOLVER_UNREF(exec_ctx, chand->resolver, "channel");
      chand->resolver = NULL;
      if (!chand->started_resolving) {
        grpc_closure_list_fail_all(&chand->waiting_for_config_closures,
                                   GRPC_ERROR_REF(op->disconnect_with_error));
        grpc_exec_ctx_enqueue_list(exec_ctx,
                                   &chand->waiting_for_config_closures, NULL);
      }
      if (chand->lb_policy != NULL) {
        grpc_pollset_set_del_pollset_set(exec_ctx,
                                         chand->lb_policy->interested_parties,
                                         chand->interested_parties);
        GRPC_LB_POLICY_UNREF(exec_ctx, chand->lb_policy, "channel");
        chand->lb_policy = NULL;
      }
    }
    GRPC_ERROR_UNREF(op->disconnect_with_error);
  }
  gpr_mu_unlock(&chand->mu);
}

/* Constructor for channel_data */
static void cc_init_channel_elem(grpc_exec_ctx *exec_ctx,
                                 grpc_channel_element *elem,
                                 grpc_channel_element_args *args) {
  channel_data *chand = elem->channel_data;

  memset(chand, 0, sizeof(*chand));

  GPR_ASSERT(args->is_last);
  GPR_ASSERT(elem->filter == &grpc_client_channel_filter);

  gpr_mu_init(&chand->mu);
  grpc_closure_init(&chand->on_resolver_result_changed,
                    on_resolver_result_changed, chand);
  chand->owning_stack = args->channel_stack;

  grpc_connectivity_state_init(&chand->state_tracker, GRPC_CHANNEL_IDLE,
                               "client_channel");
  chand->interested_parties = grpc_pollset_set_create();
}

/* Destructor for channel_data */
static void cc_destroy_channel_elem(grpc_exec_ctx *exec_ctx,
                                    grpc_channel_element *elem) {
  channel_data *chand = elem->channel_data;

  if (chand->resolver != NULL) {
    grpc_resolver_shutdown(exec_ctx, chand->resolver);
    GRPC_RESOLVER_UNREF(exec_ctx, chand->resolver, "channel");
  }
  if (chand->client_channel_factory != NULL) {
    grpc_client_channel_factory_unref(exec_ctx, chand->client_channel_factory);
  }
  if (chand->lb_policy != NULL) {
    grpc_pollset_set_del_pollset_set(exec_ctx,
                                     chand->lb_policy->interested_parties,
                                     chand->interested_parties);
    GRPC_LB_POLICY_UNREF(exec_ctx, chand->lb_policy, "channel");
  }
  if (chand->method_config_table != NULL) {
    grpc_method_config_table_unref(chand->method_config_table);
  }
  grpc_connectivity_state_destroy(exec_ctx, &chand->state_tracker);
  grpc_pollset_set_destroy(chand->interested_parties);
  gpr_mu_destroy(&chand->mu);
}

/*************************************************************************
 * PER-CALL FUNCTIONS
 */

#define GET_CALL(call_data) \
  ((grpc_subchannel_call *)(gpr_atm_acq_load(&(call_data)->subchannel_call)))

#define CANCELLED_CALL ((grpc_subchannel_call *)1)

typedef enum {
  GRPC_SUBCHANNEL_CALL_HOLDER_NOT_CREATING,
  GRPC_SUBCHANNEL_CALL_HOLDER_PICKING_SUBCHANNEL
} subchannel_creation_phase;

/** Call data.  Holds a pointer to grpc_subchannel_call and the
    associated machinery to create such a pointer.
    Handles queueing of stream ops until a call object is ready, waiting
    for initial metadata before trying to create a call object,
    and handling cancellation gracefully. */
typedef struct client_channel_call_data {
  // State for handling deadlines.
  // The code in deadline_filter.c requires this to be the first field.
  // TODO(roth): This is slightly sub-optimal in that grpc_deadline_state
  // and this struct both independently store a pointer to the call
  // stack and each has its own mutex.  If/when we have time, find a way
  // to avoid this without breaking the grpc_deadline_state abstraction.
  grpc_deadline_state deadline_state;

  grpc_mdstr *path;  // Request path.
  gpr_timespec call_start_time;
  gpr_timespec deadline;
  enum {
    WAIT_FOR_READY_UNSET,
    WAIT_FOR_READY_FALSE,
    WAIT_FOR_READY_TRUE
  } wait_for_ready_from_service_config;
  grpc_closure read_service_config;

  grpc_error *cancel_error;

  /** either 0 for no call, 1 for cancelled, or a pointer to a
      grpc_subchannel_call */
  gpr_atm subchannel_call;

  gpr_mu mu;

  subchannel_creation_phase creation_phase;
  grpc_connected_subchannel *connected_subchannel;
  grpc_polling_entity *pollent;

  grpc_transport_stream_op **waiting_ops;
  size_t waiting_ops_count;
  size_t waiting_ops_capacity;

  grpc_closure next_step;

  grpc_call_stack *owning_call;

  grpc_linked_mdelem lb_token_mdelem;
} call_data;

static void add_waiting_locked(call_data *calld, grpc_transport_stream_op *op) {
  GPR_TIMER_BEGIN("add_waiting_locked", 0);
  if (calld->waiting_ops_count == calld->waiting_ops_capacity) {
    calld->waiting_ops_capacity = GPR_MAX(3, 2 * calld->waiting_ops_capacity);
    calld->waiting_ops =
        gpr_realloc(calld->waiting_ops,
                    calld->waiting_ops_capacity * sizeof(*calld->waiting_ops));
  }
  calld->waiting_ops[calld->waiting_ops_count++] = op;
  GPR_TIMER_END("add_waiting_locked", 0);
}

static void fail_locked(grpc_exec_ctx *exec_ctx, call_data *calld,
                        grpc_error *error) {
  size_t i;
  for (i = 0; i < calld->waiting_ops_count; i++) {
    grpc_transport_stream_op_finish_with_failure(
        exec_ctx, calld->waiting_ops[i], GRPC_ERROR_REF(error));
  }
  calld->waiting_ops_count = 0;
  GRPC_ERROR_UNREF(error);
}

typedef struct {
  grpc_transport_stream_op **ops;
  size_t nops;
  grpc_subchannel_call *call;
} retry_ops_args;

static void retry_ops(grpc_exec_ctx *exec_ctx, void *args, grpc_error *error) {
  retry_ops_args *a = args;
  size_t i;
  for (i = 0; i < a->nops; i++) {
    grpc_subchannel_call_process_op(exec_ctx, a->call, a->ops[i]);
  }
  GRPC_SUBCHANNEL_CALL_UNREF(exec_ctx, a->call, "retry_ops");
  gpr_free(a->ops);
  gpr_free(a);
}

static void retry_waiting_locked(grpc_exec_ctx *exec_ctx, call_data *calld) {
  if (calld->waiting_ops_count == 0) {
    return;
  }

  retry_ops_args *a = gpr_malloc(sizeof(*a));
  a->ops = calld->waiting_ops;
  a->nops = calld->waiting_ops_count;
  a->call = GET_CALL(calld);
  if (a->call == CANCELLED_CALL) {
    gpr_free(a);
    fail_locked(exec_ctx, calld, GRPC_ERROR_CANCELLED);
    return;
  }
  calld->waiting_ops = NULL;
  calld->waiting_ops_count = 0;
  calld->waiting_ops_capacity = 0;
  GRPC_SUBCHANNEL_CALL_REF(a->call, "retry_ops");
  grpc_exec_ctx_sched(exec_ctx, grpc_closure_create(retry_ops, a),
                      GRPC_ERROR_NONE, NULL);
}

static void subchannel_ready(grpc_exec_ctx *exec_ctx, void *arg,
                             grpc_error *error) {
  grpc_call_element *elem = arg;
  call_data *calld = elem->call_data;
  channel_data *chand = elem->channel_data;
  gpr_mu_lock(&calld->mu);
  GPR_ASSERT(calld->creation_phase ==
             GRPC_SUBCHANNEL_CALL_HOLDER_PICKING_SUBCHANNEL);
  grpc_polling_entity_del_from_pollset_set(exec_ctx, calld->pollent,
                                           chand->interested_parties);
  calld->creation_phase = GRPC_SUBCHANNEL_CALL_HOLDER_NOT_CREATING;
  if (calld->connected_subchannel == NULL) {
    gpr_atm_no_barrier_store(&calld->subchannel_call, 1);
    fail_locked(exec_ctx, calld, GRPC_ERROR_CREATE_REFERENCING(
                                     "Failed to create subchannel", &error, 1));
  } else if (GET_CALL(calld) == CANCELLED_CALL) {
    /* already cancelled before subchannel became ready */
    fail_locked(exec_ctx, calld,
                GRPC_ERROR_CREATE_REFERENCING(
                    "Cancelled before creating subchannel", &error, 1));
  } else {
    /* Create call on subchannel. */
    grpc_subchannel_call *subchannel_call = NULL;
    grpc_error *new_error = grpc_connected_subchannel_create_call(
        exec_ctx, calld->connected_subchannel, calld->pollent, calld->path,
        calld->deadline, &subchannel_call);
    if (new_error != GRPC_ERROR_NONE) {
      new_error = grpc_error_add_child(new_error, error);
      subchannel_call = CANCELLED_CALL;
      fail_locked(exec_ctx, calld, new_error);
    }
    gpr_atm_rel_store(&calld->subchannel_call,
                      (gpr_atm)(uintptr_t)subchannel_call);
    retry_waiting_locked(exec_ctx, calld);
  }
  gpr_mu_unlock(&calld->mu);
  GRPC_CALL_STACK_UNREF(exec_ctx, calld->owning_call, "pick_subchannel");
}

static char *cc_get_peer(grpc_exec_ctx *exec_ctx, grpc_call_element *elem) {
  call_data *calld = elem->call_data;
  grpc_subchannel_call *subchannel_call = GET_CALL(calld);
  if (subchannel_call == NULL || subchannel_call == CANCELLED_CALL) {
    return NULL;
  } else {
    return grpc_subchannel_call_get_peer(exec_ctx, subchannel_call);
  }
}

typedef struct {
  grpc_metadata_batch *initial_metadata;
  uint32_t initial_metadata_flags;
  grpc_connected_subchannel **connected_subchannel;
  grpc_closure *on_ready;
  grpc_call_element *elem;
  grpc_closure closure;
} continue_picking_args;

/** Return true if subchannel is available immediately (in which case on_ready
    should not be called), or false otherwise (in which case on_ready should be
    called when the subchannel is available). */
static bool pick_subchannel(grpc_exec_ctx *exec_ctx, grpc_call_element *elem,
                            grpc_metadata_batch *initial_metadata,
                            uint32_t initial_metadata_flags,
                            grpc_connected_subchannel **connected_subchannel,
                            grpc_closure *on_ready, grpc_error *error);

static void continue_picking(grpc_exec_ctx *exec_ctx, void *arg,
                             grpc_error *error) {
  continue_picking_args *cpa = arg;
  if (cpa->connected_subchannel == NULL) {
    /* cancelled, do nothing */
  } else if (error != GRPC_ERROR_NONE) {
    grpc_exec_ctx_sched(exec_ctx, cpa->on_ready, GRPC_ERROR_REF(error), NULL);
  } else {
    call_data *calld = cpa->elem->call_data;
    gpr_mu_lock(&calld->mu);
    if (pick_subchannel(exec_ctx, cpa->elem, cpa->initial_metadata,
                        cpa->initial_metadata_flags, cpa->connected_subchannel,
                        cpa->on_ready, GRPC_ERROR_NONE)) {
      grpc_exec_ctx_sched(exec_ctx, cpa->on_ready, GRPC_ERROR_NONE, NULL);
    }
    gpr_mu_unlock(&calld->mu);
  }
  gpr_free(cpa);
}

static bool pick_subchannel(grpc_exec_ctx *exec_ctx, grpc_call_element *elem,
                            grpc_metadata_batch *initial_metadata,
                            uint32_t initial_metadata_flags,
                            grpc_connected_subchannel **connected_subchannel,
                            grpc_closure *on_ready, grpc_error *error) {
  GPR_TIMER_BEGIN("pick_subchannel", 0);

  channel_data *chand = elem->channel_data;
  call_data *calld = elem->call_data;
  continue_picking_args *cpa;
  grpc_closure *closure;

  GPR_ASSERT(connected_subchannel);

  gpr_mu_lock(&chand->mu);
  if (initial_metadata == NULL) {
    if (chand->lb_policy != NULL) {
      grpc_lb_policy_cancel_pick(exec_ctx, chand->lb_policy,
                                 connected_subchannel, GRPC_ERROR_REF(error));
    }
    for (closure = chand->waiting_for_config_closures.head; closure != NULL;
         closure = closure->next_data.next) {
      cpa = closure->cb_arg;
      if (cpa->connected_subchannel == connected_subchannel) {
        cpa->connected_subchannel = NULL;
        grpc_exec_ctx_sched(
            exec_ctx, cpa->on_ready,
            GRPC_ERROR_CREATE_REFERENCING("Pick cancelled", &error, 1), NULL);
      }
    }
    gpr_mu_unlock(&chand->mu);
    GPR_TIMER_END("pick_subchannel", 0);
    GRPC_ERROR_UNREF(error);
    return true;
  }
  GPR_ASSERT(error == GRPC_ERROR_NONE);
  if (chand->lb_policy != NULL) {
    grpc_lb_policy *lb_policy = chand->lb_policy;
    GRPC_LB_POLICY_REF(lb_policy, "pick_subchannel");
    gpr_mu_unlock(&chand->mu);
    // If the application explicitly set wait_for_ready, use that.
    // Otherwise, if the service config specified a value for this
    // method, use that.
    const bool wait_for_ready_set_from_api =
        initial_metadata_flags &
        GRPC_INITIAL_METADATA_WAIT_FOR_READY_EXPLICITLY_SET;
    const bool wait_for_ready_set_from_service_config =
        calld->wait_for_ready_from_service_config != WAIT_FOR_READY_UNSET;
    if (!wait_for_ready_set_from_api &&
        wait_for_ready_set_from_service_config) {
      if (calld->wait_for_ready_from_service_config == WAIT_FOR_READY_TRUE) {
        initial_metadata_flags |= GRPC_INITIAL_METADATA_WAIT_FOR_READY;
      } else {
        initial_metadata_flags &= ~GRPC_INITIAL_METADATA_WAIT_FOR_READY;
      }
    }
    // TODO(dgq): make this deadline configurable somehow.
    const grpc_lb_policy_pick_args inputs = {
<<<<<<< HEAD
        calld->pollent, initial_metadata, initial_metadata_flags,
        &calld->lb_token_mdelem, gpr_inf_future(GPR_CLOCK_MONOTONIC)};
    const bool result = grpc_lb_policy_pick(
        exec_ctx, lb_policy, &inputs, connected_subchannel, NULL, on_ready);
=======
        initial_metadata, initial_metadata_flags, &calld->lb_token_mdelem,
        gpr_inf_future(GPR_CLOCK_MONOTONIC)};
    r = grpc_lb_policy_pick(exec_ctx, lb_policy, &inputs, connected_subchannel,
                            NULL, on_ready);
>>>>>>> f3d71d21
    GRPC_LB_POLICY_UNREF(exec_ctx, lb_policy, "pick_subchannel");
    GPR_TIMER_END("pick_subchannel", 0);
    return result;
  }
  if (chand->resolver != NULL && !chand->started_resolving) {
    chand->started_resolving = true;
    GRPC_CHANNEL_STACK_REF(chand->owning_stack, "resolver");
    grpc_resolver_next(exec_ctx, chand->resolver, &chand->resolver_result,
                       &chand->on_resolver_result_changed);
  }
  if (chand->resolver != NULL) {
    cpa = gpr_malloc(sizeof(*cpa));
    cpa->initial_metadata = initial_metadata;
    cpa->initial_metadata_flags = initial_metadata_flags;
    cpa->connected_subchannel = connected_subchannel;
    cpa->on_ready = on_ready;
    cpa->elem = elem;
    grpc_closure_init(&cpa->closure, continue_picking, cpa);
    grpc_closure_list_append(&chand->waiting_for_config_closures, &cpa->closure,
                             GRPC_ERROR_NONE);
  } else {
    grpc_exec_ctx_sched(exec_ctx, on_ready, GRPC_ERROR_CREATE("Disconnected"),
                        NULL);
  }
  gpr_mu_unlock(&chand->mu);

  GPR_TIMER_END("pick_subchannel", 0);
  return false;
}

// The logic here is fairly complicated, due to (a) the fact that we
// need to handle the case where we receive the send op before the
// initial metadata op, and (b) the need for efficiency, especially in
// the streaming case.
// TODO(ctiller): Explain this more thoroughly.
static void cc_start_transport_stream_op(grpc_exec_ctx *exec_ctx,
                                         grpc_call_element *elem,
                                         grpc_transport_stream_op *op) {
  call_data *calld = elem->call_data;
  channel_data *chand = elem->channel_data;
  GRPC_CALL_LOG_OP(GPR_INFO, elem, op);
  grpc_deadline_state_client_start_transport_stream_op(exec_ctx, elem, op);
  /* try to (atomically) get the call */
  grpc_subchannel_call *call = GET_CALL(calld);
  GPR_TIMER_BEGIN("cc_start_transport_stream_op", 0);
  if (call == CANCELLED_CALL) {
    grpc_transport_stream_op_finish_with_failure(
        exec_ctx, op, GRPC_ERROR_REF(calld->cancel_error));
    GPR_TIMER_END("cc_start_transport_stream_op", 0);
    return;
  }
  if (call != NULL) {
    grpc_subchannel_call_process_op(exec_ctx, call, op);
    GPR_TIMER_END("cc_start_transport_stream_op", 0);
    return;
  }
  /* we failed; lock and figure out what to do */
  gpr_mu_lock(&calld->mu);
retry:
  /* need to recheck that another thread hasn't set the call */
  call = GET_CALL(calld);
  if (call == CANCELLED_CALL) {
    gpr_mu_unlock(&calld->mu);
    grpc_transport_stream_op_finish_with_failure(
        exec_ctx, op, GRPC_ERROR_REF(calld->cancel_error));
    GPR_TIMER_END("cc_start_transport_stream_op", 0);
    return;
  }
  if (call != NULL) {
    gpr_mu_unlock(&calld->mu);
    grpc_subchannel_call_process_op(exec_ctx, call, op);
    GPR_TIMER_END("cc_start_transport_stream_op", 0);
    return;
  }
  /* if this is a cancellation, then we can raise our cancelled flag */
  if (op->cancel_error != GRPC_ERROR_NONE) {
    if (!gpr_atm_rel_cas(&calld->subchannel_call, 0,
                         (gpr_atm)(uintptr_t)CANCELLED_CALL)) {
      goto retry;
    } else {
      // Stash a copy of cancel_error in our call data, so that we can use
      // it for subsequent operations.  This ensures that if the call is
      // cancelled before any ops are passed down (e.g., if the deadline
      // is in the past when the call starts), we can return the right
      // error to the caller when the first op does get passed down.
      calld->cancel_error = GRPC_ERROR_REF(op->cancel_error);
      switch (calld->creation_phase) {
        case GRPC_SUBCHANNEL_CALL_HOLDER_NOT_CREATING:
          fail_locked(exec_ctx, calld, GRPC_ERROR_REF(op->cancel_error));
          break;
        case GRPC_SUBCHANNEL_CALL_HOLDER_PICKING_SUBCHANNEL:
          pick_subchannel(exec_ctx, elem, NULL, 0, &calld->connected_subchannel,
                          NULL, GRPC_ERROR_REF(op->cancel_error));
          break;
      }
      gpr_mu_unlock(&calld->mu);
      grpc_transport_stream_op_finish_with_failure(
          exec_ctx, op, GRPC_ERROR_REF(op->cancel_error));
      GPR_TIMER_END("cc_start_transport_stream_op", 0);
      return;
    }
  }
  /* if we don't have a subchannel, try to get one */
  if (calld->creation_phase == GRPC_SUBCHANNEL_CALL_HOLDER_NOT_CREATING &&
      calld->connected_subchannel == NULL &&
      op->send_initial_metadata != NULL) {
    calld->creation_phase = GRPC_SUBCHANNEL_CALL_HOLDER_PICKING_SUBCHANNEL;
    grpc_closure_init(&calld->next_step, subchannel_ready, elem);
    GRPC_CALL_STACK_REF(calld->owning_call, "pick_subchannel");
    /* If a subchannel is not available immediately, the polling entity from
       call_data should be provided to channel_data's interested_parties, so
       that IO of the lb_policy and resolver could be done under it. */
    if (pick_subchannel(exec_ctx, elem, op->send_initial_metadata,
                        op->send_initial_metadata_flags,
                        &calld->connected_subchannel, &calld->next_step,
                        GRPC_ERROR_NONE)) {
      calld->creation_phase = GRPC_SUBCHANNEL_CALL_HOLDER_NOT_CREATING;
      GRPC_CALL_STACK_UNREF(exec_ctx, calld->owning_call, "pick_subchannel");
    } else {
      grpc_polling_entity_add_to_pollset_set(exec_ctx, calld->pollent,
                                             chand->interested_parties);
    }
  }
  /* if we've got a subchannel, then let's ask it to create a call */
  if (calld->creation_phase == GRPC_SUBCHANNEL_CALL_HOLDER_NOT_CREATING &&
      calld->connected_subchannel != NULL) {
    grpc_subchannel_call *subchannel_call = NULL;
    grpc_error *error = grpc_connected_subchannel_create_call(
        exec_ctx, calld->connected_subchannel, calld->pollent, calld->path,
        calld->deadline, &subchannel_call);
    if (error != GRPC_ERROR_NONE) {
      subchannel_call = CANCELLED_CALL;
      fail_locked(exec_ctx, calld, GRPC_ERROR_REF(error));
      grpc_transport_stream_op_finish_with_failure(exec_ctx, op, error);
    }
    gpr_atm_rel_store(&calld->subchannel_call,
                      (gpr_atm)(uintptr_t)subchannel_call);
    retry_waiting_locked(exec_ctx, calld);
    goto retry;
  }
  /* nothing to be done but wait */
  add_waiting_locked(calld, op);
  gpr_mu_unlock(&calld->mu);
  GPR_TIMER_END("cc_start_transport_stream_op", 0);
}

// Gets data from the service config.  Invoked when the resolver returns
// its initial result.
static void read_service_config(grpc_exec_ctx *exec_ctx, void *arg,
                                grpc_error *error) {
  grpc_call_element *elem = arg;
  channel_data *chand = elem->channel_data;
  call_data *calld = elem->call_data;
  // If this is an error, there's no point in looking at the service config.
  if (error == GRPC_ERROR_NONE) {
    // Get the method config table from channel data.
    gpr_mu_lock(&chand->mu);
    grpc_method_config_table *method_config_table = NULL;
    if (chand->method_config_table != NULL) {
      method_config_table =
          grpc_method_config_table_ref(chand->method_config_table);
    }
    gpr_mu_unlock(&chand->mu);
    // If the method config table was present, use it.
    if (method_config_table != NULL) {
      const grpc_method_config *method_config =
          grpc_method_config_table_get_method_config(method_config_table,
                                                     calld->path);
      if (method_config != NULL) {
        const gpr_timespec *per_method_timeout =
            grpc_method_config_get_timeout(method_config);
        const bool *wait_for_ready =
            grpc_method_config_get_wait_for_ready(method_config);
        if (per_method_timeout != NULL || wait_for_ready != NULL) {
          gpr_mu_lock(&calld->mu);
          if (per_method_timeout != NULL) {
            gpr_timespec per_method_deadline =
                gpr_time_add(calld->call_start_time, *per_method_timeout);
            if (gpr_time_cmp(per_method_deadline, calld->deadline) < 0) {
              calld->deadline = per_method_deadline;
              // Reset deadline timer.
              grpc_deadline_state_reset(exec_ctx, elem, calld->deadline);
            }
          }
          if (wait_for_ready != NULL) {
            calld->wait_for_ready_from_service_config =
                *wait_for_ready ? WAIT_FOR_READY_TRUE : WAIT_FOR_READY_FALSE;
          }
          gpr_mu_unlock(&calld->mu);
        }
      }
      grpc_method_config_table_unref(method_config_table);
    }
  }
  GRPC_CALL_STACK_UNREF(exec_ctx, calld->owning_call, "read_service_config");
}

/* Constructor for call_data */
static grpc_error *cc_init_call_elem(grpc_exec_ctx *exec_ctx,
                                     grpc_call_element *elem,
                                     grpc_call_element_args *args) {
  channel_data *chand = elem->channel_data;
  call_data *calld = elem->call_data;
  // Initialize data members.
  grpc_deadline_state_init(exec_ctx, elem, args->call_stack);
  calld->path = GRPC_MDSTR_REF(args->path);
  calld->call_start_time = args->start_time;
  calld->deadline = gpr_convert_clock_type(args->deadline, GPR_CLOCK_MONOTONIC);
  calld->wait_for_ready_from_service_config = WAIT_FOR_READY_UNSET;
  calld->cancel_error = GRPC_ERROR_NONE;
  gpr_atm_rel_store(&calld->subchannel_call, 0);
  gpr_mu_init(&calld->mu);
  calld->connected_subchannel = NULL;
  calld->waiting_ops = NULL;
  calld->waiting_ops_count = 0;
  calld->waiting_ops_capacity = 0;
  calld->creation_phase = GRPC_SUBCHANNEL_CALL_HOLDER_NOT_CREATING;
  calld->owning_call = args->call_stack;
  calld->pollent = NULL;
  // If the resolver has already returned results, then we can access
  // the service config parameters immediately.  Otherwise, we need to
  // defer that work until the resolver returns an initial result.
  // TODO(roth): This code is almost but not quite identical to the code
  // in read_service_config() above.  It would be nice to find a way to
  // combine them, to avoid having to maintain it twice.
  gpr_mu_lock(&chand->mu);
  if (chand->lb_policy != NULL) {
    // We already have a resolver result, so check for service config.
    if (chand->method_config_table != NULL) {
      grpc_method_config_table *method_config_table =
          grpc_method_config_table_ref(chand->method_config_table);
      gpr_mu_unlock(&chand->mu);
      grpc_method_config *method_config =
          grpc_method_config_table_get_method_config(method_config_table,
                                                     args->path);
      if (method_config != NULL) {
        const gpr_timespec *per_method_timeout =
            grpc_method_config_get_timeout(method_config);
        if (per_method_timeout != NULL) {
          gpr_timespec per_method_deadline =
              gpr_time_add(calld->call_start_time, *per_method_timeout);
          calld->deadline = gpr_time_min(calld->deadline, per_method_deadline);
        }
        const bool *wait_for_ready =
            grpc_method_config_get_wait_for_ready(method_config);
        if (wait_for_ready != NULL) {
          calld->wait_for_ready_from_service_config =
              *wait_for_ready ? WAIT_FOR_READY_TRUE : WAIT_FOR_READY_FALSE;
        }
      }
      grpc_method_config_table_unref(method_config_table);
    } else {
      gpr_mu_unlock(&chand->mu);
    }
  } else {
    // We don't yet have a resolver result, so register a callback to
    // get the service config data once the resolver returns.
    // Take a reference to the call stack to be owned by the callback.
    GRPC_CALL_STACK_REF(calld->owning_call, "read_service_config");
    grpc_closure_init(&calld->read_service_config, read_service_config, elem);
    grpc_closure_list_append(&chand->waiting_for_config_closures,
                             &calld->read_service_config, GRPC_ERROR_NONE);
    gpr_mu_unlock(&chand->mu);
  }
  // Start the deadline timer with the current deadline value.  If we
  // do not yet have service config data, then the timer may be reset
  // later.
  grpc_deadline_state_start(exec_ctx, elem, calld->deadline);
  return GRPC_ERROR_NONE;
}

/* Destructor for call_data */
static void cc_destroy_call_elem(grpc_exec_ctx *exec_ctx,
                                 grpc_call_element *elem,
                                 const grpc_call_final_info *final_info,
                                 void *and_free_memory) {
  call_data *calld = elem->call_data;
  grpc_deadline_state_destroy(exec_ctx, elem);
  GRPC_MDSTR_UNREF(calld->path);
  GRPC_ERROR_UNREF(calld->cancel_error);
  grpc_subchannel_call *call = GET_CALL(calld);
  if (call != NULL && call != CANCELLED_CALL) {
    GRPC_SUBCHANNEL_CALL_UNREF(exec_ctx, call, "client_channel_destroy_call");
  }
  GPR_ASSERT(calld->creation_phase == GRPC_SUBCHANNEL_CALL_HOLDER_NOT_CREATING);
  gpr_mu_destroy(&calld->mu);
  GPR_ASSERT(calld->waiting_ops_count == 0);
  gpr_free(calld->waiting_ops);
  gpr_free(and_free_memory);
}

static void cc_set_pollset_or_pollset_set(grpc_exec_ctx *exec_ctx,
                                          grpc_call_element *elem,
                                          grpc_polling_entity *pollent) {
  call_data *calld = elem->call_data;
  calld->pollent = pollent;
}

/*************************************************************************
 * EXPORTED SYMBOLS
 */

const grpc_channel_filter grpc_client_channel_filter = {
    cc_start_transport_stream_op,
    cc_start_transport_op,
    sizeof(call_data),
    cc_init_call_elem,
    cc_set_pollset_or_pollset_set,
    cc_destroy_call_elem,
    sizeof(channel_data),
    cc_init_channel_elem,
    cc_destroy_channel_elem,
    cc_get_peer,
    "client-channel",
};

void grpc_client_channel_finish_initialization(
    grpc_exec_ctx *exec_ctx, grpc_channel_stack *channel_stack,
    grpc_resolver *resolver,
    grpc_client_channel_factory *client_channel_factory) {
  /* post construction initialization: set the transport setup pointer */
  GPR_ASSERT(client_channel_factory != NULL);
  grpc_channel_element *elem = grpc_channel_stack_last_element(channel_stack);
  channel_data *chand = elem->channel_data;
  gpr_mu_lock(&chand->mu);
  GPR_ASSERT(!chand->resolver);
  chand->resolver = resolver;
  GRPC_RESOLVER_REF(resolver, "channel");
  if (!grpc_closure_list_empty(chand->waiting_for_config_closures) ||
      chand->exit_idle_when_lb_policy_arrives) {
    chand->started_resolving = true;
    GRPC_CHANNEL_STACK_REF(chand->owning_stack, "resolver");
    grpc_resolver_next(exec_ctx, resolver, &chand->resolver_result,
                       &chand->on_resolver_result_changed);
  }
  chand->client_channel_factory = client_channel_factory;
  grpc_client_channel_factory_ref(client_channel_factory);
  gpr_mu_unlock(&chand->mu);
}

grpc_connectivity_state grpc_client_channel_check_connectivity_state(
    grpc_exec_ctx *exec_ctx, grpc_channel_element *elem, int try_to_connect) {
  channel_data *chand = elem->channel_data;
  grpc_connectivity_state out;
  gpr_mu_lock(&chand->mu);
  out = grpc_connectivity_state_check(&chand->state_tracker, NULL);
  if (out == GRPC_CHANNEL_IDLE && try_to_connect) {
    if (chand->lb_policy != NULL) {
      grpc_lb_policy_exit_idle(exec_ctx, chand->lb_policy);
    } else {
      chand->exit_idle_when_lb_policy_arrives = true;
      if (!chand->started_resolving && chand->resolver != NULL) {
        GRPC_CHANNEL_STACK_REF(chand->owning_stack, "resolver");
        chand->started_resolving = true;
        grpc_resolver_next(exec_ctx, chand->resolver, &chand->resolver_result,
                           &chand->on_resolver_result_changed);
      }
    }
  }
  gpr_mu_unlock(&chand->mu);
  return out;
}

typedef struct {
  channel_data *chand;
  grpc_pollset *pollset;
  grpc_closure *on_complete;
  grpc_closure my_closure;
} external_connectivity_watcher;

static void on_external_watch_complete(grpc_exec_ctx *exec_ctx, void *arg,
                                       grpc_error *error) {
  external_connectivity_watcher *w = arg;
  grpc_closure *follow_up = w->on_complete;
  grpc_pollset_set_del_pollset(exec_ctx, w->chand->interested_parties,
                               w->pollset);
  GRPC_CHANNEL_STACK_UNREF(exec_ctx, w->chand->owning_stack,
                           "external_connectivity_watcher");
  gpr_free(w);
  follow_up->cb(exec_ctx, follow_up->cb_arg, error);
}

void grpc_client_channel_watch_connectivity_state(
    grpc_exec_ctx *exec_ctx, grpc_channel_element *elem, grpc_pollset *pollset,
    grpc_connectivity_state *state, grpc_closure *on_complete) {
  channel_data *chand = elem->channel_data;
  external_connectivity_watcher *w = gpr_malloc(sizeof(*w));
  w->chand = chand;
  w->pollset = pollset;
  w->on_complete = on_complete;
  grpc_pollset_set_add_pollset(exec_ctx, chand->interested_parties, pollset);
  grpc_closure_init(&w->my_closure, on_external_watch_complete, w);
  GRPC_CHANNEL_STACK_REF(w->chand->owning_stack,
                         "external_connectivity_watcher");
  gpr_mu_lock(&chand->mu);
  grpc_connectivity_state_notify_on_state_change(
      exec_ctx, &chand->state_tracker, state, &w->my_closure);
  gpr_mu_unlock(&chand->mu);
}<|MERGE_RESOLUTION|>--- conflicted
+++ resolved
@@ -685,17 +685,10 @@
     }
     // TODO(dgq): make this deadline configurable somehow.
     const grpc_lb_policy_pick_args inputs = {
-<<<<<<< HEAD
-        calld->pollent, initial_metadata, initial_metadata_flags,
-        &calld->lb_token_mdelem, gpr_inf_future(GPR_CLOCK_MONOTONIC)};
+        initial_metadata, initial_metadata_flags, &calld->lb_token_mdelem,
+        gpr_inf_future(GPR_CLOCK_MONOTONIC)};
     const bool result = grpc_lb_policy_pick(
         exec_ctx, lb_policy, &inputs, connected_subchannel, NULL, on_ready);
-=======
-        initial_metadata, initial_metadata_flags, &calld->lb_token_mdelem,
-        gpr_inf_future(GPR_CLOCK_MONOTONIC)};
-    r = grpc_lb_policy_pick(exec_ctx, lb_policy, &inputs, connected_subchannel,
-                            NULL, on_ready);
->>>>>>> f3d71d21
     GRPC_LB_POLICY_UNREF(exec_ctx, lb_policy, "pick_subchannel");
     GPR_TIMER_END("pick_subchannel", 0);
     return result;
