--- conflicted
+++ resolved
@@ -154,12 +154,8 @@
   c->tcp = NULL;
   grpc_closure_init(&c->connected, connected, c);
   grpc_tcp_client_connect(exec_ctx, &c->connected, &c->tcp,
-<<<<<<< HEAD
                           args->interested_parties, args->channel_args,
-                          args->addr, args->addr_len, args->deadline);
-=======
-                          args->interested_parties, args->addr, args->deadline);
->>>>>>> d92b795b
+                          args->addr, args->deadline);
 }
 
 static const grpc_connector_vtable connector_vtable = {
