/*
 *
 * Copyright 2015, Google Inc.
 * All rights reserved.
 *
 * Redistribution and use in source and binary forms, with or without
 * modification, are permitted provided that the following conditions are
 * met:
 *
 *     * Redistributions of source code must retain the above copyright
 * notice, this list of conditions and the following disclaimer.
 *     * Redistributions in binary form must reproduce the above
 * copyright notice, this list of conditions and the following disclaimer
 * in the documentation and/or other materials provided with the
 * distribution.
 *     * Neither the name of Google Inc. nor the names of its
 * contributors may be used to endorse or promote products derived from
 * this software without specific prior written permission.
 *
 * THIS SOFTWARE IS PROVIDED BY THE COPYRIGHT HOLDERS AND CONTRIBUTORS
 * "AS IS" AND ANY EXPRESS OR IMPLIED WARRANTIES, INCLUDING, BUT NOT
 * LIMITED TO, THE IMPLIED WARRANTIES OF MERCHANTABILITY AND FITNESS FOR
 * A PARTICULAR PURPOSE ARE DISCLAIMED. IN NO EVENT SHALL THE COPYRIGHT
 * OWNER OR CONTRIBUTORS BE LIABLE FOR ANY DIRECT, INDIRECT, INCIDENTAL,
 * SPECIAL, EXEMPLARY, OR CONSEQUENTIAL DAMAGES (INCLUDING, BUT NOT
 * LIMITED TO, PROCUREMENT OF SUBSTITUTE GOODS OR SERVICES; LOSS OF USE,
 * DATA, OR PROFITS; OR BUSINESS INTERRUPTION) HOWEVER CAUSED AND ON ANY
 * THEORY OF LIABILITY, WHETHER IN CONTRACT, STRICT LIABILITY, OR TORT
 * (INCLUDING NEGLIGENCE OR OTHERWISE) ARISING IN ANY WAY OUT OF THE USE
 * OF THIS SOFTWARE, EVEN IF ADVISED OF THE POSSIBILITY OF SUCH DAMAGE.
 *
 */

#include "src/core/surface/call.h"
#include "src/core/channel/channel_stack.h"
#include "src/core/iomgr/alarm.h"
#include "src/core/support/string.h"
#include "src/core/surface/byte_buffer_queue.h"
#include "src/core/surface/channel.h"
#include "src/core/surface/completion_queue.h"
#include <grpc/support/alloc.h>
#include <grpc/support/log.h>
#include <assert.h>

#include <stdio.h>
#include <stdlib.h>
#include <string.h>

typedef struct legacy_state legacy_state;
static void destroy_legacy_state(legacy_state *ls);

typedef enum { REQ_INITIAL = 0, REQ_READY, REQ_DONE } req_state;

typedef enum {
  SEND_NOTHING,
  SEND_INITIAL_METADATA,
  SEND_BUFFERED_INITIAL_METADATA,
  SEND_MESSAGE,
  SEND_BUFFERED_MESSAGE,
  SEND_TRAILING_METADATA_AND_FINISH,
  SEND_FINISH
} send_action;

typedef struct {
  grpc_ioreq_completion_func on_complete;
  void *user_data;
  grpc_op_error status;
} completed_request;

/* See request_set in grpc_call below for a description */
#define REQSET_EMPTY 'X'
#define REQSET_DONE 'Y'

#define MAX_SEND_INITIAL_METADATA_COUNT 3

typedef struct {
  /* Overall status of the operation: starts OK, may degrade to
     non-OK */
  grpc_op_error status;
  /* Completion function to call at the end of the operation */
  grpc_ioreq_completion_func on_complete;
  void *user_data;
  /* a bit mask of which request ops are needed (1u << opid) */
  gpr_uint16 need_mask;
  /* a bit mask of which request ops are now completed */
  gpr_uint16 complete_mask;
} reqinfo_master;

/* Status data for a request can come from several sources; this
   enumerates them all, and acts as a priority sorting for which
   status to return to the application - earlier entries override
   later ones */
typedef enum {
  /* Status came from the application layer overriding whatever
     the wire says */
  STATUS_FROM_API_OVERRIDE = 0,
  /* Status was created by some internal channel stack operation */
  STATUS_FROM_CORE,
  /* Status came from 'the wire' - or somewhere below the surface
     layer */
  STATUS_FROM_WIRE,
  STATUS_SOURCE_COUNT
} status_source;

typedef struct {
  gpr_uint8 is_set;
  grpc_status_code code;
  grpc_mdstr *details;
} received_status;

/* How far through the GRPC stream have we read? */
typedef enum {
  /* We are still waiting for initial metadata to complete */
  READ_STATE_INITIAL = 0,
  /* We have gotten initial metadata, and are reading either
     messages or trailing metadata */
  READ_STATE_GOT_INITIAL_METADATA,
  /* The stream is closed for reading */
  READ_STATE_READ_CLOSED,
  /* The stream is closed for reading & writing */
  READ_STATE_STREAM_CLOSED
} read_state;

typedef enum {
  WRITE_STATE_INITIAL = 0,
  WRITE_STATE_STARTED,
  WRITE_STATE_WRITE_CLOSED
} write_state;

struct grpc_call {
  grpc_completion_queue *cq;
  grpc_channel *channel;
  grpc_mdctx *metadata_context;
  /* TODO(ctiller): share with cq if possible? */
  gpr_mu mu;

  /* how far through the stream have we read? */
  read_state read_state;
  /* how far through the stream have we written? */
  write_state write_state;
  /* client or server call */
  gpr_uint8 is_client;
  /* is the alarm set */
  gpr_uint8 have_alarm;
  /* are we currently performing a send operation */
  gpr_uint8 sending;
  /* are we currently completing requests */
  gpr_uint8 completing;
  /* pairs with completed_requests */
  gpr_uint8 num_completed_requests;
  /* flag that we need to request more data */
  gpr_uint8 need_more_data;
  /* flags with bits corresponding to write states allowing us to determine
     what was sent */
  gpr_uint16 last_send_contains;

  /* Active ioreqs.
     request_set and request_data contain one element per active ioreq
     operation.

     request_set[op] is an integer specifying a set of operations to which
     the request belongs:
       - if it is < GRPC_IOREQ_OP_COUNT, then this operation is pending
         completion, and the integer represents to which group of operations
         the ioreq belongs. Each group is represented by one master, and the
         integer in request_set is an index into masters to find the master
         data.
       - if it is REQSET_EMPTY, the ioreq op is inactive and available to be
         started
       - finally, if request_set[op] is REQSET_DONE, then the operation is
         complete and unavailable to be started again

     request_data[op] is the request data as supplied by the initiator of
     a request, and is valid iff request_set[op] <= GRPC_IOREQ_OP_COUNT.
     The set fields are as per the request type specified by op.

     Finally, one element of masters is set per active _set_ of ioreq
     operations. It describes work left outstanding, result status, and
     what work to perform upon operation completion. As one ioreq of each
     op type can be active at once, by convention we choose the first element
     of the group to be the master -- ie the master of in-progress operation
     op is masters[request_set[op]]. This allows constant time allocation
     and a strong upper bound of a count of masters to be calculated. */
  gpr_uint8 request_set[GRPC_IOREQ_OP_COUNT];
  grpc_ioreq_data request_data[GRPC_IOREQ_OP_COUNT];
  reqinfo_master masters[GRPC_IOREQ_OP_COUNT];

  /* Dynamic array of ioreq's that have completed: the count of
     elements is queued in num_completed_requests.
     This list is built up under lock(), and flushed entirely during
     unlock().
     We know the upper bound of the number of elements as we can only
     have one ioreq of each type active at once. */
  completed_request completed_requests[GRPC_IOREQ_OP_COUNT];
  /* Incoming buffer of messages */
  grpc_byte_buffer_queue incoming_queue;
  /* Buffered read metadata waiting to be returned to the application.
     Element 0 is initial metadata, element 1 is trailing metadata. */
  grpc_metadata_array buffered_metadata[2];
  /* All metadata received - unreffed at once at the end of the call */
  grpc_mdelem **owned_metadata;
  size_t owned_metadata_count;
  size_t owned_metadata_capacity;

  /* Received call statuses from various sources */
  received_status status[STATUS_SOURCE_COUNT];

  /* Deadline alarm - if have_alarm is non-zero */
  grpc_alarm alarm;

  /* Call refcount - to keep the call alive during asynchronous operations */
  gpr_refcount internal_refcount;

  grpc_linked_mdelem send_initial_metadata[MAX_SEND_INITIAL_METADATA_COUNT];
  grpc_linked_mdelem status_link;
  grpc_linked_mdelem details_link;
  size_t send_initial_metadata_count;
  gpr_timespec send_deadline;

<<<<<<< HEAD
  grpc_stream_op_buffer send_ops;
  grpc_stream_op_buffer recv_ops;
  grpc_stream_state recv_state;

=======
>>>>>>> 48b02ecc
  /* Data that the legacy api needs to track. To be deleted at some point
     soon */
  legacy_state *legacy_state;
};

#define CALL_STACK_FROM_CALL(call) ((grpc_call_stack *)((call) + 1))
#define CALL_FROM_CALL_STACK(call_stack) (((grpc_call *)(call_stack)) - 1)
#define CALL_ELEM_FROM_CALL(call, idx) \
  grpc_call_stack_element(CALL_STACK_FROM_CALL(call), idx)
#define CALL_FROM_TOP_ELEM(top_elem) \
  CALL_FROM_CALL_STACK(grpc_call_stack_from_top_element(top_elem))

#define SWAP(type, x, y) \
  do {                   \
    type temp = x;       \
    x = y;               \
    y = temp;            \
  } while (0)

static void do_nothing(void *ignored, grpc_op_error also_ignored) {}
<<<<<<< HEAD
static void set_deadline_alarm(grpc_call *call, gpr_timespec deadline);
static void call_on_done_recv(void *call, int success);
static void call_on_done_send(void *call, int success);
static int fill_send_ops(grpc_call *call, grpc_transport_op *op);
static void execute_op(grpc_call *call, grpc_transport_op *op);
=======
static send_action choose_send_action(grpc_call *call);
static void enact_send_action(grpc_call *call, send_action sa);
static void set_deadline_alarm(grpc_call *call, gpr_timespec deadline);
>>>>>>> 48b02ecc

grpc_call *grpc_call_create(grpc_channel *channel, grpc_completion_queue *cq,
                            const void *server_transport_data,
                            grpc_mdelem **add_initial_metadata,
                            size_t add_initial_metadata_count,
                            gpr_timespec send_deadline) {
  size_t i;
  grpc_channel_stack *channel_stack = grpc_channel_get_channel_stack(channel);
  grpc_call *call =
      gpr_malloc(sizeof(grpc_call) + channel_stack->call_stack_size);
  memset(call, 0, sizeof(grpc_call));
  gpr_mu_init(&call->mu);
  call->channel = channel;
  call->cq = cq;
  call->is_client = server_transport_data == NULL;
  for (i = 0; i < GRPC_IOREQ_OP_COUNT; i++) {
    call->request_set[i] = REQSET_EMPTY;
  }
  if (call->is_client) {
    call->request_set[GRPC_IOREQ_SEND_TRAILING_METADATA] = REQSET_DONE;
    call->request_set[GRPC_IOREQ_SEND_STATUS] = REQSET_DONE;
  }
  GPR_ASSERT(add_initial_metadata_count < MAX_SEND_INITIAL_METADATA_COUNT);
  for (i = 0; i < add_initial_metadata_count; i++) {
    call->send_initial_metadata[i].md = add_initial_metadata[i];
  }
  call->send_initial_metadata_count = add_initial_metadata_count;
  call->send_deadline = send_deadline;
  grpc_channel_internal_ref(channel);
  call->metadata_context = grpc_channel_get_metadata_context(channel);
  /* one ref is dropped in response to destroy, the other in
     stream_closed */
  gpr_ref_init(&call->internal_refcount, 2);
  grpc_call_stack_init(channel_stack, server_transport_data,
                       CALL_STACK_FROM_CALL(call));
  if (gpr_time_cmp(send_deadline, gpr_inf_future) != 0) {
    set_deadline_alarm(call, send_deadline);
  }
  return call;
}

void grpc_call_set_completion_queue(grpc_call *call,
                                    grpc_completion_queue *cq) {
  call->cq = cq;
}

grpc_completion_queue *grpc_call_get_completion_queue(grpc_call *call) {
  return call->cq;
}

void grpc_call_internal_ref(grpc_call *c) { gpr_ref(&c->internal_refcount); }

static void destroy_call(void *call, int ignored_success) {
  size_t i;
  grpc_call *c = call;
  grpc_call_stack_destroy(CALL_STACK_FROM_CALL(c));
  grpc_channel_internal_unref(c->channel);
  gpr_mu_destroy(&c->mu);
  for (i = 0; i < STATUS_SOURCE_COUNT; i++) {
    if (c->status[i].details) {
      grpc_mdstr_unref(c->status[i].details);
    }
  }
  for (i = 0; i < c->owned_metadata_count; i++) {
    grpc_mdelem_unref(c->owned_metadata[i]);
  }
  gpr_free(c->owned_metadata);
  for (i = 0; i < GPR_ARRAY_SIZE(c->buffered_metadata); i++) {
    gpr_free(c->buffered_metadata[i].metadata);
  }
  for (i = 0; i < c->send_initial_metadata_count; i++) {
    grpc_mdelem_unref(c->send_initial_metadata[i].md);
  }
  if (c->legacy_state) {
    destroy_legacy_state(c->legacy_state);
  }
  grpc_bbq_destroy(&c->incoming_queue);
  gpr_free(c);
}

void grpc_call_internal_unref(grpc_call *c, int allow_immediate_deletion) {
  if (gpr_unref(&c->internal_refcount)) {
    if (allow_immediate_deletion) {
      destroy_call(c, 1);
    } else {
      grpc_iomgr_add_callback(destroy_call, c);
    }
  }
}

static void set_status_code(grpc_call *call, status_source source,
                            gpr_uint32 status) {
  int flush;

  call->status[source].is_set = 1;
  call->status[source].code = status;

  if (call->is_client) {
    flush = status == GRPC_STATUS_CANCELLED;
  } else {
    flush = status != GRPC_STATUS_OK;
  }

  if (flush && !grpc_bbq_empty(&call->incoming_queue)) {
    grpc_bbq_flush(&call->incoming_queue);
  }
}

static void set_status_details(grpc_call *call, status_source source,
                               grpc_mdstr *status) {
  if (call->status[source].details != NULL) {
    grpc_mdstr_unref(call->status[source].details);
  }
  call->status[source].details = status;
}

static grpc_call_error bind_cq(grpc_call *call, grpc_completion_queue *cq) {
  if (call->cq) return GRPC_CALL_ERROR_ALREADY_INVOKED;
  call->cq = cq;
  return GRPC_CALL_OK;
}

<<<<<<< HEAD
=======
static void request_more_data(grpc_call *call) {
  grpc_call_op op;

  /* call down */
  op.type = GRPC_REQUEST_DATA;
  op.dir = GRPC_CALL_DOWN;
  op.flags = 0;
  op.done_cb = do_nothing;
  op.user_data = NULL;
  op.bind_pollset = NULL;

  grpc_call_execute_op(call, &op);
}

>>>>>>> 48b02ecc
static int is_op_live(grpc_call *call, grpc_ioreq_op op) {
  gpr_uint8 set = call->request_set[op];
  reqinfo_master *master;
  if (set >= GRPC_IOREQ_OP_COUNT) return 0;
  master = &call->masters[set];
  return (master->complete_mask & (1u << op)) == 0;
}

static void lock(grpc_call *call) { gpr_mu_lock(&call->mu); }

static void unlock(grpc_call *call) {
  grpc_transport_op op;
  completed_request completed_requests[GRPC_IOREQ_OP_COUNT];
  int completing_requests = 0;
  int start_op = 0;
  int i;

  memset(&op, 0, sizeof(op));

  if (call->need_more_data &&
      (call->write_state >= WRITE_STATE_STARTED || !call->is_client)) {
    op.recv_ops = &call->recv_ops;
    op.recv_state = &call->recv_state;
    op.on_done_recv = call_on_done_recv;
    op.recv_user_data = call;
    call->need_more_data = 0;
    grpc_call_internal_ref(call);
    start_op = 1;
  }

  if (!call->sending) {
    if (fill_send_ops(call, &op)) {
      call->sending = 1;
      grpc_call_internal_ref(call);
      start_op = 1;
    }
  }

  if (!call->completing && call->num_completed_requests != 0) {
    completing_requests = call->num_completed_requests;
    memcpy(completed_requests, call->completed_requests,
           sizeof(completed_requests));
    call->num_completed_requests = 0;
    call->completing = 1;
    grpc_call_internal_ref(call);
  }

  gpr_mu_unlock(&call->mu);

  if (start_op) {
    execute_op(call, &op);
  }

  if (completing_requests > 0) {
    for (i = 0; i < completing_requests; i++) {
      completed_requests[i].on_complete(call, completed_requests[i].status,
                                        completed_requests[i].user_data);
    }
    lock(call);
    call->completing = 0;
    unlock(call);
    grpc_call_internal_unref(call, 0);
  }
}

static void get_final_status(grpc_call *call, grpc_ioreq_data out) {
  int i;
  for (i = 0; i < STATUS_SOURCE_COUNT; i++) {
    if (call->status[i].is_set) {
      out.recv_status.set_value(call->status[i].code,
                                out.recv_status.user_data);
      return;
    }
  }
  if (call->is_client) {
    out.recv_status.set_value(GRPC_STATUS_UNKNOWN, out.recv_status.user_data);
  } else {
    out.recv_status.set_value(GRPC_STATUS_OK, out.recv_status.user_data);
  }
}

static void get_final_details(grpc_call *call, grpc_ioreq_data out) {
  int i;
  for (i = 0; i < STATUS_SOURCE_COUNT; i++) {
    if (call->status[i].is_set) {
      if (call->status[i].details) {
        gpr_slice details = call->status[i].details->slice;
        size_t len = GPR_SLICE_LENGTH(details);
        if (len + 1 > *out.recv_status_details.details_capacity) {
          *out.recv_status_details.details_capacity = GPR_MAX(
              len + 1, *out.recv_status_details.details_capacity * 3 / 2);
          *out.recv_status_details.details =
              gpr_realloc(*out.recv_status_details.details,
                          *out.recv_status_details.details_capacity);
        }
        memcpy(*out.recv_status_details.details, GPR_SLICE_START_PTR(details),
               len);
        (*out.recv_status_details.details)[len] = 0;
      } else {
        goto no_details;
      }
      return;
    }
  }

no_details:
  if (0 == *out.recv_status_details.details_capacity) {
    *out.recv_status_details.details_capacity = 8;
    *out.recv_status_details.details =
        gpr_malloc(*out.recv_status_details.details_capacity);
  }
  **out.recv_status_details.details = 0;
}

static void finish_live_ioreq_op(grpc_call *call, grpc_ioreq_op op,
                                 grpc_op_error status) {
  completed_request *cr;
  gpr_uint8 master_set = call->request_set[op];
  reqinfo_master *master;
  size_t i;
  /* ioreq is live: we need to do something */
  master = &call->masters[master_set];
  master->complete_mask |= 1u << op;
  if (status != GRPC_OP_OK) {
    master->status = status;
    master->complete_mask = master->need_mask;
  }
  if (master->complete_mask == master->need_mask) {
    for (i = 0; i < GRPC_IOREQ_OP_COUNT; i++) {
      if (call->request_set[i] != master_set) {
        continue;
      }
      call->request_set[i] = REQSET_DONE;
      switch ((grpc_ioreq_op)i) {
        case GRPC_IOREQ_RECV_MESSAGE:
        case GRPC_IOREQ_SEND_MESSAGE:
          if (master->status == GRPC_OP_OK) {
            call->request_set[i] = REQSET_EMPTY;
          } else {
            call->write_state = WRITE_STATE_WRITE_CLOSED;
          }
          break;
        case GRPC_IOREQ_RECV_CLOSE:
        case GRPC_IOREQ_SEND_INITIAL_METADATA:
        case GRPC_IOREQ_SEND_TRAILING_METADATA:
        case GRPC_IOREQ_SEND_STATUS:
        case GRPC_IOREQ_SEND_CLOSE:
          break;
        case GRPC_IOREQ_RECV_STATUS:
          get_final_status(call, call->request_data[GRPC_IOREQ_RECV_STATUS]);
          break;
        case GRPC_IOREQ_RECV_STATUS_DETAILS:
          get_final_details(call,
                            call->request_data[GRPC_IOREQ_RECV_STATUS_DETAILS]);
          break;
        case GRPC_IOREQ_RECV_INITIAL_METADATA:
          SWAP(grpc_metadata_array, call->buffered_metadata[0],
               *call->request_data[GRPC_IOREQ_RECV_INITIAL_METADATA]
                    .recv_metadata);
          break;
        case GRPC_IOREQ_RECV_TRAILING_METADATA:
          SWAP(grpc_metadata_array, call->buffered_metadata[1],
               *call->request_data[GRPC_IOREQ_RECV_TRAILING_METADATA]
                    .recv_metadata);
          break;
        case GRPC_IOREQ_OP_COUNT:
          abort();
          break;
      }
    }
    cr = &call->completed_requests[call->num_completed_requests++];
    cr->status = master->status;
    cr->on_complete = master->on_complete;
    cr->user_data = master->user_data;
  }
}

static void finish_ioreq_op(grpc_call *call, grpc_ioreq_op op,
                            grpc_op_error status) {
  if (is_op_live(call, op)) {
    finish_live_ioreq_op(call, op, status);
  }
}

static void call_on_done_send(void *pc, int success) {
  grpc_call *call = pc;
  grpc_op_error error = success ? GRPC_OP_OK : GRPC_OP_ERROR;
  lock(call);
  if (call->last_send_contains & (1 << GRPC_IOREQ_SEND_INITIAL_METADATA)) {
    finish_ioreq_op(call, GRPC_IOREQ_SEND_INITIAL_METADATA, error);
  }
  if (call->last_send_contains & (1 << GRPC_IOREQ_SEND_MESSAGE)) {
    finish_ioreq_op(call, GRPC_IOREQ_SEND_MESSAGE, error);
  }
  if (call->last_send_contains & (1 << GRPC_IOREQ_SEND_CLOSE)) {
    finish_ioreq_op(call, GRPC_IOREQ_SEND_CLOSE, error);
  }
  call->sending = 0;
  unlock(call);
  grpc_call_internal_unref(call, 0);
}

static grpc_mdelem_list chain_metadata_from_app(grpc_call *call, size_t count,
                                                grpc_metadata *metadata) {
  size_t i;
  grpc_mdelem_list out;
  if (count == 0) {
    out.head = out.tail = NULL;
    return out;
  }
<<<<<<< HEAD
=======
  gpr_log(GPR_ERROR, "should never reach here");
  abort();
  return SEND_NOTHING;
}

static grpc_mdelem_list chain_metadata_from_app(grpc_call *call, size_t count,
                                                grpc_metadata *metadata) {
  size_t i;
  grpc_mdelem_list out;
  if (count == 0) {
    out.head = out.tail = NULL;
    return out;
  }
>>>>>>> 48b02ecc
  for (i = 0; i < count; i++) {
    grpc_metadata *md = &metadata[i];
    grpc_metadata *next_md = (i == count - 1) ? NULL : &metadata[i + 1];
    grpc_metadata *prev_md = (i == 0) ? NULL : &metadata[i - 1];
    grpc_linked_mdelem *l = (grpc_linked_mdelem *)&md->internal_data;
<<<<<<< HEAD
    assert(sizeof(grpc_linked_mdelem) == sizeof(md->internal_data));
=======
    GPR_ASSERT(sizeof(grpc_linked_mdelem) == sizeof(md->internal_data));
>>>>>>> 48b02ecc
    l->md = grpc_mdelem_from_string_and_buffer(call->metadata_context, md->key,
                                               (const gpr_uint8 *)md->value,
                                               md->value_length);
    l->next = next_md ? (grpc_linked_mdelem *)&next_md->internal_data : NULL;
    l->prev = prev_md ? (grpc_linked_mdelem *)&prev_md->internal_data : NULL;
  }
  out.head = (grpc_linked_mdelem *)&(metadata[0].internal_data);
  out.tail = (grpc_linked_mdelem *)&(metadata[count - 1].internal_data);
  return out;
}

static int fill_send_ops(grpc_call *call, grpc_transport_op *op) {
  grpc_ioreq_data data;
  grpc_metadata_batch mdb;
  size_t i;
  char status_str[GPR_LTOA_MIN_BUFSIZE];
  GPR_ASSERT(op->send_ops == NULL);

  switch (call->write_state) {
    case WRITE_STATE_INITIAL:
      if (!is_op_live(call, GRPC_IOREQ_SEND_INITIAL_METADATA)) {
        break;
      }
      data = call->request_data[GRPC_IOREQ_SEND_INITIAL_METADATA];
<<<<<<< HEAD
      mdb.list = chain_metadata_from_app(
          call, data.send_metadata.count, data.send_metadata.metadata);
      mdb.garbage.head = mdb.garbage.tail = NULL;
      mdb.deadline = call->send_deadline;
      for (i = 0; i < call->send_initial_metadata_count; i++) {
        grpc_metadata_batch_link_head(&mdb,
                                      &call->send_initial_metadata[i]);
      }
      grpc_sopb_add_metadata(&call->send_ops, mdb);
      op->send_ops = &call->send_ops;
      op->bind_pollset = grpc_cq_pollset(call->cq);
      call->last_send_contains |= 1 << GRPC_IOREQ_SEND_INITIAL_METADATA;
      call->write_state = WRITE_STATE_STARTED;
      /* fall through intended */
    case WRITE_STATE_STARTED:
      if (is_op_live(call, GRPC_IOREQ_SEND_MESSAGE)) {
        data = call->request_data[GRPC_IOREQ_SEND_MESSAGE];
        grpc_sopb_add_message(&call->send_ops, data.send_message);
        op->send_ops = &call->send_ops;
        call->last_send_contains |= 1 << GRPC_IOREQ_SEND_MESSAGE;
      }
      if (is_op_live(call, GRPC_IOREQ_SEND_CLOSE)) {
        op->is_last_send = 1;
        op->send_ops = &call->send_ops;
        call->last_send_contains |= 1 << GRPC_IOREQ_SEND_CLOSE;
        call->write_state = WRITE_STATE_WRITE_CLOSED;
        if (!call->is_client) {
          /* send trailing metadata */
          data = call->request_data[GRPC_IOREQ_SEND_TRAILING_METADATA];
          mdb.list = chain_metadata_from_app(
              call, data.send_metadata.count, data.send_metadata.metadata);
          mdb.garbage.head = mdb.garbage.tail = NULL;
          mdb.deadline = call->send_deadline;
          /* send status */
          /* TODO(ctiller): cache common status values */
          data = call->request_data[GRPC_IOREQ_SEND_STATUS];
          gpr_ltoa(data.send_status.code, status_str);
          grpc_metadata_batch_add_tail(
              &mdb, &call->status_link,
              grpc_mdelem_from_metadata_strings(
                  call->metadata_context,
                  grpc_mdstr_ref(grpc_channel_get_status_string(call->channel)),
                  grpc_mdstr_from_string(call->metadata_context, status_str)));
          if (data.send_status.details) {
            grpc_metadata_batch_add_tail(
                &mdb, &call->details_link,
                grpc_mdelem_from_metadata_strings(
                    call->metadata_context,
                    grpc_mdstr_ref(grpc_channel_get_message_string(call->channel)),
                    grpc_mdstr_from_string(call->metadata_context,
                                           data.send_status.details)));
          }
        }
      }
      break;
    case WRITE_STATE_WRITE_CLOSED:
=======
      op.type = GRPC_SEND_METADATA;
      op.dir = GRPC_CALL_DOWN;
      op.flags = flags;
      op.data.metadata.list = chain_metadata_from_app(
          call, data.send_metadata.count, data.send_metadata.metadata);
      op.data.metadata.garbage.head = op.data.metadata.garbage.tail = NULL;
      op.data.metadata.deadline = call->send_deadline;
      for (i = 0; i < call->send_initial_metadata_count; i++) {
        grpc_metadata_batch_link_head(&op.data.metadata,
                                      &call->send_initial_metadata[i]);
      }
      call->send_initial_metadata_count = 0;
      op.done_cb = finish_start_step;
      op.user_data = call;
      op.bind_pollset = grpc_cq_pollset(call->cq);
      grpc_call_execute_op(call, &op);
      break;
    case SEND_BUFFERED_MESSAGE:
      flags |= GRPC_WRITE_BUFFER_HINT;
    /* fallthrough */
    case SEND_MESSAGE:
      data = call->request_data[GRPC_IOREQ_SEND_MESSAGE];
      op.type = GRPC_SEND_MESSAGE;
      op.dir = GRPC_CALL_DOWN;
      op.flags = flags;
      op.data.message = data.send_message;
      op.done_cb = finish_write_step;
      op.user_data = call;
      op.bind_pollset = NULL;
      grpc_call_execute_op(call, &op);
      break;
    case SEND_TRAILING_METADATA_AND_FINISH:
      /* send trailing metadata */
      data = call->request_data[GRPC_IOREQ_SEND_TRAILING_METADATA];
      op.type = GRPC_SEND_METADATA;
      op.dir = GRPC_CALL_DOWN;
      op.flags = flags;
      op.data.metadata.list = chain_metadata_from_app(
          call, data.send_metadata.count, data.send_metadata.metadata);
      op.data.metadata.garbage.head = op.data.metadata.garbage.tail = NULL;
      op.data.metadata.deadline = call->send_deadline;
      op.bind_pollset = NULL;
      /* send status */
      /* TODO(ctiller): cache common status values */
      data = call->request_data[GRPC_IOREQ_SEND_STATUS];
      gpr_ltoa(data.send_status.code, status_str);
      grpc_metadata_batch_add_tail(
          &op.data.metadata, &call->status_link,
          grpc_mdelem_from_metadata_strings(
              call->metadata_context,
              grpc_mdstr_ref(grpc_channel_get_status_string(call->channel)),
              grpc_mdstr_from_string(call->metadata_context, status_str)));
      if (data.send_status.details) {
        grpc_metadata_batch_add_tail(
            &op.data.metadata, &call->details_link,
            grpc_mdelem_from_metadata_strings(
                call->metadata_context,
                grpc_mdstr_ref(grpc_channel_get_message_string(call->channel)),
                grpc_mdstr_from_string(call->metadata_context,
                                       data.send_status.details)));
      }
      op.done_cb = do_nothing;
      op.user_data = NULL;
      grpc_call_execute_op(call, &op);
    /* fallthrough: see choose_send_action for details */
    case SEND_FINISH:
      op.type = GRPC_SEND_FINISH;
      op.dir = GRPC_CALL_DOWN;
      op.flags = 0;
      op.done_cb = finish_finish_step;
      op.user_data = call;
      op.bind_pollset = NULL;
      grpc_call_execute_op(call, &op);
>>>>>>> 48b02ecc
      break;
  }
  if (op->send_ops) {
    op->on_done_send = call_on_done_send;
    op->send_user_data = call;
  }
  return op->send_ops != NULL;
}

static grpc_call_error start_ioreq_error(grpc_call *call,
                                         gpr_uint32 mutated_ops,
                                         grpc_call_error ret) {
  size_t i;
  for (i = 0; i < GRPC_IOREQ_OP_COUNT; i++) {
    if (mutated_ops & (1u << i)) {
      call->request_set[i] = REQSET_EMPTY;
    }
  }
  return ret;
}

static void finish_read_ops(grpc_call *call) {
  int empty;

  if (is_op_live(call, GRPC_IOREQ_RECV_MESSAGE)) {
    empty =
        (NULL == (*call->request_data[GRPC_IOREQ_RECV_MESSAGE].recv_message =
                      grpc_bbq_pop(&call->incoming_queue)));
    if (!empty) {
      finish_live_ioreq_op(call, GRPC_IOREQ_RECV_MESSAGE, GRPC_OP_OK);
      empty = grpc_bbq_empty(&call->incoming_queue);
    }
  } else {
    empty = grpc_bbq_empty(&call->incoming_queue);
  }

  switch (call->read_state) {
    case READ_STATE_STREAM_CLOSED:
      if (empty) {
        finish_ioreq_op(call, GRPC_IOREQ_RECV_CLOSE, GRPC_OP_OK);
      }
    /* fallthrough */
    case READ_STATE_READ_CLOSED:
      if (empty) {
        finish_ioreq_op(call, GRPC_IOREQ_RECV_MESSAGE, GRPC_OP_OK);
      }
      finish_ioreq_op(call, GRPC_IOREQ_RECV_STATUS, GRPC_OP_OK);
      finish_ioreq_op(call, GRPC_IOREQ_RECV_STATUS_DETAILS, GRPC_OP_OK);
      finish_ioreq_op(call, GRPC_IOREQ_RECV_TRAILING_METADATA, GRPC_OP_OK);
    /* fallthrough */
    case READ_STATE_GOT_INITIAL_METADATA:
      finish_ioreq_op(call, GRPC_IOREQ_RECV_INITIAL_METADATA, GRPC_OP_OK);
    /* fallthrough */
    case READ_STATE_INITIAL:
      /* do nothing */
      break;
  }
}

static void early_out_write_ops(grpc_call *call) {
  switch (call->write_state) {
    case WRITE_STATE_WRITE_CLOSED:
      finish_ioreq_op(call, GRPC_IOREQ_SEND_MESSAGE, GRPC_OP_ERROR);
      finish_ioreq_op(call, GRPC_IOREQ_SEND_STATUS, GRPC_OP_ERROR);
      finish_ioreq_op(call, GRPC_IOREQ_SEND_TRAILING_METADATA, GRPC_OP_ERROR);
      finish_ioreq_op(call, GRPC_IOREQ_SEND_CLOSE, GRPC_OP_OK);
    /* fallthrough */
    case WRITE_STATE_STARTED:
      finish_ioreq_op(call, GRPC_IOREQ_SEND_INITIAL_METADATA, GRPC_OP_ERROR);
    /* fallthrough */
    case WRITE_STATE_INITIAL:
      /* do nothing */
      break;
  }
}

static grpc_call_error start_ioreq(grpc_call *call, const grpc_ioreq *reqs,
                                   size_t nreqs,
                                   grpc_ioreq_completion_func completion,
                                   void *user_data) {
  size_t i;
  gpr_uint32 have_ops = 0;
  grpc_ioreq_op op;
  reqinfo_master *master;
  grpc_ioreq_data data;
  gpr_uint8 set;

  if (nreqs == 0) {
    return GRPC_CALL_OK;
  }

  set = reqs[0].op;

  for (i = 0; i < nreqs; i++) {
    op = reqs[i].op;
    if (call->request_set[op] < GRPC_IOREQ_OP_COUNT) {
      return start_ioreq_error(call, have_ops,
                               GRPC_CALL_ERROR_TOO_MANY_OPERATIONS);
    } else if (call->request_set[op] == REQSET_DONE) {
      return start_ioreq_error(call, have_ops, GRPC_CALL_ERROR_ALREADY_INVOKED);
    }
    have_ops |= 1u << op;
    data = reqs[i].data;

    call->request_data[op] = data;
    call->request_set[op] = set;
  }

  master = &call->masters[set];
  master->status = GRPC_OP_OK;
  master->need_mask = have_ops;
  master->complete_mask = 0;
  master->on_complete = completion;
  master->user_data = user_data;

  if (have_ops & (1u << GRPC_IOREQ_RECV_MESSAGE)) {
    call->need_more_data = 1;
  }

  finish_read_ops(call);
  early_out_write_ops(call);

  return GRPC_CALL_OK;
}

grpc_call_error grpc_call_start_ioreq_and_call_back(
    grpc_call *call, const grpc_ioreq *reqs, size_t nreqs,
    grpc_ioreq_completion_func on_complete, void *user_data) {
  grpc_call_error err;
  lock(call);
  err = start_ioreq(call, reqs, nreqs, on_complete, user_data);
  unlock(call);
  return err;
}

void grpc_call_destroy(grpc_call *c) {
  int cancel;
  lock(c);
  if (c->have_alarm) {
    grpc_alarm_cancel(&c->alarm);
    c->have_alarm = 0;
  }
  cancel = c->read_state != READ_STATE_STREAM_CLOSED;
  unlock(c);
  if (cancel) grpc_call_cancel(c);
  grpc_call_internal_unref(c, 1);
}

<<<<<<< HEAD
grpc_call_error grpc_call_cancel(grpc_call *call) {
  grpc_transport_op op;
  memset(&op, 0, sizeof(op));
  op.cancel_with_status = GRPC_STATUS_CANCELLED;
=======
grpc_call_error grpc_call_cancel(grpc_call *c) {
  grpc_call_element *elem;
  grpc_call_op op;

  op.type = GRPC_CANCEL_OP;
  op.dir = GRPC_CALL_DOWN;
  op.flags = 0;
  op.done_cb = do_nothing;
  op.user_data = NULL;
  op.bind_pollset = NULL;
>>>>>>> 48b02ecc

  execute_op(call, &op);

  return GRPC_CALL_OK;
}

grpc_call_error grpc_call_cancel_with_status(grpc_call *c,
                                             grpc_status_code status,
                                             const char *description) {
  grpc_mdstr *details =
      description ? grpc_mdstr_from_string(c->metadata_context, description)
                  : NULL;
  lock(c);
  set_status_code(c, STATUS_FROM_API_OVERRIDE, status);
  set_status_details(c, STATUS_FROM_API_OVERRIDE, details);
  unlock(c);
  return grpc_call_cancel(c);
}

static void execute_op(grpc_call *call, grpc_transport_op *op) {
  grpc_call_element *elem;
  elem = CALL_ELEM_FROM_CALL(call, 0);
  elem->filter->start_transport_op(elem, op);
}

grpc_call *grpc_call_from_top_element(grpc_call_element *elem) {
  return CALL_FROM_TOP_ELEM(elem);
}

static void call_alarm(void *arg, int success) {
  grpc_call *call = arg;
  if (success) {
    if (call->is_client) {
      grpc_call_cancel_with_status(call, GRPC_STATUS_DEADLINE_EXCEEDED,
                                   "Deadline Exceeded");
    } else {
      grpc_call_cancel(call);
    }
  }
  grpc_call_internal_unref(call, 1);
}

static void set_deadline_alarm(grpc_call *call, gpr_timespec deadline) {
  if (call->have_alarm) {
    gpr_log(GPR_ERROR, "Attempt to set deadline alarm twice");
  }
  grpc_call_internal_ref(call);
  call->have_alarm = 1;
  grpc_alarm_init(&call->alarm, deadline, call_alarm, call, gpr_now());
}

static void set_read_state_locked(grpc_call *call, read_state state) {
  GPR_ASSERT(call->read_state < state);
  call->read_state = state;
  finish_read_ops(call);
}

static void set_read_state(grpc_call *call, read_state state) {
  lock(call);
  set_read_state_locked(call, state);
  unlock(call);
}

void grpc_call_read_closed(grpc_call_element *elem) {
  set_read_state(CALL_FROM_TOP_ELEM(elem), READ_STATE_READ_CLOSED);
}

void grpc_call_stream_closed(grpc_call_element *elem) {
  grpc_call *call = CALL_FROM_TOP_ELEM(elem);
  set_read_state(call, READ_STATE_STREAM_CLOSED);
  grpc_call_internal_unref(call, 0);
}

/* we offset status by a small amount when storing it into transport metadata
   as metadata cannot store a 0 value (which is used as OK for grpc_status_codes
   */
#define STATUS_OFFSET 1
static void destroy_status(void *ignored) {}

static gpr_uint32 decode_status(grpc_mdelem *md) {
  gpr_uint32 status;
  void *user_data = grpc_mdelem_get_user_data(md, destroy_status);
  if (user_data) {
    status = ((gpr_uint32)(gpr_intptr)user_data) - STATUS_OFFSET;
  } else {
    if (!gpr_parse_bytes_to_uint32(grpc_mdstr_as_c_string(md->value),
                                   GPR_SLICE_LENGTH(md->value->slice),
                                   &status)) {
      status = GRPC_STATUS_UNKNOWN; /* could not parse status code */
    }
    grpc_mdelem_set_user_data(md, destroy_status,
                              (void *)(gpr_intptr)(status + STATUS_OFFSET));
  }
  return status;
}

void grpc_call_recv_message(grpc_call_element *elem,
                            grpc_byte_buffer *byte_buffer) {
  grpc_call *call = CALL_FROM_TOP_ELEM(elem);
  lock(call);
  grpc_bbq_push(&call->incoming_queue, byte_buffer);
  finish_read_ops(call);
  unlock(call);
}

void grpc_call_recv_synthetic_status(grpc_call_element *elem,
                                     grpc_status_code status,
                                     const char *message) {
<<<<<<< HEAD
  grpc_call *call = CALL_FROM_TOP_ELEM(elem);
  lock(call);
  set_status_code(call, STATUS_FROM_CORE, status);
  set_status_details(call, STATUS_FROM_CORE,
                     grpc_mdstr_from_string(call->metadata_context, message));
  unlock(call);
}

int grpc_call_recv_metadata(grpc_call_element *elem, grpc_metadata_batch *md) {
  grpc_call *call = CALL_FROM_TOP_ELEM(elem);
=======
  grpc_call *call = CALL_FROM_TOP_ELEM(elem);
  lock(call);
  set_status_code(call, STATUS_FROM_CORE, status);
  set_status_details(call, STATUS_FROM_CORE,
                     grpc_mdstr_from_string(call->metadata_context, message));
  unlock(call);
}

int grpc_call_recv_metadata(grpc_call_element *elem, grpc_metadata_batch *md) {
  grpc_call *call = CALL_FROM_TOP_ELEM(elem);
>>>>>>> 48b02ecc
  grpc_linked_mdelem *l;
  grpc_metadata_array *dest;
  grpc_metadata *mdusr;
  int is_trailing;
  grpc_mdctx *mdctx = call->metadata_context;

  lock(call);
  is_trailing = call->read_state >= READ_STATE_GOT_INITIAL_METADATA;
<<<<<<< HEAD
  for (l = md->list.head; l; l = l->next) {
=======
  for (l = md->list.head; l != NULL; l = l->next) {
>>>>>>> 48b02ecc
    grpc_mdelem *md = l->md;
    grpc_mdstr *key = md->key;
    if (key == grpc_channel_get_status_string(call->channel)) {
      set_status_code(call, STATUS_FROM_WIRE, decode_status(md));
    } else if (key == grpc_channel_get_message_string(call->channel)) {
      set_status_details(call, STATUS_FROM_WIRE, grpc_mdstr_ref(md->value));
    } else {
      dest = &call->buffered_metadata[is_trailing];
      if (dest->count == dest->capacity) {
        dest->capacity = GPR_MAX(dest->capacity + 8, dest->capacity * 2);
        dest->metadata =
            gpr_realloc(dest->metadata, sizeof(grpc_metadata) * dest->capacity);
      }
      mdusr = &dest->metadata[dest->count++];
      mdusr->key = grpc_mdstr_as_c_string(md->key);
      mdusr->value = grpc_mdstr_as_c_string(md->value);
      mdusr->value_length = GPR_SLICE_LENGTH(md->value->slice);
      if (call->owned_metadata_count == call->owned_metadata_capacity) {
        call->owned_metadata_capacity =
            GPR_MAX(call->owned_metadata_capacity + 8,
                    call->owned_metadata_capacity * 2);
        call->owned_metadata =
            gpr_realloc(call->owned_metadata,
                        sizeof(grpc_mdelem *) * call->owned_metadata_capacity);
      }
      call->owned_metadata[call->owned_metadata_count++] = md;
      l->md = 0;
    }
  }
  if (gpr_time_cmp(md->deadline, gpr_inf_future) != 0) {
    set_deadline_alarm(call, md->deadline);
  }
  if (!is_trailing) {
    set_read_state_locked(call, READ_STATE_GOT_INITIAL_METADATA);
  }
  unlock(call);

  grpc_mdctx_lock(mdctx);
  for (l = md->list.head; l; l = l->next) {
    if (l->md) grpc_mdctx_locked_mdelem_unref(mdctx, l->md);
  }
  for (l = md->garbage.head; l; l = l->next) {
    grpc_mdctx_locked_mdelem_unref(mdctx, l->md);
  }
  grpc_mdctx_unlock(mdctx);

  return !is_trailing;
}

grpc_call_stack *grpc_call_get_call_stack(grpc_call *call) {
  return CALL_STACK_FROM_CALL(call);
}

/*
 * BATCH API IMPLEMENTATION
 */

static void set_status_value_directly(grpc_status_code status, void *dest) {
  *(grpc_status_code *)dest = status;
}

static void set_cancelled_value(grpc_status_code status, void *dest) {
  *(grpc_status_code *)dest = (status != GRPC_STATUS_OK);
}

static void finish_batch(grpc_call *call, grpc_op_error result, void *tag) {
  grpc_cq_end_op_complete(call->cq, tag, call, do_nothing, NULL, GRPC_OP_OK);
}

grpc_call_error grpc_call_start_batch(grpc_call *call, const grpc_op *ops,
                                      size_t nops, void *tag) {
  grpc_ioreq reqs[GRPC_IOREQ_OP_COUNT];
  size_t in;
  size_t out;
  const grpc_op *op;
  grpc_ioreq *req;

  GRPC_CALL_LOG_BATCH(GPR_INFO, call, ops, nops, tag);

  if (nops == 0) {
    grpc_cq_begin_op(call->cq, call, GRPC_OP_COMPLETE);
    grpc_cq_end_op_complete(call->cq, tag, call, do_nothing, NULL, GRPC_OP_OK);
    return GRPC_CALL_OK;
  }

  /* rewrite batch ops into ioreq ops */
  for (in = 0, out = 0; in < nops; in++) {
    op = &ops[in];
    switch (op->op) {
      case GRPC_OP_SEND_INITIAL_METADATA:
        req = &reqs[out++];
        req->op = GRPC_IOREQ_SEND_INITIAL_METADATA;
        req->data.send_metadata.count = op->data.send_initial_metadata.count;
        req->data.send_metadata.metadata =
            op->data.send_initial_metadata.metadata;
        break;
      case GRPC_OP_SEND_MESSAGE:
        req = &reqs[out++];
        req->op = GRPC_IOREQ_SEND_MESSAGE;
        req->data.send_message = op->data.send_message;
        break;
      case GRPC_OP_SEND_CLOSE_FROM_CLIENT:
        if (!call->is_client) {
          return GRPC_CALL_ERROR_NOT_ON_SERVER;
        }
        req = &reqs[out++];
        req->op = GRPC_IOREQ_SEND_CLOSE;
        break;
      case GRPC_OP_SEND_STATUS_FROM_SERVER:
        if (call->is_client) {
          return GRPC_CALL_ERROR_NOT_ON_CLIENT;
        }
        req = &reqs[out++];
        req->op = GRPC_IOREQ_SEND_TRAILING_METADATA;
        req->data.send_metadata.count =
            op->data.send_status_from_server.trailing_metadata_count;
        req->data.send_metadata.metadata =
            op->data.send_status_from_server.trailing_metadata;
        req = &reqs[out++];
        req->op = GRPC_IOREQ_SEND_STATUS;
        req->data.send_status.code = op->data.send_status_from_server.status;
        req->data.send_status.details =
            op->data.send_status_from_server.status_details;
        req = &reqs[out++];
        req->op = GRPC_IOREQ_SEND_CLOSE;
        break;
      case GRPC_OP_RECV_INITIAL_METADATA:
        if (!call->is_client) {
          return GRPC_CALL_ERROR_NOT_ON_SERVER;
        }
        req = &reqs[out++];
        req->op = GRPC_IOREQ_RECV_INITIAL_METADATA;
        req->data.recv_metadata = op->data.recv_initial_metadata;
        break;
      case GRPC_OP_RECV_MESSAGE:
        req = &reqs[out++];
        req->op = GRPC_IOREQ_RECV_MESSAGE;
        req->data.recv_message = op->data.recv_message;
        break;
      case GRPC_OP_RECV_STATUS_ON_CLIENT:
        if (!call->is_client) {
          return GRPC_CALL_ERROR_NOT_ON_SERVER;
        }
        req = &reqs[out++];
        req->op = GRPC_IOREQ_RECV_STATUS;
        req->data.recv_status.set_value = set_status_value_directly;
        req->data.recv_status.user_data = op->data.recv_status_on_client.status;
        req = &reqs[out++];
        req->op = GRPC_IOREQ_RECV_STATUS_DETAILS;
        req->data.recv_status_details.details =
            op->data.recv_status_on_client.status_details;
        req->data.recv_status_details.details_capacity =
            op->data.recv_status_on_client.status_details_capacity;
        req = &reqs[out++];
        req->op = GRPC_IOREQ_RECV_TRAILING_METADATA;
        req->data.recv_metadata =
            op->data.recv_status_on_client.trailing_metadata;
        req = &reqs[out++];
        req->op = GRPC_IOREQ_RECV_CLOSE;
        break;
      case GRPC_OP_RECV_CLOSE_ON_SERVER:
        req = &reqs[out++];
        req->op = GRPC_IOREQ_RECV_STATUS;
        req->data.recv_status.set_value = set_cancelled_value;
        req->data.recv_status.user_data =
            op->data.recv_close_on_server.cancelled;
        req = &reqs[out++];
        req->op = GRPC_IOREQ_RECV_CLOSE;
        break;
    }
  }

  grpc_cq_begin_op(call->cq, call, GRPC_OP_COMPLETE);

  return grpc_call_start_ioreq_and_call_back(call, reqs, out, finish_batch,
                                             tag);
}

/*
 * LEGACY API IMPLEMENTATION
 * All this code will disappear as soon as wrappings are updated
 */

struct legacy_state {
  gpr_uint8 md_out_buffer;
  size_t md_out_count[2];
  size_t md_out_capacity[2];
  grpc_metadata *md_out[2];
  grpc_byte_buffer *msg_out;

  /* input buffers */
  grpc_metadata_array initial_md_in;
  grpc_metadata_array trailing_md_in;

  size_t details_capacity;
  char *details;
  grpc_status_code status;

  char *send_details;

  size_t msg_in_read_idx;
  grpc_byte_buffer *msg_in;

  void *finished_tag;
};

static legacy_state *get_legacy_state(grpc_call *call) {
  if (call->legacy_state == NULL) {
    call->legacy_state = gpr_malloc(sizeof(legacy_state));
    memset(call->legacy_state, 0, sizeof(legacy_state));
  }
  return call->legacy_state;
}

static void destroy_legacy_state(legacy_state *ls) {
  size_t i, j;
  for (i = 0; i < 2; i++) {
    for (j = 0; j < ls->md_out_count[i]; j++) {
      gpr_free((char *)ls->md_out[i][j].key);
      gpr_free((char *)ls->md_out[i][j].value);
    }
    gpr_free(ls->md_out[i]);
  }
  gpr_free(ls->initial_md_in.metadata);
  gpr_free(ls->trailing_md_in.metadata);
  gpr_free(ls->details);
  gpr_free(ls->send_details);
  gpr_free(ls);
}

grpc_call_error grpc_call_add_metadata_old(grpc_call *call,
                                           grpc_metadata *metadata,
                                           gpr_uint32 flags) {
  legacy_state *ls;
  grpc_metadata *mdout;

  lock(call);
  ls = get_legacy_state(call);

  if (ls->md_out_count[ls->md_out_buffer] ==
      ls->md_out_capacity[ls->md_out_buffer]) {
    ls->md_out_capacity[ls->md_out_buffer] =
        GPR_MAX(ls->md_out_capacity[ls->md_out_buffer] * 3 / 2,
                ls->md_out_capacity[ls->md_out_buffer] + 8);
    ls->md_out[ls->md_out_buffer] = gpr_realloc(
        ls->md_out[ls->md_out_buffer],
        sizeof(grpc_metadata) * ls->md_out_capacity[ls->md_out_buffer]);
  }
  mdout = &ls->md_out[ls->md_out_buffer][ls->md_out_count[ls->md_out_buffer]++];
  mdout->key = gpr_strdup(metadata->key);
  mdout->value = gpr_malloc(metadata->value_length);
  mdout->value_length = metadata->value_length;
  memcpy((char *)mdout->value, metadata->value, metadata->value_length);

  unlock(call);

  return GRPC_CALL_OK;
}

static void finish_status(grpc_call *call, grpc_op_error status,
                          void *ignored) {
  legacy_state *ls;

  lock(call);
  ls = get_legacy_state(call);
  grpc_cq_end_finished(call->cq, ls->finished_tag, call, do_nothing, NULL,
                       ls->status, ls->details, ls->trailing_md_in.metadata,
                       ls->trailing_md_in.count);
  unlock(call);
}

static void finish_recv_metadata(grpc_call *call, grpc_op_error status,
                                 void *tag) {
  legacy_state *ls;

  lock(call);
  ls = get_legacy_state(call);
  if (status == GRPC_OP_OK) {
    grpc_cq_end_client_metadata_read(call->cq, tag, call, do_nothing, NULL,
                                     ls->initial_md_in.count,
                                     ls->initial_md_in.metadata);

  } else {
    grpc_cq_end_client_metadata_read(call->cq, tag, call, do_nothing, NULL, 0,
                                     NULL);
  }
  unlock(call);
}

static void finish_send_metadata(grpc_call *call, grpc_op_error status,
                                 void *tag) {}

grpc_call_error grpc_call_invoke_old(grpc_call *call, grpc_completion_queue *cq,
                                     void *metadata_read_tag,
                                     void *finished_tag, gpr_uint32 flags) {
  grpc_ioreq reqs[4];
  legacy_state *ls;
  grpc_call_error err;

  grpc_cq_begin_op(cq, call, GRPC_CLIENT_METADATA_READ);
  grpc_cq_begin_op(cq, call, GRPC_FINISHED);

  lock(call);
  ls = get_legacy_state(call);
  err = bind_cq(call, cq);
  if (err != GRPC_CALL_OK) goto done;

  ls->finished_tag = finished_tag;

  reqs[0].op = GRPC_IOREQ_SEND_INITIAL_METADATA;
  reqs[0].data.send_metadata.count = ls->md_out_count[ls->md_out_buffer];
  reqs[0].data.send_metadata.metadata = ls->md_out[ls->md_out_buffer];
  ls->md_out_buffer++;
  err = start_ioreq(call, reqs, 1, finish_send_metadata, NULL);
  if (err != GRPC_CALL_OK) goto done;

  reqs[0].op = GRPC_IOREQ_RECV_INITIAL_METADATA;
  reqs[0].data.recv_metadata = &ls->initial_md_in;
  err = start_ioreq(call, reqs, 1, finish_recv_metadata, metadata_read_tag);
  if (err != GRPC_CALL_OK) goto done;

  reqs[0].op = GRPC_IOREQ_RECV_TRAILING_METADATA;
  reqs[0].data.recv_metadata = &ls->trailing_md_in;
  reqs[1].op = GRPC_IOREQ_RECV_STATUS;
  reqs[1].data.recv_status.user_data = &ls->status;
  reqs[1].data.recv_status.set_value = set_status_value_directly;
  reqs[2].op = GRPC_IOREQ_RECV_STATUS_DETAILS;
  reqs[2].data.recv_status_details.details = &ls->details;
  reqs[2].data.recv_status_details.details_capacity = &ls->details_capacity;
  reqs[3].op = GRPC_IOREQ_RECV_CLOSE;
  err = start_ioreq(call, reqs, 4, finish_status, NULL);
  if (err != GRPC_CALL_OK) goto done;

done:
  unlock(call);
  return err;
}

grpc_call_error grpc_call_server_accept_old(grpc_call *call,
                                            grpc_completion_queue *cq,
                                            void *finished_tag) {
  grpc_ioreq reqs[2];
  grpc_call_error err;
  legacy_state *ls;

  /* inform the completion queue of an incoming operation (corresponding to
     finished_tag) */
  grpc_cq_begin_op(cq, call, GRPC_FINISHED);

  lock(call);
  ls = get_legacy_state(call);

  err = bind_cq(call, cq);
  if (err != GRPC_CALL_OK) {
    unlock(call);
    return err;
  }

  ls->finished_tag = finished_tag;

  reqs[0].op = GRPC_IOREQ_RECV_STATUS;
  reqs[0].data.recv_status.user_data = &ls->status;
  reqs[0].data.recv_status.set_value = set_status_value_directly;
  reqs[1].op = GRPC_IOREQ_RECV_CLOSE;
  err = start_ioreq(call, reqs, 2, finish_status, NULL);
  unlock(call);
  return err;
}

static void finish_send_initial_metadata(grpc_call *call, grpc_op_error status,
                                         void *tag) {}

grpc_call_error grpc_call_server_end_initial_metadata_old(grpc_call *call,
                                                          gpr_uint32 flags) {
  grpc_ioreq req;
  grpc_call_error err;
  legacy_state *ls;

  lock(call);
  ls = get_legacy_state(call);
  req.op = GRPC_IOREQ_SEND_INITIAL_METADATA;
  req.data.send_metadata.count = ls->md_out_count[ls->md_out_buffer];
  req.data.send_metadata.metadata = ls->md_out[ls->md_out_buffer];
  err = start_ioreq(call, &req, 1, finish_send_initial_metadata, NULL);
  unlock(call);

  return err;
}

static void finish_read_event(void *p, grpc_op_error error) {
  if (p) grpc_byte_buffer_destroy(p);
}

static void finish_read(grpc_call *call, grpc_op_error error, void *tag) {
  legacy_state *ls;
  grpc_byte_buffer *msg;
  lock(call);
  ls = get_legacy_state(call);
  msg = ls->msg_in;
  grpc_cq_end_read(call->cq, tag, call, finish_read_event, msg, msg);
  unlock(call);
}

grpc_call_error grpc_call_start_read_old(grpc_call *call, void *tag) {
  legacy_state *ls;
  grpc_ioreq req;
  grpc_call_error err;

  grpc_cq_begin_op(call->cq, call, GRPC_READ);

  lock(call);
  ls = get_legacy_state(call);
  req.op = GRPC_IOREQ_RECV_MESSAGE;
  req.data.recv_message = &ls->msg_in;
  err = start_ioreq(call, &req, 1, finish_read, tag);
  unlock(call);
  return err;
}

static void finish_write(grpc_call *call, grpc_op_error status, void *tag) {
  lock(call);
  grpc_byte_buffer_destroy(get_legacy_state(call)->msg_out);
  unlock(call);
  grpc_cq_end_write_accepted(call->cq, tag, call, do_nothing, NULL, status);
}

grpc_call_error grpc_call_start_write_old(grpc_call *call,
                                          grpc_byte_buffer *byte_buffer,
                                          void *tag, gpr_uint32 flags) {
  grpc_ioreq req;
  legacy_state *ls;
  grpc_call_error err;

  grpc_cq_begin_op(call->cq, call, GRPC_WRITE_ACCEPTED);

  lock(call);
  ls = get_legacy_state(call);
  ls->msg_out = grpc_byte_buffer_copy(byte_buffer);
  req.op = GRPC_IOREQ_SEND_MESSAGE;
  req.data.send_message = ls->msg_out;
  err = start_ioreq(call, &req, 1, finish_write, tag);
  unlock(call);

  return err;
}

static void finish_finish(grpc_call *call, grpc_op_error status, void *tag) {
  grpc_cq_end_finish_accepted(call->cq, tag, call, do_nothing, NULL, status);
}

grpc_call_error grpc_call_writes_done_old(grpc_call *call, void *tag) {
  grpc_ioreq req;
  grpc_call_error err;
  grpc_cq_begin_op(call->cq, call, GRPC_FINISH_ACCEPTED);

  lock(call);
  req.op = GRPC_IOREQ_SEND_CLOSE;
  err = start_ioreq(call, &req, 1, finish_finish, tag);
  unlock(call);

  return err;
}

grpc_call_error grpc_call_start_write_status_old(grpc_call *call,
                                                 grpc_status_code status,
                                                 const char *details,
                                                 void *tag) {
  grpc_ioreq reqs[3];
  grpc_call_error err;
  legacy_state *ls;
  grpc_cq_begin_op(call->cq, call, GRPC_FINISH_ACCEPTED);

  lock(call);
  ls = get_legacy_state(call);
  reqs[0].op = GRPC_IOREQ_SEND_TRAILING_METADATA;
  reqs[0].data.send_metadata.count = ls->md_out_count[ls->md_out_buffer];
  reqs[0].data.send_metadata.metadata = ls->md_out[ls->md_out_buffer];
  reqs[1].op = GRPC_IOREQ_SEND_STATUS;
  reqs[1].data.send_status.code = status;
  reqs[1].data.send_status.details = ls->send_details = gpr_strdup(details);
  reqs[2].op = GRPC_IOREQ_SEND_CLOSE;
  err = start_ioreq(call, reqs, 3, finish_finish, tag);
  unlock(call);

  return err;
}<|MERGE_RESOLUTION|>--- conflicted
+++ resolved
@@ -217,13 +217,10 @@
   size_t send_initial_metadata_count;
   gpr_timespec send_deadline;
 
-<<<<<<< HEAD
   grpc_stream_op_buffer send_ops;
   grpc_stream_op_buffer recv_ops;
   grpc_stream_state recv_state;
 
-=======
->>>>>>> 48b02ecc
   /* Data that the legacy api needs to track. To be deleted at some point
      soon */
   legacy_state *legacy_state;
@@ -244,17 +241,11 @@
   } while (0)
 
 static void do_nothing(void *ignored, grpc_op_error also_ignored) {}
-<<<<<<< HEAD
 static void set_deadline_alarm(grpc_call *call, gpr_timespec deadline);
 static void call_on_done_recv(void *call, int success);
 static void call_on_done_send(void *call, int success);
 static int fill_send_ops(grpc_call *call, grpc_transport_op *op);
 static void execute_op(grpc_call *call, grpc_transport_op *op);
-=======
-static send_action choose_send_action(grpc_call *call);
-static void enact_send_action(grpc_call *call, send_action sa);
-static void set_deadline_alarm(grpc_call *call, gpr_timespec deadline);
->>>>>>> 48b02ecc
 
 grpc_call *grpc_call_create(grpc_channel *channel, grpc_completion_queue *cq,
                             const void *server_transport_data,
@@ -377,23 +368,6 @@
   return GRPC_CALL_OK;
 }
 
-<<<<<<< HEAD
-=======
-static void request_more_data(grpc_call *call) {
-  grpc_call_op op;
-
-  /* call down */
-  op.type = GRPC_REQUEST_DATA;
-  op.dir = GRPC_CALL_DOWN;
-  op.flags = 0;
-  op.done_cb = do_nothing;
-  op.user_data = NULL;
-  op.bind_pollset = NULL;
-
-  grpc_call_execute_op(call, &op);
-}
-
->>>>>>> 48b02ecc
 static int is_op_live(grpc_call *call, grpc_ioreq_op op) {
   gpr_uint8 set = call->request_set[op];
   reqinfo_master *master;
@@ -604,32 +578,12 @@
     out.head = out.tail = NULL;
     return out;
   }
-<<<<<<< HEAD
-=======
-  gpr_log(GPR_ERROR, "should never reach here");
-  abort();
-  return SEND_NOTHING;
-}
-
-static grpc_mdelem_list chain_metadata_from_app(grpc_call *call, size_t count,
-                                                grpc_metadata *metadata) {
-  size_t i;
-  grpc_mdelem_list out;
-  if (count == 0) {
-    out.head = out.tail = NULL;
-    return out;
-  }
->>>>>>> 48b02ecc
   for (i = 0; i < count; i++) {
     grpc_metadata *md = &metadata[i];
     grpc_metadata *next_md = (i == count - 1) ? NULL : &metadata[i + 1];
     grpc_metadata *prev_md = (i == 0) ? NULL : &metadata[i - 1];
     grpc_linked_mdelem *l = (grpc_linked_mdelem *)&md->internal_data;
-<<<<<<< HEAD
-    assert(sizeof(grpc_linked_mdelem) == sizeof(md->internal_data));
-=======
     GPR_ASSERT(sizeof(grpc_linked_mdelem) == sizeof(md->internal_data));
->>>>>>> 48b02ecc
     l->md = grpc_mdelem_from_string_and_buffer(call->metadata_context, md->key,
                                                (const gpr_uint8 *)md->value,
                                                md->value_length);
@@ -654,7 +608,6 @@
         break;
       }
       data = call->request_data[GRPC_IOREQ_SEND_INITIAL_METADATA];
-<<<<<<< HEAD
       mdb.list = chain_metadata_from_app(
           call, data.send_metadata.count, data.send_metadata.metadata);
       mdb.garbage.head = mdb.garbage.tail = NULL;
@@ -711,81 +664,6 @@
       }
       break;
     case WRITE_STATE_WRITE_CLOSED:
-=======
-      op.type = GRPC_SEND_METADATA;
-      op.dir = GRPC_CALL_DOWN;
-      op.flags = flags;
-      op.data.metadata.list = chain_metadata_from_app(
-          call, data.send_metadata.count, data.send_metadata.metadata);
-      op.data.metadata.garbage.head = op.data.metadata.garbage.tail = NULL;
-      op.data.metadata.deadline = call->send_deadline;
-      for (i = 0; i < call->send_initial_metadata_count; i++) {
-        grpc_metadata_batch_link_head(&op.data.metadata,
-                                      &call->send_initial_metadata[i]);
-      }
-      call->send_initial_metadata_count = 0;
-      op.done_cb = finish_start_step;
-      op.user_data = call;
-      op.bind_pollset = grpc_cq_pollset(call->cq);
-      grpc_call_execute_op(call, &op);
-      break;
-    case SEND_BUFFERED_MESSAGE:
-      flags |= GRPC_WRITE_BUFFER_HINT;
-    /* fallthrough */
-    case SEND_MESSAGE:
-      data = call->request_data[GRPC_IOREQ_SEND_MESSAGE];
-      op.type = GRPC_SEND_MESSAGE;
-      op.dir = GRPC_CALL_DOWN;
-      op.flags = flags;
-      op.data.message = data.send_message;
-      op.done_cb = finish_write_step;
-      op.user_data = call;
-      op.bind_pollset = NULL;
-      grpc_call_execute_op(call, &op);
-      break;
-    case SEND_TRAILING_METADATA_AND_FINISH:
-      /* send trailing metadata */
-      data = call->request_data[GRPC_IOREQ_SEND_TRAILING_METADATA];
-      op.type = GRPC_SEND_METADATA;
-      op.dir = GRPC_CALL_DOWN;
-      op.flags = flags;
-      op.data.metadata.list = chain_metadata_from_app(
-          call, data.send_metadata.count, data.send_metadata.metadata);
-      op.data.metadata.garbage.head = op.data.metadata.garbage.tail = NULL;
-      op.data.metadata.deadline = call->send_deadline;
-      op.bind_pollset = NULL;
-      /* send status */
-      /* TODO(ctiller): cache common status values */
-      data = call->request_data[GRPC_IOREQ_SEND_STATUS];
-      gpr_ltoa(data.send_status.code, status_str);
-      grpc_metadata_batch_add_tail(
-          &op.data.metadata, &call->status_link,
-          grpc_mdelem_from_metadata_strings(
-              call->metadata_context,
-              grpc_mdstr_ref(grpc_channel_get_status_string(call->channel)),
-              grpc_mdstr_from_string(call->metadata_context, status_str)));
-      if (data.send_status.details) {
-        grpc_metadata_batch_add_tail(
-            &op.data.metadata, &call->details_link,
-            grpc_mdelem_from_metadata_strings(
-                call->metadata_context,
-                grpc_mdstr_ref(grpc_channel_get_message_string(call->channel)),
-                grpc_mdstr_from_string(call->metadata_context,
-                                       data.send_status.details)));
-      }
-      op.done_cb = do_nothing;
-      op.user_data = NULL;
-      grpc_call_execute_op(call, &op);
-    /* fallthrough: see choose_send_action for details */
-    case SEND_FINISH:
-      op.type = GRPC_SEND_FINISH;
-      op.dir = GRPC_CALL_DOWN;
-      op.flags = 0;
-      op.done_cb = finish_finish_step;
-      op.user_data = call;
-      op.bind_pollset = NULL;
-      grpc_call_execute_op(call, &op);
->>>>>>> 48b02ecc
       break;
   }
   if (op->send_ops) {
@@ -934,23 +812,10 @@
   grpc_call_internal_unref(c, 1);
 }
 
-<<<<<<< HEAD
 grpc_call_error grpc_call_cancel(grpc_call *call) {
   grpc_transport_op op;
   memset(&op, 0, sizeof(op));
   op.cancel_with_status = GRPC_STATUS_CANCELLED;
-=======
-grpc_call_error grpc_call_cancel(grpc_call *c) {
-  grpc_call_element *elem;
-  grpc_call_op op;
-
-  op.type = GRPC_CANCEL_OP;
-  op.dir = GRPC_CALL_DOWN;
-  op.flags = 0;
-  op.done_cb = do_nothing;
-  op.user_data = NULL;
-  op.bind_pollset = NULL;
->>>>>>> 48b02ecc
 
   execute_op(call, &op);
 
@@ -1059,7 +924,6 @@
 void grpc_call_recv_synthetic_status(grpc_call_element *elem,
                                      grpc_status_code status,
                                      const char *message) {
-<<<<<<< HEAD
   grpc_call *call = CALL_FROM_TOP_ELEM(elem);
   lock(call);
   set_status_code(call, STATUS_FROM_CORE, status);
@@ -1070,18 +934,6 @@
 
 int grpc_call_recv_metadata(grpc_call_element *elem, grpc_metadata_batch *md) {
   grpc_call *call = CALL_FROM_TOP_ELEM(elem);
-=======
-  grpc_call *call = CALL_FROM_TOP_ELEM(elem);
-  lock(call);
-  set_status_code(call, STATUS_FROM_CORE, status);
-  set_status_details(call, STATUS_FROM_CORE,
-                     grpc_mdstr_from_string(call->metadata_context, message));
-  unlock(call);
-}
-
-int grpc_call_recv_metadata(grpc_call_element *elem, grpc_metadata_batch *md) {
-  grpc_call *call = CALL_FROM_TOP_ELEM(elem);
->>>>>>> 48b02ecc
   grpc_linked_mdelem *l;
   grpc_metadata_array *dest;
   grpc_metadata *mdusr;
@@ -1090,11 +942,7 @@
 
   lock(call);
   is_trailing = call->read_state >= READ_STATE_GOT_INITIAL_METADATA;
-<<<<<<< HEAD
-  for (l = md->list.head; l; l = l->next) {
-=======
   for (l = md->list.head; l != NULL; l = l->next) {
->>>>>>> 48b02ecc
     grpc_mdelem *md = l->md;
     grpc_mdstr *key = md->key;
     if (key == grpc_channel_get_status_string(call->channel)) {
