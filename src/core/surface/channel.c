/*
 *
 * Copyright 2014, Google Inc.
 * All rights reserved.
 *
 * Redistribution and use in source and binary forms, with or without
 * modification, are permitted provided that the following conditions are
 * met:
 *
 *     * Redistributions of source code must retain the above copyright
 * notice, this list of conditions and the following disclaimer.
 *     * Redistributions in binary form must reproduce the above
 * copyright notice, this list of conditions and the following disclaimer
 * in the documentation and/or other materials provided with the
 * distribution.
 *     * Neither the name of Google Inc. nor the names of its
 * contributors may be used to endorse or promote products derived from
 * this software without specific prior written permission.
 *
 * THIS SOFTWARE IS PROVIDED BY THE COPYRIGHT HOLDERS AND CONTRIBUTORS
 * "AS IS" AND ANY EXPRESS OR IMPLIED WARRANTIES, INCLUDING, BUT NOT
 * LIMITED TO, THE IMPLIED WARRANTIES OF MERCHANTABILITY AND FITNESS FOR
 * A PARTICULAR PURPOSE ARE DISCLAIMED. IN NO EVENT SHALL THE COPYRIGHT
 * OWNER OR CONTRIBUTORS BE LIABLE FOR ANY DIRECT, INDIRECT, INCIDENTAL,
 * SPECIAL, EXEMPLARY, OR CONSEQUENTIAL DAMAGES (INCLUDING, BUT NOT
 * LIMITED TO, PROCUREMENT OF SUBSTITUTE GOODS OR SERVICES; LOSS OF USE,
 * DATA, OR PROFITS; OR BUSINESS INTERRUPTION) HOWEVER CAUSED AND ON ANY
 * THEORY OF LIABILITY, WHETHER IN CONTRACT, STRICT LIABILITY, OR TORT
 * (INCLUDING NEGLIGENCE OR OTHERWISE) ARISING IN ANY WAY OUT OF THE USE
 * OF THIS SOFTWARE, EVEN IF ADVISED OF THE POSSIBILITY OF SUCH DAMAGE.
 *
 */

#include "src/core/surface/channel.h"

#include <stdlib.h>
#include <string.h>

#include "src/core/surface/call.h"
#include "src/core/surface/client.h"
#include <grpc/support/alloc.h>
#include <grpc/support/log.h>

struct grpc_channel {
  int is_client;
  gpr_refcount refs;
  grpc_mdctx *metadata_context;
  grpc_mdstr *grpc_status_string;
  grpc_mdstr *grpc_message_string;
  grpc_mdstr *path_string;
  grpc_mdstr *authority_string;
};

#define CHANNEL_STACK_FROM_CHANNEL(c) ((grpc_channel_stack *)((c)+1))

grpc_channel *grpc_channel_create_from_filters(
    const grpc_channel_filter **filters, size_t num_filters,
    const grpc_channel_args *args, grpc_mdctx *mdctx, int is_client) {
  size_t size =
      sizeof(grpc_channel) + grpc_channel_stack_size(filters, num_filters);
  grpc_channel *channel = gpr_malloc(size);
  channel->is_client = is_client;
  /* decremented by grpc_channel_destroy */
  gpr_ref_init(&channel->refs, 1);
  channel->metadata_context = mdctx;
  channel->grpc_status_string = grpc_mdstr_from_string(mdctx, "grpc-status");
  channel->grpc_message_string = grpc_mdstr_from_string(mdctx, "grpc-message");
  channel->path_string = grpc_mdstr_from_string(mdctx, ":path");
  channel->authority_string = grpc_mdstr_from_string(mdctx, ":authority");
  grpc_channel_stack_init(filters, num_filters, args, channel->metadata_context,
                          CHANNEL_STACK_FROM_CHANNEL(channel));
  return channel;
}

static void do_nothing(void *ignored, grpc_op_error error) {}

<<<<<<< HEAD
grpc_call *grpc_channel_create_call(grpc_channel *channel,
=======
grpc_call *grpc_channel_create_call_old(grpc_channel *channel,
>>>>>>> 9b5da208
                                        const char *method, const char *host,
                                        gpr_timespec absolute_deadline) {
  grpc_call *call;
  grpc_mdelem *path_mdelem;
  grpc_mdelem *authority_mdelem;
  grpc_call_op op;

  if (!channel->is_client) {
    gpr_log(GPR_ERROR, "Cannot create a call on the server.");
    return NULL;
  }

  call = grpc_call_create(channel, NULL);

  /* Add :path and :authority headers. */
  /* TODO(klempner): Consider optimizing this by stashing mdelems for common
     values of method and host. */
  path_mdelem = grpc_mdelem_from_metadata_strings(
      channel->metadata_context, grpc_mdstr_ref(channel->path_string),
      grpc_mdstr_from_string(channel->metadata_context, method));
  op.type = GRPC_SEND_METADATA;
  op.dir = GRPC_CALL_DOWN;
  op.flags = 0;
  op.data.metadata = path_mdelem;
  op.done_cb = do_nothing;
  op.user_data = NULL;
  grpc_call_execute_op(call, &op);

  grpc_mdstr_ref(channel->authority_string);
  authority_mdelem = grpc_mdelem_from_metadata_strings(
      channel->metadata_context, channel->authority_string,
      grpc_mdstr_from_string(channel->metadata_context, host));
  op.data.metadata = authority_mdelem;
  grpc_call_execute_op(call, &op);

  if (0 != gpr_time_cmp(absolute_deadline, gpr_inf_future)) {
    op.type = GRPC_SEND_DEADLINE;
    op.dir = GRPC_CALL_DOWN;
    op.flags = 0;
    op.data.deadline = absolute_deadline;
    op.done_cb = do_nothing;
    op.user_data = NULL;
    grpc_call_execute_op(call, &op);
  }

  return call;
}

void grpc_channel_internal_ref(grpc_channel *channel) {
  gpr_ref(&channel->refs);
}

void grpc_channel_internal_unref(grpc_channel *channel) {
  if (gpr_unref(&channel->refs)) {
    grpc_channel_stack_destroy(CHANNEL_STACK_FROM_CHANNEL(channel));
    grpc_mdstr_unref(channel->grpc_status_string);
    grpc_mdstr_unref(channel->grpc_message_string);
    grpc_mdstr_unref(channel->path_string);
    grpc_mdstr_unref(channel->authority_string);
    grpc_mdctx_orphan(channel->metadata_context);
    gpr_free(channel);
  }
}

void grpc_channel_destroy(grpc_channel *channel) {
  grpc_channel_op op;
  grpc_channel_element *elem;

  elem = grpc_channel_stack_element(CHANNEL_STACK_FROM_CHANNEL(channel), 0);

  op.type = GRPC_CHANNEL_GOAWAY;
  op.dir = GRPC_CALL_DOWN;
  op.data.goaway.status = GRPC_STATUS_OK;
  op.data.goaway.message = gpr_slice_from_copied_string("Client disconnect");
  elem->filter->channel_op(elem, NULL, &op);

  op.type = GRPC_CHANNEL_DISCONNECT;
  op.dir = GRPC_CALL_DOWN;
  elem->filter->channel_op(elem, NULL, &op);

  grpc_channel_internal_unref(channel);
}

grpc_channel_stack *grpc_channel_get_channel_stack(grpc_channel *channel) {
  return CHANNEL_STACK_FROM_CHANNEL(channel);
}

grpc_mdctx *grpc_channel_get_metadata_context(grpc_channel *channel) {
  return channel->metadata_context;
}

grpc_mdstr *grpc_channel_get_status_string(grpc_channel *channel) {
  return channel->grpc_status_string;
}

grpc_mdstr *grpc_channel_get_message_string(grpc_channel *channel) {
  return channel->grpc_message_string;
}<|MERGE_RESOLUTION|>--- conflicted
+++ resolved
@@ -74,11 +74,7 @@
 
 static void do_nothing(void *ignored, grpc_op_error error) {}
 
-<<<<<<< HEAD
-grpc_call *grpc_channel_create_call(grpc_channel *channel,
-=======
 grpc_call *grpc_channel_create_call_old(grpc_channel *channel,
->>>>>>> 9b5da208
                                         const char *method, const char *host,
                                         gpr_timespec absolute_deadline) {
   grpc_call *call;
