--- conflicted
+++ resolved
@@ -591,14 +591,8 @@
 
 
 def _handle_call(rpc_event, generic_handlers, thread_pool):
-<<<<<<< HEAD
-  if not rpc_event.success:
-    return None
-  if rpc_event.request_call_details.method is not None:
-    method_handler = _find_method_handler(rpc_event, generic_handlers)
-    if method_handler is None:
-      return _handle_unrecognized_method(rpc_event)
-=======
+    if not rpc_event.success:
+        return None
     if rpc_event.request_call_details.method is not None:
         method_handler = _find_method_handler(rpc_event, generic_handlers)
         if method_handler is None:
@@ -606,7 +600,6 @@
         else:
             return _handle_with_method_handler(rpc_event, method_handler,
                                                thread_pool)
->>>>>>> fc4b07e1
     else:
         return None
 
