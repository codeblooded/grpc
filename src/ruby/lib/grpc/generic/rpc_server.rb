--- conflicted
+++ resolved
@@ -35,133 +35,7 @@
 
 # GRPC contains the General RPC module.
 module GRPC
-<<<<<<< HEAD
-=======
-  # Pool is a simple thread pool.
-  class Pool
-    # Default keep alive period is 1s
-    DEFAULT_KEEP_ALIVE = 1
-
-    def initialize(size, keep_alive: DEFAULT_KEEP_ALIVE)
-      fail 'pool size must be positive' unless size > 0
-      @jobs = Queue.new
-      @size = size
-      @stopped = false
-      @stop_mutex = Mutex.new # needs to be held when accessing @stopped
-      @stop_cond = ConditionVariable.new
-      @workers = []
-      @keep_alive = keep_alive
-
-      # Each worker thread has its own queue to push and pull jobs
-      # these queues are put into @ready_queues when that worker is idle
-      @ready_workers = Queue.new
-    end
-
-    # Returns the number of jobs waiting
-    def jobs_waiting
-      @jobs.size
-    end
-
-    def ready_for_work?
-      # Busy worker threads are either doing work, or have a single job
-      # waiting on them. Workers that are idle with no jobs waiting
-      # have their "queues" in @ready_workers
-      !@ready_workers.empty?
-    end
-
-    # Runs the given block on the queue with the provided args.
-    #
-    # @param args the args passed blk when it is called
-    # @param blk the block to call
-    def schedule(*args, &blk)
-      return if blk.nil?
-      @stop_mutex.synchronize do
-        if @stopped
-          GRPC.logger.warn('did not schedule job, already stopped')
-          return
-        end
-        GRPC.logger.info('schedule another job')
-        fail 'No worker threads available' if @ready_workers.empty?
-        worker_queue = @ready_workers.pop
-
-        fail 'worker already has a task waiting' unless worker_queue.empty?
-        worker_queue << [blk, args]
-      end
-    end
-
-    # Starts running the jobs in the thread pool.
-    def start
-      @stop_mutex.synchronize do
-        fail 'already stopped' if @stopped
-      end
-      until @workers.size == @size.to_i
-        new_worker_queue = Queue.new
-        @ready_workers << new_worker_queue
-        next_thread = Thread.new(new_worker_queue) do |jobs|
-          catch(:exit) do  # allows { throw :exit } to kill a thread
-            loop_execute_jobs(jobs)
-          end
-          remove_current_thread
-        end
-        @workers << next_thread
-      end
-    end
-
-    # Stops the jobs in the pool
-    def stop
-      GRPC.logger.info('stopping, will wait for all the workers to exit')
-      schedule { throw :exit } while ready_for_work?
-      @stop_mutex.synchronize do  # wait @keep_alive for works to stop
-        @stopped = true
-        @stop_cond.wait(@stop_mutex, @keep_alive) if @workers.size > 0
-      end
-      forcibly_stop_workers
-      GRPC.logger.info('stopped, all workers are shutdown')
-    end
-
-    protected
-
-    # Forcibly shutdown any threads that are still alive.
-    def forcibly_stop_workers
-      return unless @workers.size > 0
-      GRPC.logger.info("forcibly terminating #{@workers.size} worker(s)")
-      @workers.each do |t|
-        next unless t.alive?
-        begin
-          t.exit
-        rescue StandardError => e
-          GRPC.logger.warn('error while terminating a worker')
-          GRPC.logger.warn(e)
-        end
-      end
-    end
-
-    # removes the threads from workers, and signal when all the
-    # threads are complete.
-    def remove_current_thread
-      @stop_mutex.synchronize do
-        @workers.delete(Thread.current)
-        @stop_cond.signal if @workers.size.zero?
-      end
-    end
-
-    def loop_execute_jobs(worker_queue)
-      loop do
-        begin
-          blk, args = worker_queue.pop
-          blk.call(*args)
-        rescue StandardError => e
-          GRPC.logger.warn('Error in worker thread')
-          GRPC.logger.warn(e)
-        end
-        # there shouldn't be any work given to this thread while its busy
-        fail('received a task while busy') unless worker_queue.empty?
-        @ready_workers << worker_queue
-      end
-    end
-  end
-
->>>>>>> 8a4ac886
+
   # RpcServer hosts a number of services and makes them available on the
   # network.
   class RpcServer
@@ -171,22 +45,14 @@
 
     def_delegators :@server, :add_http2_port
 
-<<<<<<< HEAD
     # Default max size of the thread pool size is 100
     DEFAULT_MAX_POOL_SIZE = 100
 
     # Default minimum size of the thread pool is 5
     DEFAULT_MIN_POOL_SIZE = 5
 
-    # Default max_waiting_requests size is 60
-    DEFAULT_MAX_WAITING_REQUESTS = 60
-=======
-    # Default thread pool size is 30
-    DEFAULT_POOL_SIZE = 30
-
     # Deprecated due to internal changes to the thread pool
     DEFAULT_MAX_WAITING_REQUESTS = 20
->>>>>>> 8a4ac886
 
     # Default poll period is 1s
     # Used for grpc server shutdown and thread pool shutdown timeouts
@@ -210,14 +76,9 @@
     # There are some specific keyword args used to configure the RpcServer
     # instance.
     #
-<<<<<<< HEAD
     # * pool_size: the maximum size of the thread pool that the server's
-    # thread pool can reach.
-=======
-    # * pool_size: the size of the thread pool the server uses to run its
-    # threads. No more concurrent requests can be made than the size
-    # of the thread pool
->>>>>>> 8a4ac886
+    # thread pool can reach. No more concurrent requests can be made than
+    # the size of the thread pool
     #
     # * max_waiting_requests: Deprecated due to internal changes to the thread
     # pool. This is still an argument for compatibility but is ignored.
@@ -376,17 +237,8 @@
 
     # Sends RESOURCE_EXHAUSTED if there are too many unprocessed jobs
     def available?(an_rpc)
-<<<<<<< HEAD
-      jobs_count, max = @pool.queue_length, @pool.max_queue
-      GRPC.logger.info("waiting: #{jobs_count}, max: #{max}")
-
-      # remaining capacity for ThreadPoolExecutors is -1 if unbounded
-      return an_rpc if @pool.remaining_capacity != 0
-      GRPC.logger.warn("NOT AVAILABLE: too many jobs_waiting: #{an_rpc}")
-=======
       return an_rpc if @pool.ready_for_work?
       GRPC.logger.warn('no free worker threads currently')
->>>>>>> 8a4ac886
       noop = proc { |x| x }
 
       # Create a new active call that knows that metadata hasn't been
