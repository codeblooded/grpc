/*
 *
 * Copyright 2015, Google Inc.
 * All rights reserved.
 *
 * Redistribution and use in source and binary forms, with or without
 * modification, are permitted provided that the following conditions are
 * met:
 *
 *     * Redistributions of source code must retain the above copyright
 * notice, this list of conditions and the following disclaimer.
 *     * Redistributions in binary form must reproduce the above
 * copyright notice, this list of conditions and the following disclaimer
 * in the documentation and/or other materials provided with the
 * distribution.
 *     * Neither the name of Google Inc. nor the names of its
 * contributors may be used to endorse or promote products derived from
 * this software without specific prior written permission.
 *
 * THIS SOFTWARE IS PROVIDED BY THE COPYRIGHT HOLDERS AND CONTRIBUTORS
 * "AS IS" AND ANY EXPRESS OR IMPLIED WARRANTIES, INCLUDING, BUT NOT
 * LIMITED TO, THE IMPLIED WARRANTIES OF MERCHANTABILITY AND FITNESS FOR
 * A PARTICULAR PURPOSE ARE DISCLAIMED. IN NO EVENT SHALL THE COPYRIGHT
 * OWNER OR CONTRIBUTORS BE LIABLE FOR ANY DIRECT, INDIRECT, INCIDENTAL,
 * SPECIAL, EXEMPLARY, OR CONSEQUENTIAL DAMAGES (INCLUDING, BUT NOT
 * LIMITED TO, PROCUREMENT OF SUBSTITUTE GOODS OR SERVICES; LOSS OF USE,
 * DATA, OR PROFITS; OR BUSINESS INTERRUPTION) HOWEVER CAUSED AND ON ANY
 * THEORY OF LIABILITY, WHETHER IN CONTRACT, STRICT LIABILITY, OR TORT
 * (INCLUDING NEGLIGENCE OR OTHERWISE) ARISING IN ANY WAY OUT OF THE USE
 * OF THIS SOFTWARE, EVEN IF ADVISED OF THE POSSIBILITY OF SUCH DAMAGE.
 *
 */

#include <cassert>
#include <functional>
#include <memory>
#include <string>
#include <thread>
#include <vector>
#include <sstream>

#include <grpc/grpc.h>
#include <grpc/support/histogram.h>
#include <grpc/support/log.h>
#include <gflags/gflags.h>
#include <grpc++/async_unary_call.h>
#include <grpc++/client_context.h>
#include <grpc++/status.h>
#include <grpc++/stream.h>
#include "test/core/util/grpc_profiler.h"
#include "test/cpp/util/create_test_channel.h"
#include "test/cpp/qps/qpstest.pb.h"
#include "test/cpp/qps/timer.h"
#include "test/cpp/qps/client.h"

namespace grpc {
namespace testing {

class ClientRpcContext {
 public:
  ClientRpcContext() {}
  virtual ~ClientRpcContext() {}
  // next state, return false if done. Collect stats when appropriate
  virtual bool RunNextState(bool, Histogram *hist) = 0;
  virtual void StartNewClone() = 0;
  static void* tag(ClientRpcContext* c) { return reinterpret_cast<void*>(c); }
  static ClientRpcContext* detag(void* t) {
    return reinterpret_cast<ClientRpcContext*>(t);
  }
<<<<<<< HEAD
  virtual void report_stats(Histogram* hist) = 0;
=======
>>>>>>> 8ad32091
};

template <class RequestType, class ResponseType>
class ClientRpcContextUnaryImpl : public ClientRpcContext {
 public:
  ClientRpcContextUnaryImpl(
      TestService::Stub* stub, const RequestType& req,
      std::function<
          std::unique_ptr<grpc::ClientAsyncResponseReader<ResponseType>>(
              TestService::Stub*, grpc::ClientContext*, const RequestType&,
              void*)> start_req,
      std::function<void(grpc::Status, ResponseType*)> on_done)
      : context_(),
        stub_(stub),
        req_(req),
        response_(),
        next_state_(&ClientRpcContextUnaryImpl::ReqSent),
        callback_(on_done),
        start_req_(start_req),
        start_(Timer::Now()),
        response_reader_(
            start_req(stub_, &context_, req_, ClientRpcContext::tag(this))) {}
  ~ClientRpcContextUnaryImpl() GRPC_OVERRIDE {}
<<<<<<< HEAD
  bool RunNextState() GRPC_OVERRIDE { return (this->*next_state_)(); }
  void report_stats(Histogram* hist) GRPC_OVERRIDE {
    hist->Add((Timer::Now() - start_) * 1e9);
=======
  bool RunNextState(bool ok, Histogram *hist) GRPC_OVERRIDE {
    bool ret = (this->*next_state_)(ok);
    if (!ret) {
      hist->Add((Timer::Now() - start_) * 1e9);
    }
    return ret;
>>>>>>> 8ad32091
  }

  void StartNewClone() GRPC_OVERRIDE {
    new ClientRpcContextUnaryImpl(stub_, req_, start_req_, callback_);
  }

 private:
  bool ReqSent(bool) {
    next_state_ = &ClientRpcContextUnaryImpl::RespDone;
    response_reader_->Finish(&response_, &status_, ClientRpcContext::tag(this));
    return true;
  }
  bool RespDone(bool) {
    next_state_ = &ClientRpcContextUnaryImpl::DoCallBack;
    return false;
  }
  bool DoCallBack(bool) {
    callback_(status_, &response_);
    return false;
  }
  grpc::ClientContext context_;
  TestService::Stub* stub_;
  RequestType req_;
  ResponseType response_;
<<<<<<< HEAD
  bool (ClientRpcContextUnaryImpl::*next_state_)();
  std::function<void(grpc::Status, ResponseType*)> callback_;
=======
  bool (ClientRpcContextUnaryImpl::*next_state_)(bool);
  std::function<void(grpc::Status, ResponseType *)> callback_;
>>>>>>> 8ad32091
  std::function<std::unique_ptr<grpc::ClientAsyncResponseReader<ResponseType>>(
      TestService::Stub*, grpc::ClientContext*, const RequestType&, void*)>
      start_req_;
  grpc::Status status_;
  double start_;
  std::unique_ptr<grpc::ClientAsyncResponseReader<ResponseType>>
      response_reader_;
};

class AsyncUnaryClient GRPC_FINAL : public Client {
 public:
<<<<<<< HEAD
  explicit AsyncClient(const ClientConfig& config) : Client(config) {
=======
  explicit AsyncUnaryClient(const ClientConfig &config) : Client(config) {
>>>>>>> 8ad32091
    for (int i = 0; i < config.async_client_threads(); i++) {
      cli_cqs_.emplace_back(new CompletionQueue);
    }

    auto payload_size = config.payload_size();
    auto check_done = [payload_size](grpc::Status s, SimpleResponse* response) {
      GPR_ASSERT(s.IsOk() && (response->payload().type() ==
                              grpc::testing::PayloadType::COMPRESSABLE) &&
                 (response->payload().body().length() ==
                  static_cast<size_t>(payload_size)));
    };

    int t = 0;
    for (int i = 0; i < config.outstanding_rpcs_per_channel(); i++) {
      for (auto& channel : channels_) {
        auto* cq = cli_cqs_[t].get();
        t = (t + 1) % cli_cqs_.size();
        auto start_req = [cq](TestService::Stub* stub, grpc::ClientContext* ctx,
                              const SimpleRequest& request, void* tag) {
          return stub->AsyncUnaryCall(ctx, request, cq, tag);
        };

        TestService::Stub* stub = channel.get_stub();
        const SimpleRequest& request = request_;
        new ClientRpcContextUnaryImpl<SimpleRequest, SimpleResponse>(
            stub, request, start_req, check_done);
      }
    }

    StartThreads(config.async_client_threads());
  }

  ~AsyncUnaryClient() GRPC_OVERRIDE {
    EndThreads();

    for (auto& cq : cli_cqs_) {
      cq->Shutdown();
      void* got_tag;
      bool ok;
      while (cq->Next(&got_tag, &ok)) {
        delete ClientRpcContext::detag(got_tag);
      }
    }
  }

  void ThreadFunc(Histogram* histogram, size_t thread_idx) GRPC_OVERRIDE {
    void* got_tag;
    bool ok;
    cli_cqs_[thread_idx]->Next(&got_tag, &ok);

<<<<<<< HEAD
    ClientRpcContext* ctx = ClientRpcContext::detag(got_tag);
    if (ctx->RunNextState() == false) {
=======
    ClientRpcContext *ctx = ClientRpcContext::detag(got_tag);
    if (ctx->RunNextState(ok, histogram) == false) {
>>>>>>> 8ad32091
      // call the callback and then delete it
      ctx->RunNextState(ok, histogram);
      ctx->StartNewClone();
      delete ctx;
    }
  }

  std::vector<std::unique_ptr<CompletionQueue>> cli_cqs_;
};

<<<<<<< HEAD
std::unique_ptr<Client> CreateAsyncClient(const ClientConfig& args) {
  return std::unique_ptr<Client>(new AsyncClient(args));
=======
template <class RequestType, class ResponseType>
class ClientRpcContextStreamingImpl : public ClientRpcContext {
 public:
  ClientRpcContextStreamingImpl(
      TestService::Stub *stub, const RequestType &req,
      std::function<
              std::unique_ptr<grpc::ClientAsyncReaderWriter<
                              RequestType,ResponseType>>(
              TestService::Stub *, grpc::ClientContext *, void *)> start_req,
      std::function<void(grpc::Status, ResponseType *)> on_done)
      : context_(),
        stub_(stub),
        req_(req),
        response_(),
        next_state_(&ClientRpcContextStreamingImpl::ReqSent),
        callback_(on_done),
        start_req_(start_req),
        start_(Timer::Now()),
        stream_(start_req_(stub_, &context_, ClientRpcContext::tag(this))) {}
  ~ClientRpcContextStreamingImpl() GRPC_OVERRIDE {}
  bool RunNextState(bool ok, Histogram *hist) GRPC_OVERRIDE {
    return (this->*next_state_)(ok, hist);
  }
  void StartNewClone() GRPC_OVERRIDE {
    new ClientRpcContextStreamingImpl(stub_, req_, start_req_, callback_);
  }

 private:
  bool ReqSent(bool ok, Histogram *) {
    return StartWrite(ok);
  }
  bool StartWrite(bool ok) {
    if (!ok) {
      return(false);
    }
    start_ = Timer::Now();
    next_state_ = &ClientRpcContextStreamingImpl::WriteDone;
    stream_->Write(req_, ClientRpcContext::tag(this));
    return true;
  }
  bool WriteDone(bool ok, Histogram *) {
    if (!ok) {
      return(false);
    }
    next_state_ = &ClientRpcContextStreamingImpl::ReadDone;
    stream_->Read(&response_, ClientRpcContext::tag(this)); 
    return true;
  }
  bool ReadDone(bool ok, Histogram *hist) {
    hist->Add((Timer::Now() - start_) * 1e9);
    return StartWrite(ok);
  }
  grpc::ClientContext context_;
  TestService::Stub *stub_;
  RequestType req_;
  ResponseType response_;
  bool (ClientRpcContextStreamingImpl::*next_state_)(bool, Histogram *);
  std::function<void(grpc::Status, ResponseType *)> callback_;
  std::function<std::unique_ptr<grpc::ClientAsyncReaderWriter<
				  RequestType,ResponseType>>(
      TestService::Stub *, grpc::ClientContext *, void *)> start_req_;
  grpc::Status status_;
  double start_;
  std::unique_ptr<grpc::ClientAsyncReaderWriter<RequestType,ResponseType>>
    stream_;
};

class AsyncStreamingClient GRPC_FINAL : public Client {
 public:
  explicit AsyncStreamingClient(const ClientConfig &config) : Client(config) {
    for (int i = 0; i < config.async_client_threads(); i++) {
      cli_cqs_.emplace_back(new CompletionQueue);
    }

    auto payload_size = config.payload_size();
    auto check_done = [payload_size](grpc::Status s, SimpleResponse *response) {
      GPR_ASSERT(s.IsOk() && (response->payload().type() ==
                              grpc::testing::PayloadType::COMPRESSABLE) &&
                 (response->payload().body().length() ==
                  static_cast<size_t>(payload_size)));
    };

    int t = 0;
    for (int i = 0; i < config.outstanding_rpcs_per_channel(); i++) {
      for (auto &channel : channels_) {
        auto *cq = cli_cqs_[t].get();
        t = (t + 1) % cli_cqs_.size();
        auto start_req = [cq](TestService::Stub *stub, grpc::ClientContext *ctx,
                              void *tag) {
          auto stream = stub->AsyncStreamingCall(ctx, cq, tag);
	  return stream;
        };

        TestService::Stub *stub = channel.get_stub();
        const SimpleRequest &request = request_;
        new ClientRpcContextStreamingImpl<SimpleRequest, SimpleResponse>(
            stub, request, start_req, check_done);
      }
    }

    StartThreads(config.async_client_threads());
  }

  ~AsyncStreamingClient() GRPC_OVERRIDE {
    EndThreads();

    for (auto &cq : cli_cqs_) {
      cq->Shutdown();
      void *got_tag;
      bool ok;
      while (cq->Next(&got_tag, &ok)) {
        delete ClientRpcContext::detag(got_tag);
      }
    }
  }

  void ThreadFunc(Histogram *histogram, size_t thread_idx) GRPC_OVERRIDE {
    void *got_tag;
    bool ok;
    cli_cqs_[thread_idx]->Next(&got_tag, &ok);

    ClientRpcContext *ctx = ClientRpcContext::detag(got_tag);
    if (ctx->RunNextState(ok, histogram) == false) {
      // call the callback and then delete it
      ctx->RunNextState(ok, histogram);
      ctx->StartNewClone();
      delete ctx;
    }
  }

  std::vector<std::unique_ptr<CompletionQueue>> cli_cqs_;
};

std::unique_ptr<Client> CreateAsyncUnaryClient(const ClientConfig &args) {
  return std::unique_ptr<Client>(new AsyncUnaryClient(args));
}
std::unique_ptr<Client> CreateAsyncStreamingClient(const ClientConfig &args) {
  return std::unique_ptr<Client>(new AsyncStreamingClient(args));
>>>>>>> 8ad32091
}

}  // namespace testing
}  // namespace grpc<|MERGE_RESOLUTION|>--- conflicted
+++ resolved
@@ -61,16 +61,12 @@
   ClientRpcContext() {}
   virtual ~ClientRpcContext() {}
   // next state, return false if done. Collect stats when appropriate
-  virtual bool RunNextState(bool, Histogram *hist) = 0;
+  virtual bool RunNextState(bool, Histogram* hist) = 0;
   virtual void StartNewClone() = 0;
   static void* tag(ClientRpcContext* c) { return reinterpret_cast<void*>(c); }
   static ClientRpcContext* detag(void* t) {
     return reinterpret_cast<ClientRpcContext*>(t);
   }
-<<<<<<< HEAD
-  virtual void report_stats(Histogram* hist) = 0;
-=======
->>>>>>> 8ad32091
 };
 
 template <class RequestType, class ResponseType>
@@ -94,18 +90,12 @@
         response_reader_(
             start_req(stub_, &context_, req_, ClientRpcContext::tag(this))) {}
   ~ClientRpcContextUnaryImpl() GRPC_OVERRIDE {}
-<<<<<<< HEAD
-  bool RunNextState() GRPC_OVERRIDE { return (this->*next_state_)(); }
-  void report_stats(Histogram* hist) GRPC_OVERRIDE {
-    hist->Add((Timer::Now() - start_) * 1e9);
-=======
-  bool RunNextState(bool ok, Histogram *hist) GRPC_OVERRIDE {
+  bool RunNextState(bool ok, Histogram* hist) GRPC_OVERRIDE {
     bool ret = (this->*next_state_)(ok);
     if (!ret) {
       hist->Add((Timer::Now() - start_) * 1e9);
     }
     return ret;
->>>>>>> 8ad32091
   }
 
   void StartNewClone() GRPC_OVERRIDE {
@@ -130,13 +120,8 @@
   TestService::Stub* stub_;
   RequestType req_;
   ResponseType response_;
-<<<<<<< HEAD
-  bool (ClientRpcContextUnaryImpl::*next_state_)();
+  bool (ClientRpcContextUnaryImpl::*next_state_)(bool);
   std::function<void(grpc::Status, ResponseType*)> callback_;
-=======
-  bool (ClientRpcContextUnaryImpl::*next_state_)(bool);
-  std::function<void(grpc::Status, ResponseType *)> callback_;
->>>>>>> 8ad32091
   std::function<std::unique_ptr<grpc::ClientAsyncResponseReader<ResponseType>>(
       TestService::Stub*, grpc::ClientContext*, const RequestType&, void*)>
       start_req_;
@@ -148,11 +133,7 @@
 
 class AsyncUnaryClient GRPC_FINAL : public Client {
  public:
-<<<<<<< HEAD
-  explicit AsyncClient(const ClientConfig& config) : Client(config) {
-=======
-  explicit AsyncUnaryClient(const ClientConfig &config) : Client(config) {
->>>>>>> 8ad32091
+  explicit AsyncUnaryClient(const ClientConfig& config) : Client(config) {
     for (int i = 0; i < config.async_client_threads(); i++) {
       cli_cqs_.emplace_back(new CompletionQueue);
     }
@@ -203,13 +184,8 @@
     bool ok;
     cli_cqs_[thread_idx]->Next(&got_tag, &ok);
 
-<<<<<<< HEAD
     ClientRpcContext* ctx = ClientRpcContext::detag(got_tag);
-    if (ctx->RunNextState() == false) {
-=======
-    ClientRpcContext *ctx = ClientRpcContext::detag(got_tag);
     if (ctx->RunNextState(ok, histogram) == false) {
->>>>>>> 8ad32091
       // call the callback and then delete it
       ctx->RunNextState(ok, histogram);
       ctx->StartNewClone();
@@ -220,10 +196,6 @@
   std::vector<std::unique_ptr<CompletionQueue>> cli_cqs_;
 };
 
-<<<<<<< HEAD
-std::unique_ptr<Client> CreateAsyncClient(const ClientConfig& args) {
-  return std::unique_ptr<Client>(new AsyncClient(args));
-=======
 template <class RequestType, class ResponseType>
 class ClientRpcContextStreamingImpl : public ClientRpcContext {
  public:
@@ -357,12 +329,11 @@
   std::vector<std::unique_ptr<CompletionQueue>> cli_cqs_;
 };
 
-std::unique_ptr<Client> CreateAsyncUnaryClient(const ClientConfig &args) {
+std::unique_ptr<Client> CreateAsyncUnaryClient(const ClientConfig& args) {
   return std::unique_ptr<Client>(new AsyncUnaryClient(args));
 }
-std::unique_ptr<Client> CreateAsyncStreamingClient(const ClientConfig &args) {
+std::unique_ptr<Client> CreateAsyncStreamingClient(const ClientConfig& args) {
   return std::unique_ptr<Client>(new AsyncStreamingClient(args));
->>>>>>> 8ad32091
 }
 
 }  // namespace testing
