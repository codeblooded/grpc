--- conflicted
+++ resolved
@@ -345,13 +345,7 @@
     // Reduce channel count so that total channels specified is held regardless
     // of the number of clients available
     size_t num_channels =
-<<<<<<< HEAD
         (client_channels - channels_allocated) / (num_clients - i);
-=======
-        (i == num_clients - 1)
-            ? client_config.client_channels() - channels_allocated
-            : client_config.client_channels() / num_clients;
->>>>>>> d4aa7cf5
     channels_allocated += num_channels;
     gpr_log(GPR_DEBUG, "Client %d gets %d channels", i, num_channels);
     per_client_config.set_client_channels(num_channels);
