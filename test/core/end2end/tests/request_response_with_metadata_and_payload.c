--- conflicted
+++ resolved
@@ -110,17 +110,10 @@
   grpc_byte_buffer *response_payload =
       grpc_raw_byte_buffer_create(&response_payload_slice, 1);
   gpr_timespec deadline = five_seconds_time();
-<<<<<<< HEAD
   grpc_metadata meta_c[2] = {{"key1", "val1", 4, 0, {{NULL, NULL, NULL, NULL}}},
                              {"key2", "val2", 4, 0, {{NULL, NULL, NULL, NULL}}}};
-  grpc_metadata meta_s[2] = {{"key3", "val3", 4, 0, {{NULL, NULL, NULL, NULL}}},
-                             {"key4", "val4", 4, 0, {{NULL, NULL, NULL, NULL}}}};
-=======
-  grpc_metadata meta_c[2] = {{"key1", "val1", 4, {{NULL, NULL, NULL}}},
-                             {"key2", "val2", 4, {{NULL, NULL, NULL}}}};
-  grpc_metadata meta_s[2] = {{"KeY3", "val3", 4, {{NULL, NULL, NULL}}},
-                             {"KeY4", "val4", 4, {{NULL, NULL, NULL}}}};
->>>>>>> 95a98ca7
+  grpc_metadata meta_s[2] = {{"KeY3", "val3", 4, 0, {{NULL, NULL, NULL, NULL}}},
+                             {"KeY4", "val4", 4, 0, {{NULL, NULL, NULL, NULL}}}};
   grpc_end2end_test_fixture f = begin_test(
       config, "test_request_response_with_metadata_and_payload", NULL, NULL);
   cq_verifier *cqv = cq_verifier_create(f.cq);
@@ -138,13 +131,8 @@
   size_t details_capacity = 0;
   int was_cancelled = 2;
 
-<<<<<<< HEAD
-  c = grpc_channel_create_call(f.client, f.cq, "/foo", "foo.test.google.fr",
-                               deadline, NULL);
-=======
   c = grpc_channel_create_call(f.client, NULL, GRPC_PROPAGATE_DEFAULTS, f.cq,
-                               "/foo", "foo.test.google.fr", deadline);
->>>>>>> 95a98ca7
+                               "/foo", "foo.test.google.fr", deadline, NULL);
   GPR_ASSERT(c);
 
   grpc_metadata_array_init(&initial_metadata_recv);
