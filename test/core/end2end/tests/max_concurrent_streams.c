/*
 *
 * Copyright 2015, Google Inc.
 * All rights reserved.
 *
 * Redistribution and use in source and binary forms, with or without
 * modification, are permitted provided that the following conditions are
 * met:
 *
 *     * Redistributions of source code must retain the above copyright
 * notice, this list of conditions and the following disclaimer.
 *     * Redistributions in binary form must reproduce the above
 * copyright notice, this list of conditions and the following disclaimer
 * in the documentation and/or other materials provided with the
 * distribution.
 *     * Neither the name of Google Inc. nor the names of its
 * contributors may be used to endorse or promote products derived from
 * this software without specific prior written permission.
 *
 * THIS SOFTWARE IS PROVIDED BY THE COPYRIGHT HOLDERS AND CONTRIBUTORS
 * "AS IS" AND ANY EXPRESS OR IMPLIED WARRANTIES, INCLUDING, BUT NOT
 * LIMITED TO, THE IMPLIED WARRANTIES OF MERCHANTABILITY AND FITNESS FOR
 * A PARTICULAR PURPOSE ARE DISCLAIMED. IN NO EVENT SHALL THE COPYRIGHT
 * OWNER OR CONTRIBUTORS BE LIABLE FOR ANY DIRECT, INDIRECT, INCIDENTAL,
 * SPECIAL, EXEMPLARY, OR CONSEQUENTIAL DAMAGES (INCLUDING, BUT NOT
 * LIMITED TO, PROCUREMENT OF SUBSTITUTE GOODS OR SERVICES; LOSS OF USE,
 * DATA, OR PROFITS; OR BUSINESS INTERRUPTION) HOWEVER CAUSED AND ON ANY
 * THEORY OF LIABILITY, WHETHER IN CONTRACT, STRICT LIABILITY, OR TORT
 * (INCLUDING NEGLIGENCE OR OTHERWISE) ARISING IN ANY WAY OUT OF THE USE
 * OF THIS SOFTWARE, EVEN IF ADVISED OF THE POSSIBILITY OF SUCH DAMAGE.
 *
 */

#include "test/core/end2end/end2end_tests.h"

#include <stdio.h>
#include <string.h>

#include <grpc/byte_buffer.h>
#include <grpc/support/alloc.h>
#include <grpc/support/log.h>
#include <grpc/support/time.h>
#include <grpc/support/useful.h>
#include "test/core/end2end/cq_verifier.h"

enum { TIMEOUT = 200000 };

static void *tag(gpr_intptr t) { return (void *)t; }

static grpc_end2end_test_fixture begin_test(grpc_end2end_test_config config,
                                            const char *test_name,
                                            grpc_channel_args *client_args,
                                            grpc_channel_args *server_args) {
  grpc_end2end_test_fixture f;
  gpr_log(GPR_INFO, "%s/%s", test_name, config.name);
  f = config.create_fixture(client_args, server_args);
  config.init_client(&f, client_args);
  config.init_server(&f, server_args);
  return f;
}

static gpr_timespec n_seconds_time(int n) {
  return GRPC_TIMEOUT_SECONDS_TO_DEADLINE(n);
}

static gpr_timespec five_seconds_time(void) { return n_seconds_time(5); }

static void drain_cq(grpc_completion_queue *cq) {
  grpc_event ev;
  do {
    ev = grpc_completion_queue_next(cq, five_seconds_time());
  } while (ev.type != GRPC_QUEUE_SHUTDOWN);
}

static void shutdown_server(grpc_end2end_test_fixture *f) {
  if (!f->server) return;
  grpc_server_shutdown(f->server);
  grpc_server_destroy(f->server);
  f->server = NULL;
}

static void shutdown_client(grpc_end2end_test_fixture *f) {
  if (!f->client) return;
  grpc_channel_destroy(f->client);
  f->client = NULL;
}

static void end_test(grpc_end2end_test_fixture *f) {
  shutdown_server(f);
  shutdown_client(f);

  grpc_completion_queue_shutdown(f->cq);
  drain_cq(f->cq);
  grpc_completion_queue_destroy(f->cq);
}

static void simple_request_body(grpc_end2end_test_fixture f) {
  grpc_call *c;
  grpc_call *s;
  gpr_timespec deadline = five_seconds_time();
  cq_verifier *cqv = cq_verifier_create(f.cq);
  grpc_op ops[6];
  grpc_op *op;
  grpc_metadata_array initial_metadata_recv;
  grpc_metadata_array trailing_metadata_recv;
  grpc_metadata_array request_metadata_recv;
  grpc_call_details call_details;
  grpc_status_code status;
  char *details = NULL;
  size_t details_capacity = 0;
  int was_cancelled = 2;

  c = grpc_channel_create_call(f.client, f.cq, "/foo",
                               "foo.test.google.fr:1234", deadline);
  GPR_ASSERT(c);

  grpc_metadata_array_init(&initial_metadata_recv);
  grpc_metadata_array_init(&trailing_metadata_recv);
  grpc_metadata_array_init(&request_metadata_recv);
  grpc_call_details_init(&call_details);

  op = ops;
  op->op = GRPC_OP_SEND_INITIAL_METADATA;
  op->data.send_initial_metadata.count = 0;
  op++;
  op->op = GRPC_OP_SEND_CLOSE_FROM_CLIENT;
  op++;
  op->op = GRPC_OP_RECV_INITIAL_METADATA;
  op->data.recv_initial_metadata = &initial_metadata_recv;
  op++;
  op->op = GRPC_OP_RECV_STATUS_ON_CLIENT;
  op->data.recv_status_on_client.trailing_metadata = &trailing_metadata_recv;
  op->data.recv_status_on_client.status = &status;
  op->data.recv_status_on_client.status_details = &details;
  op->data.recv_status_on_client.status_details_capacity = &details_capacity;
  op++;
  GPR_ASSERT(GRPC_CALL_OK == grpc_call_start_batch(c, ops, op - ops, tag(1)));

  GPR_ASSERT(GRPC_CALL_OK ==
             grpc_server_request_call(f.server, &s, &call_details,
<<<<<<< HEAD
                                      &request_metadata_recv, f.cq,
                                      f.cq, tag(101)));
  cq_expect_completion(cqv, tag(101), GRPC_OP_OK);
  cq_verify(cqv);
=======
                                      &request_metadata_recv, f.server_cq,
                                      f.server_cq, tag(101)));
  cq_expect_completion(v_server, tag(101), 1);
  cq_verify(v_server);
>>>>>>> 54478f85

  op = ops;
  op->op = GRPC_OP_SEND_INITIAL_METADATA;
  op->data.send_initial_metadata.count = 0;
  op++;
  op->op = GRPC_OP_SEND_STATUS_FROM_SERVER;
  op->data.send_status_from_server.trailing_metadata_count = 0;
  op->data.send_status_from_server.status = GRPC_STATUS_UNIMPLEMENTED;
  op->data.send_status_from_server.status_details = "xyz";
  op++;
  op->op = GRPC_OP_RECV_CLOSE_ON_SERVER;
  op->data.recv_close_on_server.cancelled = &was_cancelled;
  op++;
  GPR_ASSERT(GRPC_CALL_OK == grpc_call_start_batch(s, ops, op - ops, tag(102)));

<<<<<<< HEAD
  cq_expect_completion(cqv, tag(102), GRPC_OP_OK);
  cq_expect_completion(cqv, tag(1), GRPC_OP_OK);
  cq_verify(cqv);
=======
  cq_expect_completion(v_server, tag(102), 1);
  cq_verify(v_server);

  cq_expect_completion(v_client, tag(1), 1);
  cq_verify(v_client);
>>>>>>> 54478f85

  GPR_ASSERT(status == GRPC_STATUS_UNIMPLEMENTED);
  GPR_ASSERT(0 == strcmp(details, "xyz"));
  GPR_ASSERT(0 == strcmp(call_details.method, "/foo"));
  GPR_ASSERT(0 == strcmp(call_details.host, "foo.test.google.fr:1234"));
  GPR_ASSERT(was_cancelled == 0);

  gpr_free(details);
  grpc_metadata_array_destroy(&initial_metadata_recv);
  grpc_metadata_array_destroy(&trailing_metadata_recv);
  grpc_metadata_array_destroy(&request_metadata_recv);
  grpc_call_details_destroy(&call_details);

  grpc_call_destroy(c);
  grpc_call_destroy(s);

  cq_verifier_destroy(cqv);
}

static void test_max_concurrent_streams(grpc_end2end_test_config config) {
  grpc_end2end_test_fixture f;
  grpc_arg server_arg;
  grpc_channel_args server_args;
  grpc_call *c1;
  grpc_call *c2;
  grpc_call *s1;
  grpc_call *s2;
  int live_call;
  gpr_timespec deadline;
<<<<<<< HEAD
  cq_verifier *cqv;
  grpc_event *ev;
=======
  cq_verifier *v_client;
  cq_verifier *v_server;
  grpc_event ev;
>>>>>>> 54478f85
  grpc_call_details call_details;
  grpc_metadata_array request_metadata_recv;
  grpc_metadata_array initial_metadata_recv1;
  grpc_metadata_array trailing_metadata_recv1;
  grpc_metadata_array initial_metadata_recv2;
  grpc_metadata_array trailing_metadata_recv2;
  grpc_status_code status1;
  char *details1 = NULL;
  size_t details_capacity1 = 0;
  grpc_status_code status2;
  char *details2 = NULL;
  size_t details_capacity2 = 0;
  grpc_op ops[6];
  grpc_op *op;
  int was_cancelled;
  int got_client_start;
  int got_server_start;

  server_arg.key = GRPC_ARG_MAX_CONCURRENT_STREAMS;
  server_arg.type = GRPC_ARG_INTEGER;
  server_arg.value.integer = 1;

  server_args.num_args = 1;
  server_args.args = &server_arg;

  f = begin_test(config, __FUNCTION__, NULL, &server_args);
  cqv = cq_verifier_create(f.cq);

  grpc_metadata_array_init(&request_metadata_recv);
  grpc_metadata_array_init(&initial_metadata_recv1);
  grpc_metadata_array_init(&trailing_metadata_recv1);
  grpc_metadata_array_init(&initial_metadata_recv2);
  grpc_metadata_array_init(&trailing_metadata_recv2);
  grpc_call_details_init(&call_details);

  /* perform a ping-pong to ensure that settings have had a chance to round
     trip */
  simple_request_body(f);
  /* perform another one to make sure that the one stream case still works */
  simple_request_body(f);

  /* start two requests - ensuring that the second is not accepted until
     the first completes */
  deadline = n_seconds_time(1000);
  c1 = grpc_channel_create_call(f.client, f.cq, "/alpha",
                                "foo.test.google.fr:1234", deadline);
  GPR_ASSERT(c1);
  c2 = grpc_channel_create_call(f.client, f.cq, "/beta",
                                "foo.test.google.fr:1234", deadline);
  GPR_ASSERT(c2);

  GPR_ASSERT(GRPC_CALL_OK ==
             grpc_server_request_call(f.server, &s1, &call_details,
                                      &request_metadata_recv, f.cq,
                                      f.cq, tag(101)));

  op = ops;
  op->op = GRPC_OP_SEND_INITIAL_METADATA;
  op->data.send_initial_metadata.count = 0;
  op++;
  op->op = GRPC_OP_SEND_CLOSE_FROM_CLIENT;
  op++;
  GPR_ASSERT(GRPC_CALL_OK ==
             grpc_call_start_batch(c1, ops, op - ops, tag(301)));

  op = ops;
  op->op = GRPC_OP_RECV_STATUS_ON_CLIENT;
  op->data.recv_status_on_client.trailing_metadata = &trailing_metadata_recv1;
  op->data.recv_status_on_client.status = &status1;
  op->data.recv_status_on_client.status_details = &details1;
  op->data.recv_status_on_client.status_details_capacity = &details_capacity1;
  op++;
  op->op = GRPC_OP_RECV_INITIAL_METADATA;
  op->data.recv_initial_metadata = &initial_metadata_recv1;
  op++;
  GPR_ASSERT(GRPC_CALL_OK ==
             grpc_call_start_batch(c1, ops, op - ops, tag(302)));

  op = ops;
  op->op = GRPC_OP_SEND_INITIAL_METADATA;
  op->data.send_initial_metadata.count = 0;
  op++;
  op->op = GRPC_OP_SEND_CLOSE_FROM_CLIENT;
  op++;
  GPR_ASSERT(GRPC_CALL_OK ==
             grpc_call_start_batch(c2, ops, op - ops, tag(401)));

  op = ops;
  op->op = GRPC_OP_RECV_STATUS_ON_CLIENT;
  op->data.recv_status_on_client.trailing_metadata = &trailing_metadata_recv2;
  op->data.recv_status_on_client.status = &status2;
  op->data.recv_status_on_client.status_details = &details2;
  op->data.recv_status_on_client.status_details_capacity = &details_capacity2;
  op++;
  op->op = GRPC_OP_RECV_INITIAL_METADATA;
  op->data.recv_initial_metadata = &initial_metadata_recv1;
  op++;
  GPR_ASSERT(GRPC_CALL_OK ==
             grpc_call_start_batch(c2, ops, op - ops, tag(402)));

<<<<<<< HEAD
  got_client_start = 0;
  got_server_start = 0;
  while (!got_client_start || !got_server_start) {
    ev = grpc_completion_queue_next(f.cq,
                                    GRPC_TIMEOUT_SECONDS_TO_DEADLINE(3));
    GPR_ASSERT(ev);
    GPR_ASSERT(ev->type == GRPC_OP_COMPLETE);
    GPR_ASSERT(ev->data.op_complete == GRPC_OP_OK);
    if (ev->tag == tag(101)) {
      GPR_ASSERT(!got_server_start);
      got_server_start = 1;
    } else {
      GPR_ASSERT(!got_client_start);
      GPR_ASSERT(ev->tag == tag(301) || ev->tag == tag(401));
      /* The /alpha or /beta calls started above could be invoked (but NOT both);
       * check this here */
      /* We'll get tag 303 or 403, we want 300, 400 */
      live_call = ((int)(gpr_intptr)ev->tag) - 1;
      got_client_start = 1;
    }
    grpc_event_finish(ev);
  }
=======
  cq_expect_completion(v_server, tag(101), 1);
  cq_verify(v_server);

  ev = grpc_completion_queue_next(f.client_cq,
                                  GRPC_TIMEOUT_SECONDS_TO_DEADLINE(3));
  GPR_ASSERT(ev.type == GRPC_OP_COMPLETE);
  GPR_ASSERT(ev.success);
  GPR_ASSERT(ev.tag == tag(301) || ev.tag == tag(401));
  /* The /alpha or /beta calls started above could be invoked (but NOT both);
   * check this here */
  /* We'll get tag 303 or 403, we want 300, 400 */
  live_call = ((int)(gpr_intptr)ev.tag) - 1;
>>>>>>> 54478f85

  op = ops;
  op->op = GRPC_OP_SEND_INITIAL_METADATA;
  op->data.send_initial_metadata.count = 0;
  op++;
  op->op = GRPC_OP_RECV_CLOSE_ON_SERVER;
  op->data.recv_close_on_server.cancelled = &was_cancelled;
  op++;
  op->op = GRPC_OP_SEND_STATUS_FROM_SERVER;
  op->data.send_status_from_server.trailing_metadata_count = 0;
  op->data.send_status_from_server.status = GRPC_STATUS_UNIMPLEMENTED;
  op->data.send_status_from_server.status_details = "xyz";
  op++;
  GPR_ASSERT(GRPC_CALL_OK ==
             grpc_call_start_batch(s1, ops, op - ops, tag(102)));

<<<<<<< HEAD
  cq_expect_completion(cqv, tag(102), GRPC_OP_OK);
  cq_expect_completion(cqv, tag(live_call + 2), GRPC_OP_OK);
  /* first request is finished, we should be able to start the second */
  live_call = (live_call == 300) ? 400 : 300;
  cq_expect_completion(cqv, tag(live_call + 1), GRPC_OP_OK);
  cq_verify(cqv);

  GPR_ASSERT(GRPC_CALL_OK ==
             grpc_server_request_call(f.server, &s2, &call_details,
                                      &request_metadata_recv, f.cq,
                                      f.cq, tag(201)));
  cq_expect_completion(cqv, tag(201), GRPC_OP_OK);
  cq_verify(cqv);
=======
  cq_expect_completion(v_server, tag(102), 1);
  cq_verify(v_server);

  cq_expect_completion(v_client, tag(live_call + 2), 1);
  /* first request is finished, we should be able to start the second */
  live_call = (live_call == 300) ? 400 : 300;
  cq_expect_completion(v_client, tag(live_call + 1), 1);
  cq_verify(v_client);

  GPR_ASSERT(GRPC_CALL_OK ==
             grpc_server_request_call(f.server, &s2, &call_details,
                                      &request_metadata_recv, f.server_cq,
                                      f.server_cq, tag(201)));
  cq_expect_completion(v_server, tag(201), 1);
  cq_verify(v_server);
>>>>>>> 54478f85

  op = ops;
  op->op = GRPC_OP_SEND_INITIAL_METADATA;
  op->data.send_initial_metadata.count = 0;
  op++;
  op->op = GRPC_OP_RECV_CLOSE_ON_SERVER;
  op->data.recv_close_on_server.cancelled = &was_cancelled;
  op++;
  op->op = GRPC_OP_SEND_STATUS_FROM_SERVER;
  op->data.send_status_from_server.trailing_metadata_count = 0;
  op->data.send_status_from_server.status = GRPC_STATUS_UNIMPLEMENTED;
  op->data.send_status_from_server.status_details = "xyz";
  op++;
  GPR_ASSERT(GRPC_CALL_OK ==
             grpc_call_start_batch(s2, ops, op - ops, tag(202)));

<<<<<<< HEAD
  cq_expect_completion(cqv, tag(live_call + 2), GRPC_OP_OK);
  cq_expect_completion(cqv, tag(202), GRPC_OP_OK);
  cq_verify(cqv);
=======
  cq_expect_completion(v_client, tag(live_call + 2), 1);
  cq_verify(v_client);

  cq_expect_completion(v_server, tag(202), 1);
  cq_verify(v_server);
>>>>>>> 54478f85

  cq_verifier_destroy(cqv);

  grpc_call_destroy(c1);
  grpc_call_destroy(s1);
  grpc_call_destroy(c2);
  grpc_call_destroy(s2);

  gpr_free(details1);
  gpr_free(details2);
  grpc_metadata_array_destroy(&initial_metadata_recv1);
  grpc_metadata_array_destroy(&trailing_metadata_recv1);
  grpc_metadata_array_destroy(&initial_metadata_recv2);
  grpc_metadata_array_destroy(&trailing_metadata_recv2);
  grpc_metadata_array_destroy(&request_metadata_recv);
  grpc_call_details_destroy(&call_details);

  end_test(&f);
  config.tear_down_data(&f);
}

void grpc_end2end_tests(grpc_end2end_test_config config) {
  test_max_concurrent_streams(config);
}<|MERGE_RESOLUTION|>--- conflicted
+++ resolved
@@ -138,17 +138,10 @@
 
   GPR_ASSERT(GRPC_CALL_OK ==
              grpc_server_request_call(f.server, &s, &call_details,
-<<<<<<< HEAD
                                       &request_metadata_recv, f.cq,
                                       f.cq, tag(101)));
-  cq_expect_completion(cqv, tag(101), GRPC_OP_OK);
-  cq_verify(cqv);
-=======
-                                      &request_metadata_recv, f.server_cq,
-                                      f.server_cq, tag(101)));
-  cq_expect_completion(v_server, tag(101), 1);
-  cq_verify(v_server);
->>>>>>> 54478f85
+  cq_expect_completion(cqv, tag(101), 1);
+  cq_verify(cqv);
 
   op = ops;
   op->op = GRPC_OP_SEND_INITIAL_METADATA;
@@ -164,17 +157,9 @@
   op++;
   GPR_ASSERT(GRPC_CALL_OK == grpc_call_start_batch(s, ops, op - ops, tag(102)));
 
-<<<<<<< HEAD
-  cq_expect_completion(cqv, tag(102), GRPC_OP_OK);
-  cq_expect_completion(cqv, tag(1), GRPC_OP_OK);
-  cq_verify(cqv);
-=======
-  cq_expect_completion(v_server, tag(102), 1);
-  cq_verify(v_server);
-
-  cq_expect_completion(v_client, tag(1), 1);
-  cq_verify(v_client);
->>>>>>> 54478f85
+  cq_expect_completion(cqv, tag(102), 1);
+  cq_expect_completion(cqv, tag(1), 1);
+  cq_verify(cqv);
 
   GPR_ASSERT(status == GRPC_STATUS_UNIMPLEMENTED);
   GPR_ASSERT(0 == strcmp(details, "xyz"));
@@ -204,14 +189,8 @@
   grpc_call *s2;
   int live_call;
   gpr_timespec deadline;
-<<<<<<< HEAD
   cq_verifier *cqv;
-  grpc_event *ev;
-=======
-  cq_verifier *v_client;
-  cq_verifier *v_server;
   grpc_event ev;
->>>>>>> 54478f85
   grpc_call_details call_details;
   grpc_metadata_array request_metadata_recv;
   grpc_metadata_array initial_metadata_recv1;
@@ -312,43 +291,28 @@
   GPR_ASSERT(GRPC_CALL_OK ==
              grpc_call_start_batch(c2, ops, op - ops, tag(402)));
 
-<<<<<<< HEAD
   got_client_start = 0;
   got_server_start = 0;
+  live_call = -1;
   while (!got_client_start || !got_server_start) {
     ev = grpc_completion_queue_next(f.cq,
                                     GRPC_TIMEOUT_SECONDS_TO_DEADLINE(3));
-    GPR_ASSERT(ev);
-    GPR_ASSERT(ev->type == GRPC_OP_COMPLETE);
-    GPR_ASSERT(ev->data.op_complete == GRPC_OP_OK);
-    if (ev->tag == tag(101)) {
+    GPR_ASSERT(ev.type == GRPC_OP_COMPLETE);
+    GPR_ASSERT(ev.success);
+    if (ev.tag == tag(101)) {
       GPR_ASSERT(!got_server_start);
       got_server_start = 1;
     } else {
       GPR_ASSERT(!got_client_start);
-      GPR_ASSERT(ev->tag == tag(301) || ev->tag == tag(401));
+      GPR_ASSERT(ev.tag == tag(301) || ev.tag == tag(401));
       /* The /alpha or /beta calls started above could be invoked (but NOT both);
        * check this here */
       /* We'll get tag 303 or 403, we want 300, 400 */
-      live_call = ((int)(gpr_intptr)ev->tag) - 1;
+      live_call = ((int)(gpr_intptr)ev.tag) - 1;
       got_client_start = 1;
     }
-    grpc_event_finish(ev);
   }
-=======
-  cq_expect_completion(v_server, tag(101), 1);
-  cq_verify(v_server);
-
-  ev = grpc_completion_queue_next(f.client_cq,
-                                  GRPC_TIMEOUT_SECONDS_TO_DEADLINE(3));
-  GPR_ASSERT(ev.type == GRPC_OP_COMPLETE);
-  GPR_ASSERT(ev.success);
-  GPR_ASSERT(ev.tag == tag(301) || ev.tag == tag(401));
-  /* The /alpha or /beta calls started above could be invoked (but NOT both);
-   * check this here */
-  /* We'll get tag 303 or 403, we want 300, 400 */
-  live_call = ((int)(gpr_intptr)ev.tag) - 1;
->>>>>>> 54478f85
+  GPR_ASSERT(live_call == 300 || live_call == 400);
 
   op = ops;
   op->op = GRPC_OP_SEND_INITIAL_METADATA;
@@ -365,37 +329,19 @@
   GPR_ASSERT(GRPC_CALL_OK ==
              grpc_call_start_batch(s1, ops, op - ops, tag(102)));
 
-<<<<<<< HEAD
-  cq_expect_completion(cqv, tag(102), GRPC_OP_OK);
-  cq_expect_completion(cqv, tag(live_call + 2), GRPC_OP_OK);
+  cq_expect_completion(cqv, tag(102), 1);
+  cq_expect_completion(cqv, tag(live_call + 2), 1);
   /* first request is finished, we should be able to start the second */
   live_call = (live_call == 300) ? 400 : 300;
-  cq_expect_completion(cqv, tag(live_call + 1), GRPC_OP_OK);
+  cq_expect_completion(cqv, tag(live_call + 1), 1);
   cq_verify(cqv);
 
   GPR_ASSERT(GRPC_CALL_OK ==
              grpc_server_request_call(f.server, &s2, &call_details,
                                       &request_metadata_recv, f.cq,
                                       f.cq, tag(201)));
-  cq_expect_completion(cqv, tag(201), GRPC_OP_OK);
-  cq_verify(cqv);
-=======
-  cq_expect_completion(v_server, tag(102), 1);
-  cq_verify(v_server);
-
-  cq_expect_completion(v_client, tag(live_call + 2), 1);
-  /* first request is finished, we should be able to start the second */
-  live_call = (live_call == 300) ? 400 : 300;
-  cq_expect_completion(v_client, tag(live_call + 1), 1);
-  cq_verify(v_client);
-
-  GPR_ASSERT(GRPC_CALL_OK ==
-             grpc_server_request_call(f.server, &s2, &call_details,
-                                      &request_metadata_recv, f.server_cq,
-                                      f.server_cq, tag(201)));
-  cq_expect_completion(v_server, tag(201), 1);
-  cq_verify(v_server);
->>>>>>> 54478f85
+  cq_expect_completion(cqv, tag(201), 1);
+  cq_verify(cqv);
 
   op = ops;
   op->op = GRPC_OP_SEND_INITIAL_METADATA;
@@ -412,17 +358,9 @@
   GPR_ASSERT(GRPC_CALL_OK ==
              grpc_call_start_batch(s2, ops, op - ops, tag(202)));
 
-<<<<<<< HEAD
-  cq_expect_completion(cqv, tag(live_call + 2), GRPC_OP_OK);
-  cq_expect_completion(cqv, tag(202), GRPC_OP_OK);
-  cq_verify(cqv);
-=======
-  cq_expect_completion(v_client, tag(live_call + 2), 1);
-  cq_verify(v_client);
-
-  cq_expect_completion(v_server, tag(202), 1);
-  cq_verify(v_server);
->>>>>>> 54478f85
+  cq_expect_completion(cqv, tag(live_call + 2), 1);
+  cq_expect_completion(cqv, tag(202), 1);
+  cq_verify(cqv);
 
   cq_verifier_destroy(cqv);
 
