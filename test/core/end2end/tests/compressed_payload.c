/*
 *
 * Copyright 2015, Google Inc.
 * All rights reserved.
 *
 * Redistribution and use in source and binary forms, with or without
 * modification, are permitted provided that the following conditions are
 * met:
 *
 *     * Redistributions of source code must retain the above copyright
 * notice, this list of conditions and the following disclaimer.
 *     * Redistributions in binary form must reproduce the above
 * copyright notice, this list of conditions and the following disclaimer
 * in the documentation and/or other materials provided with the
 * distribution.
 *     * Neither the name of Google Inc. nor the names of its
 * contributors may be used to endorse or promote products derived from
 * this software without specific prior written permission.
 *
 * THIS SOFTWARE IS PROVIDED BY THE COPYRIGHT HOLDERS AND CONTRIBUTORS
 * "AS IS" AND ANY EXPRESS OR IMPLIED WARRANTIES, INCLUDING, BUT NOT
 * LIMITED TO, THE IMPLIED WARRANTIES OF MERCHANTABILITY AND FITNESS FOR
 * A PARTICULAR PURPOSE ARE DISCLAIMED. IN NO EVENT SHALL THE COPYRIGHT
 * OWNER OR CONTRIBUTORS BE LIABLE FOR ANY DIRECT, INDIRECT, INCIDENTAL,
 * SPECIAL, EXEMPLARY, OR CONSEQUENTIAL DAMAGES (INCLUDING, BUT NOT
 * LIMITED TO, PROCUREMENT OF SUBSTITUTE GOODS OR SERVICES; LOSS OF USE,
 * DATA, OR PROFITS; OR BUSINESS INTERRUPTION) HOWEVER CAUSED AND ON ANY
 * THEORY OF LIABILITY, WHETHER IN CONTRACT, STRICT LIABILITY, OR TORT
 * (INCLUDING NEGLIGENCE OR OTHERWISE) ARISING IN ANY WAY OUT OF THE USE
 * OF THIS SOFTWARE, EVEN IF ADVISED OF THE POSSIBILITY OF SUCH DAMAGE.
 *
 */

#include "test/core/end2end/end2end_tests.h"

#include <stdio.h>
#include <string.h>

#include <grpc/byte_buffer.h>
#include <grpc/byte_buffer_reader.h>
<<<<<<< HEAD
#include <grpc/impl/codegen/compression_types.h>
=======
#include <grpc/compression.h>
>>>>>>> 824f8375
#include <grpc/support/alloc.h>
#include <grpc/support/log.h>
#include <grpc/support/string_util.h>
#include <grpc/support/time.h>
#include <grpc/support/useful.h>

#include "src/core/lib/channel/channel_args.h"
#include "src/core/lib/surface/call.h"
#include "src/core/lib/surface/call_test_only.h"
#include "test/core/end2end/cq_verifier.h"

enum { TIMEOUT = 200000 };

static void *tag(intptr_t t) { return (void *)t; }

static grpc_end2end_test_fixture begin_test(grpc_end2end_test_config config,
                                            const char *test_name,
                                            grpc_channel_args *client_args,
                                            grpc_channel_args *server_args) {
  grpc_end2end_test_fixture f;
  gpr_log(GPR_INFO, "%s/%s", test_name, config.name);
  f = config.create_fixture(client_args, server_args);
  config.init_server(&f, server_args);
  config.init_client(&f, client_args);
  return f;
}

static gpr_timespec n_seconds_time(int n) {
  return GRPC_TIMEOUT_SECONDS_TO_DEADLINE(n);
}

static gpr_timespec five_seconds_time(void) { return n_seconds_time(5); }

static void drain_cq(grpc_completion_queue *cq) {
  grpc_event ev;
  do {
    ev = grpc_completion_queue_next(cq, five_seconds_time(), NULL);
  } while (ev.type != GRPC_QUEUE_SHUTDOWN);
}

static void shutdown_server(grpc_end2end_test_fixture *f) {
  if (!f->server) return;
  grpc_server_shutdown_and_notify(f->server, f->cq, tag(1000));
  GPR_ASSERT(grpc_completion_queue_pluck(
                 f->cq, tag(1000), GRPC_TIMEOUT_SECONDS_TO_DEADLINE(5), NULL)
                 .type == GRPC_OP_COMPLETE);
  grpc_server_destroy(f->server);
  f->server = NULL;
}

static void shutdown_client(grpc_end2end_test_fixture *f) {
  if (!f->client) return;
  grpc_channel_destroy(f->client);
  f->client = NULL;
}

static void end_test(grpc_end2end_test_fixture *f) {
  shutdown_server(f);
  shutdown_client(f);

  grpc_completion_queue_shutdown(f->cq);
  drain_cq(f->cq);
  grpc_completion_queue_destroy(f->cq);
}

static void request_for_disabled_algorithm(
    grpc_end2end_test_config config, const char *test_name,
    uint32_t send_flags_bitmask,
    grpc_compression_algorithm algorithm_to_disable,
    grpc_compression_algorithm requested_client_compression_algorithm,
    grpc_status_code expected_error, grpc_metadata *client_metadata) {
  grpc_call *c;
  grpc_call *s;
  gpr_slice request_payload_slice;
  grpc_byte_buffer *request_payload;
  gpr_timespec deadline = five_seconds_time();
  grpc_channel_args *client_args;
  grpc_channel_args *server_args;
  grpc_end2end_test_fixture f;
  grpc_op ops[6];
  grpc_op *op;
  grpc_metadata_array initial_metadata_recv;
  grpc_metadata_array trailing_metadata_recv;
  grpc_metadata_array request_metadata_recv;
  grpc_byte_buffer *request_payload_recv = NULL;
  grpc_call_details call_details;
  grpc_status_code status;
  grpc_call_error error;
  char *details = NULL;
  size_t details_capacity = 0;
  int was_cancelled = 2;
  cq_verifier *cqv;
  char str[1024];

  memset(str, 'x', 1023);
  str[1023] = '\0';
  request_payload_slice = gpr_slice_from_copied_string(str);
  request_payload = grpc_raw_byte_buffer_create(&request_payload_slice, 1);

  client_args = grpc_channel_args_set_compression_algorithm(
      NULL, requested_client_compression_algorithm);
  server_args =
      grpc_channel_args_set_compression_algorithm(NULL, GRPC_COMPRESS_NONE);
  server_args = grpc_channel_args_compression_algorithm_set_state(
      &server_args, algorithm_to_disable, false);

  f = begin_test(config, test_name, client_args, server_args);
  cqv = cq_verifier_create(f.cq);

  c = grpc_channel_create_call(f.client, NULL, GRPC_PROPAGATE_DEFAULTS, f.cq,
                               "/foo", "foo.test.google.fr", deadline, NULL);
  GPR_ASSERT(c);

  grpc_metadata_array_init(&initial_metadata_recv);
  grpc_metadata_array_init(&trailing_metadata_recv);
  grpc_metadata_array_init(&request_metadata_recv);
  grpc_call_details_init(&call_details);

  op = ops;
  op->op = GRPC_OP_SEND_INITIAL_METADATA;
  if (client_metadata != NULL) {
    op->data.send_initial_metadata.count = 1;
    op->data.send_initial_metadata.metadata = client_metadata;
  } else {
    op->data.send_initial_metadata.count = 0;
  }
  op->flags = 0;
  op->reserved = NULL;
  op++;
  op->op = GRPC_OP_SEND_MESSAGE;
  op->data.send_message = request_payload;
  op->flags = send_flags_bitmask;
  op->reserved = NULL;
  op++;
  op->op = GRPC_OP_SEND_CLOSE_FROM_CLIENT;
  op->flags = 0;
  op->reserved = NULL;
  op++;
  op->op = GRPC_OP_RECV_INITIAL_METADATA;
  op->data.recv_initial_metadata = &initial_metadata_recv;
  op->flags = 0;
  op->reserved = NULL;
  op++;
  op->op = GRPC_OP_RECV_STATUS_ON_CLIENT;
  op->data.recv_status_on_client.trailing_metadata = &trailing_metadata_recv;
  op->data.recv_status_on_client.status = &status;
  op->data.recv_status_on_client.status_details = &details;
  op->data.recv_status_on_client.status_details_capacity = &details_capacity;
  op->flags = 0;
  op->reserved = NULL;
  op++;
  error = grpc_call_start_batch(c, ops, (size_t)(op - ops), tag(1), NULL);
  GPR_ASSERT(GRPC_CALL_OK == error);

  error =
      grpc_server_request_call(f.server, &s, &call_details,
                               &request_metadata_recv, f.cq, f.cq, tag(101));
  GPR_ASSERT(GRPC_CALL_OK == error);
  cq_expect_completion(cqv, tag(101), true);
  cq_verify(cqv);

  op = ops;
  op->op = GRPC_OP_SEND_INITIAL_METADATA;
  op->data.send_initial_metadata.count = 0;
  op->flags = 0;
  op->reserved = NULL;
  op++;
  op->op = GRPC_OP_RECV_MESSAGE;
  op->data.recv_message = &request_payload_recv;
  op->flags = 0;
  op->reserved = NULL;
  op++;
  error = grpc_call_start_batch(s, ops, (size_t)(op - ops), tag(102), NULL);
  GPR_ASSERT(GRPC_CALL_OK == error);

  cq_expect_completion(cqv, tag(102), false);

  op = ops;
  op->op = GRPC_OP_RECV_CLOSE_ON_SERVER;
  op->data.recv_close_on_server.cancelled = &was_cancelled;
  op->flags = 0;
  op->reserved = NULL;
  op++;
  error = grpc_call_start_batch(s, ops, (size_t)(op - ops), tag(103), NULL);
  GPR_ASSERT(GRPC_CALL_OK == error);

  cq_expect_completion(cqv, tag(103), true);
  cq_expect_completion(cqv, tag(1), true);
  cq_verify(cqv);

  /* call was cancelled (closed) ... */
  GPR_ASSERT(was_cancelled != 0);
  /* with a certain error */
  GPR_ASSERT(status == expected_error);

  char *algo_name = NULL;
  GPR_ASSERT(grpc_compression_algorithm_name(algorithm_to_disable, &algo_name));
  char *expected_details = NULL;
  gpr_asprintf(&expected_details, "Compression algorithm '%s' is disabled.",
               algo_name);
  /* and we expect a specific reason for it */
  GPR_ASSERT(0 == strcmp(details, expected_details));
  gpr_free(expected_details);
  GPR_ASSERT(0 == strcmp(call_details.method, "/foo"));
  GPR_ASSERT(0 == strcmp(call_details.host, "foo.test.google.fr"));

  gpr_free(details);
  grpc_metadata_array_destroy(&initial_metadata_recv);
  grpc_metadata_array_destroy(&trailing_metadata_recv);
  grpc_metadata_array_destroy(&request_metadata_recv);
  grpc_call_details_destroy(&call_details);

  grpc_call_destroy(c);
  grpc_call_destroy(s);

  cq_verifier_destroy(cqv);

  gpr_slice_unref(request_payload_slice);
  grpc_byte_buffer_destroy(request_payload);
  grpc_byte_buffer_destroy(request_payload_recv);

  grpc_channel_args_destroy(client_args);
  grpc_channel_args_destroy(server_args);

  end_test(&f);
  config.tear_down_data(&f);
}

static void request_with_payload_template(
    grpc_end2end_test_config config, const char *test_name,
    uint32_t client_send_flags_bitmask,
    grpc_compression_algorithm default_client_channel_compression_algorithm,
    grpc_compression_algorithm default_server_channel_compression_algorithm,
    grpc_compression_algorithm expected_algorithm_from_client,
    grpc_compression_algorithm expected_algorithm_from_server,
    grpc_metadata *client_init_metadata, bool set_server_level,
    grpc_compression_level server_compression_level) {
  grpc_call *c;
  grpc_call *s;
  gpr_slice request_payload_slice;
  grpc_byte_buffer *request_payload;
  gpr_timespec deadline = five_seconds_time();
  grpc_channel_args *client_args;
  grpc_channel_args *server_args;
  grpc_end2end_test_fixture f;
  grpc_op ops[6];
  grpc_op *op;
  grpc_metadata_array initial_metadata_recv;
  grpc_metadata_array trailing_metadata_recv;
  grpc_metadata_array request_metadata_recv;
  grpc_byte_buffer *request_payload_recv = NULL;
  grpc_byte_buffer *response_payload;
  grpc_byte_buffer *response_payload_recv;
  grpc_call_details call_details;
  grpc_status_code status;
  grpc_call_error error;
  char *details = NULL;
  size_t details_capacity = 0;
  int was_cancelled = 2;
  cq_verifier *cqv;
  char request_str[1024];
  char response_str[1024];

  memset(request_str, 'x', 1023);
  request_str[1023] = '\0';

  memset(response_str, 'y', 1023);
  response_str[1023] = '\0';

  request_payload_slice = gpr_slice_from_copied_string(request_str);
  gpr_slice response_payload_slice = gpr_slice_from_copied_string(response_str);

  client_args = grpc_channel_args_set_compression_algorithm(
      NULL, default_client_channel_compression_algorithm);
  server_args = grpc_channel_args_set_compression_algorithm(
      NULL, default_server_channel_compression_algorithm);

  f = begin_test(config, test_name, client_args, server_args);
  cqv = cq_verifier_create(f.cq);

  c = grpc_channel_create_call(f.client, NULL, GRPC_PROPAGATE_DEFAULTS, f.cq,
                               "/foo", "foo.test.google.fr", deadline, NULL);
  GPR_ASSERT(c);

  grpc_metadata_array_init(&initial_metadata_recv);
  grpc_metadata_array_init(&trailing_metadata_recv);
  grpc_metadata_array_init(&request_metadata_recv);
  grpc_call_details_init(&call_details);

  memset(ops, 0, sizeof(ops));
  op = ops;
  op->op = GRPC_OP_SEND_INITIAL_METADATA;
  if (client_init_metadata != NULL) {
    op->data.send_initial_metadata.count = 1;
    op->data.send_initial_metadata.metadata = client_init_metadata;
  } else {
    op->data.send_initial_metadata.count = 0;
  }
  op->flags = 0;
  op->reserved = NULL;
  op++;
  op->op = GRPC_OP_RECV_INITIAL_METADATA;
  op->data.recv_initial_metadata = &initial_metadata_recv;
  op->flags = 0;
  op->reserved = NULL;
  op++;
  op->op = GRPC_OP_RECV_STATUS_ON_CLIENT;
  op->data.recv_status_on_client.trailing_metadata = &trailing_metadata_recv;
  op->data.recv_status_on_client.status = &status;
  op->data.recv_status_on_client.status_details = &details;
  op->data.recv_status_on_client.status_details_capacity = &details_capacity;
  op->flags = 0;
  op->reserved = NULL;
  op++;
  error = grpc_call_start_batch(c, ops, (size_t)(op - ops), tag(1), NULL);
  GPR_ASSERT(GRPC_CALL_OK == error);

  error =
      grpc_server_request_call(f.server, &s, &call_details,
                               &request_metadata_recv, f.cq, f.cq, tag(100));
  GPR_ASSERT(GRPC_CALL_OK == error);
<<<<<<< HEAD
  cq_expect_completion(cqv, tag(100), 1);
=======
  cq_expect_completion(cqv, tag(101), true);
>>>>>>> 824f8375
  cq_verify(cqv);

  GPR_ASSERT(GPR_BITCOUNT(grpc_call_test_only_get_encodings_accepted_by_peer(
                 s)) == GRPC_COMPRESS_ALGORITHMS_COUNT);
  GPR_ASSERT(GPR_BITGET(grpc_call_test_only_get_encodings_accepted_by_peer(s),
                        GRPC_COMPRESS_NONE) != 0);
  GPR_ASSERT(GPR_BITGET(grpc_call_test_only_get_encodings_accepted_by_peer(s),
                        GRPC_COMPRESS_DEFLATE) != 0);
  GPR_ASSERT(GPR_BITGET(grpc_call_test_only_get_encodings_accepted_by_peer(s),
                        GRPC_COMPRESS_GZIP) != 0);

  memset(ops, 0, sizeof(ops));
  op = ops;
  op->op = GRPC_OP_SEND_INITIAL_METADATA;
  op->data.send_initial_metadata.count = 0;
  if (set_server_level) {
    op->data.send_initial_metadata.maybe_compression_level.is_set = true;
    op->data.send_initial_metadata.maybe_compression_level.compression_level =
        server_compression_level;
  }
  op->flags = 0;
  op->reserved = NULL;
  op++;
  op->op = GRPC_OP_RECV_CLOSE_ON_SERVER;
  op->data.recv_close_on_server.cancelled = &was_cancelled;
  op->flags = 0;
  op->reserved = NULL;
  op++;
  error = grpc_call_start_batch(s, ops, (size_t)(op - ops), tag(101), NULL);
  GPR_ASSERT(GRPC_CALL_OK == error);

<<<<<<< HEAD
  for (int i = 0; i < 2; i++) {
    request_payload = grpc_raw_byte_buffer_create(&request_payload_slice, 1);
    response_payload = grpc_raw_byte_buffer_create(&response_payload_slice, 1);

    memset(ops, 0, sizeof(ops));
    op = ops;
    op->op = GRPC_OP_SEND_MESSAGE;
    op->data.send_message = request_payload;
    op->flags = client_send_flags_bitmask;
    op->reserved = NULL;
    op++;
    op->op = GRPC_OP_RECV_MESSAGE;
    op->data.recv_message = &response_payload_recv;
    op->flags = 0;
    op->reserved = NULL;
    op++;
    error = grpc_call_start_batch(c, ops, (size_t)(op - ops), tag(2), NULL);
    GPR_ASSERT(GRPC_CALL_OK == error);

    memset(ops, 0, sizeof(ops));
    op = ops;
    op->op = GRPC_OP_RECV_MESSAGE;
    op->data.recv_message = &request_payload_recv;
    op->flags = 0;
    op->reserved = NULL;
    op++;
    error = grpc_call_start_batch(s, ops, (size_t)(op - ops), tag(102), NULL);
    GPR_ASSERT(GRPC_CALL_OK == error);
    cq_expect_completion(cqv, tag(102), 1);
    cq_verify(cqv);

    GPR_ASSERT(request_payload_recv->type == GRPC_BB_RAW);
    GPR_ASSERT(byte_buffer_eq_string(request_payload_recv, request_str));
    GPR_ASSERT(request_payload_recv->data.raw.compression ==
               expected_algorithm_from_client);

    memset(ops, 0, sizeof(ops));
    op = ops;
    op->op = GRPC_OP_SEND_MESSAGE;
    op->data.send_message = response_payload;
    op->flags = 0;
    op->reserved = NULL;
    op++;
    error = grpc_call_start_batch(s, ops, (size_t)(op - ops), tag(103), NULL);
    GPR_ASSERT(GRPC_CALL_OK == error);
    cq_expect_completion(cqv, tag(103), 1);
    cq_expect_completion(cqv, tag(2), 1);
    cq_verify(cqv);

    GPR_ASSERT(response_payload_recv->type == GRPC_BB_RAW);
    GPR_ASSERT(byte_buffer_eq_string(response_payload_recv, response_str));
    if (server_compression_level > GRPC_COMPRESS_LEVEL_NONE) {
      const grpc_compression_algorithm algo_for_server_level =
          grpc_call_compression_for_level(s, server_compression_level);
      GPR_ASSERT(response_payload_recv->data.raw.compression ==
                 algo_for_server_level);
    } else {
      GPR_ASSERT(response_payload_recv->data.raw.compression ==
                 expected_algorithm_from_server);
    }

    grpc_byte_buffer_destroy(request_payload);
    grpc_byte_buffer_destroy(response_payload);
    grpc_byte_buffer_destroy(request_payload_recv);
    grpc_byte_buffer_destroy(response_payload_recv);
  }

  gpr_slice_unref(request_payload_slice);
  gpr_slice_unref(response_payload_slice);
=======
  cq_expect_completion(cqv, tag(102), true);
  cq_verify(cqv);
>>>>>>> 824f8375

  memset(ops, 0, sizeof(ops));
  op = ops;
  op->op = GRPC_OP_SEND_CLOSE_FROM_CLIENT;
  op->flags = 0;
  op->reserved = NULL;
  op++;
  error = grpc_call_start_batch(c, ops, (size_t)(op - ops), tag(3), NULL);
  GPR_ASSERT(GRPC_CALL_OK == error);

  memset(ops, 0, sizeof(ops));
  op = ops;
  op->op = GRPC_OP_SEND_STATUS_FROM_SERVER;
  op->data.send_status_from_server.trailing_metadata_count = 0;
  op->data.send_status_from_server.status = GRPC_STATUS_OK;
  op->data.send_status_from_server.status_details = "xyz";
  op->flags = 0;
  op->reserved = NULL;
  op++;
  error = grpc_call_start_batch(s, ops, (size_t)(op - ops), tag(104), NULL);
  GPR_ASSERT(GRPC_CALL_OK == error);

<<<<<<< HEAD
  cq_expect_completion(cqv, tag(1), 1);
  cq_expect_completion(cqv, tag(3), 1);
  cq_expect_completion(cqv, tag(101), 1);
  cq_expect_completion(cqv, tag(104), 1);
=======
  cq_expect_completion(cqv, tag(103), true);
  cq_expect_completion(cqv, tag(1), true);
>>>>>>> 824f8375
  cq_verify(cqv);

  GPR_ASSERT(status == GRPC_STATUS_OK);
  GPR_ASSERT(0 == strcmp(details, "xyz"));
  GPR_ASSERT(0 == strcmp(call_details.method, "/foo"));
  GPR_ASSERT(0 == strcmp(call_details.host, "foo.test.google.fr"));
  GPR_ASSERT(was_cancelled == 0);

  gpr_free(details);
  grpc_metadata_array_destroy(&initial_metadata_recv);
  grpc_metadata_array_destroy(&trailing_metadata_recv);
  grpc_metadata_array_destroy(&request_metadata_recv);
  grpc_call_details_destroy(&call_details);

  grpc_call_destroy(c);
  grpc_call_destroy(s);

  cq_verifier_destroy(cqv);

  grpc_channel_args_destroy(client_args);
  grpc_channel_args_destroy(server_args);

  end_test(&f);
  config.tear_down_data(&f);
}

static void test_invoke_request_with_exceptionally_uncompressed_payload(
    grpc_end2end_test_config config) {
  request_with_payload_template(
      config, "test_invoke_request_with_exceptionally_uncompressed_payload",
      GRPC_WRITE_NO_COMPRESS, GRPC_COMPRESS_GZIP, GRPC_COMPRESS_GZIP,
      GRPC_COMPRESS_NONE, GRPC_COMPRESS_GZIP, NULL, false,
      /* ignored */ GRPC_COMPRESS_LEVEL_NONE);
}

static void test_invoke_request_with_uncompressed_payload(
    grpc_end2end_test_config config) {
  request_with_payload_template(
      config, "test_invoke_request_with_uncompressed_payload", 0,
      GRPC_COMPRESS_NONE, GRPC_COMPRESS_NONE, GRPC_COMPRESS_NONE,
      GRPC_COMPRESS_NONE, NULL, false, /* ignored */ GRPC_COMPRESS_LEVEL_NONE);
}

static void test_invoke_request_with_compressed_payload(
    grpc_end2end_test_config config) {
  request_with_payload_template(
      config, "test_invoke_request_with_compressed_payload", 0,
      GRPC_COMPRESS_GZIP, GRPC_COMPRESS_GZIP, GRPC_COMPRESS_GZIP,
      GRPC_COMPRESS_GZIP, NULL, false, /* ignored */ GRPC_COMPRESS_LEVEL_NONE);
}

static void test_invoke_request_with_server_level(
    grpc_end2end_test_config config) {
  request_with_payload_template(
      config, "test_invoke_request_with_server_level", 0, GRPC_COMPRESS_NONE,
      GRPC_COMPRESS_NONE, GRPC_COMPRESS_NONE, GRPC_COMPRESS_NONE /* ignored */,
      NULL, true, GRPC_COMPRESS_LEVEL_HIGH);
}

static void test_invoke_request_with_compressed_payload_md_override(
    grpc_end2end_test_config config) {
  grpc_metadata gzip_compression_override;
  grpc_metadata identity_compression_override;

  gzip_compression_override.key = GRPC_COMPRESSION_REQUEST_ALGORITHM_MD_KEY;
  gzip_compression_override.value = "gzip";
  gzip_compression_override.value_length =
      strlen(gzip_compression_override.value);
  memset(&gzip_compression_override.internal_data, 0,
         sizeof(gzip_compression_override.internal_data));

  identity_compression_override.key = GRPC_COMPRESSION_REQUEST_ALGORITHM_MD_KEY;
  identity_compression_override.value = "identity";
  identity_compression_override.value_length =
      strlen(identity_compression_override.value);
  memset(&identity_compression_override.internal_data, 0,
         sizeof(identity_compression_override.internal_data));

  /* Channel default NONE (aka IDENTITY), call override to GZIP */
  request_with_payload_template(
      config, "test_invoke_request_with_compressed_payload_md_override_1", 0,
      GRPC_COMPRESS_NONE, GRPC_COMPRESS_NONE, GRPC_COMPRESS_GZIP,
      GRPC_COMPRESS_NONE, &gzip_compression_override, false,
      /*ignored*/ GRPC_COMPRESS_LEVEL_NONE);

  /* Channel default DEFLATE, call override to GZIP */
  request_with_payload_template(
      config, "test_invoke_request_with_compressed_payload_md_override_2", 0,
      GRPC_COMPRESS_DEFLATE, GRPC_COMPRESS_NONE, GRPC_COMPRESS_GZIP,
      GRPC_COMPRESS_NONE, &gzip_compression_override, false,
      /*ignored*/ GRPC_COMPRESS_LEVEL_NONE);

  /* Channel default DEFLATE, call override to NONE (aka IDENTITY) */
  request_with_payload_template(
      config, "test_invoke_request_with_compressed_payload_md_override_3", 0,
      GRPC_COMPRESS_DEFLATE, GRPC_COMPRESS_NONE, GRPC_COMPRESS_NONE,
      GRPC_COMPRESS_NONE, &identity_compression_override, false,
      /*ignored*/ GRPC_COMPRESS_LEVEL_NONE);
}

static void test_invoke_request_with_disabled_algorithm(
    grpc_end2end_test_config config) {
  request_for_disabled_algorithm(
      config, "test_invoke_request_with_disabled_algorithm", 0,
      GRPC_COMPRESS_GZIP, GRPC_COMPRESS_GZIP, GRPC_STATUS_UNIMPLEMENTED, NULL);
}

void compressed_payload(grpc_end2end_test_config config) {
  test_invoke_request_with_exceptionally_uncompressed_payload(config);
  test_invoke_request_with_uncompressed_payload(config);
  test_invoke_request_with_compressed_payload(config);
  test_invoke_request_with_server_level(config);
  test_invoke_request_with_compressed_payload_md_override(config);
  test_invoke_request_with_disabled_algorithm(config);
}

void compressed_payload_pre_init(void) {}<|MERGE_RESOLUTION|>--- conflicted
+++ resolved
@@ -38,11 +38,7 @@
 
 #include <grpc/byte_buffer.h>
 #include <grpc/byte_buffer_reader.h>
-<<<<<<< HEAD
-#include <grpc/impl/codegen/compression_types.h>
-=======
 #include <grpc/compression.h>
->>>>>>> 824f8375
 #include <grpc/support/alloc.h>
 #include <grpc/support/log.h>
 #include <grpc/support/string_util.h>
@@ -161,6 +157,7 @@
   grpc_metadata_array_init(&request_metadata_recv);
   grpc_call_details_init(&call_details);
 
+  memset(ops, 0, sizeof(ops));
   op = ops;
   op->op = GRPC_OP_SEND_INITIAL_METADATA;
   if (client_metadata != NULL) {
@@ -364,11 +361,7 @@
       grpc_server_request_call(f.server, &s, &call_details,
                                &request_metadata_recv, f.cq, f.cq, tag(100));
   GPR_ASSERT(GRPC_CALL_OK == error);
-<<<<<<< HEAD
-  cq_expect_completion(cqv, tag(100), 1);
-=======
-  cq_expect_completion(cqv, tag(101), true);
->>>>>>> 824f8375
+  cq_expect_completion(cqv, tag(100), true);
   cq_verify(cqv);
 
   GPR_ASSERT(GPR_BITCOUNT(grpc_call_test_only_get_encodings_accepted_by_peer(
@@ -400,7 +393,6 @@
   error = grpc_call_start_batch(s, ops, (size_t)(op - ops), tag(101), NULL);
   GPR_ASSERT(GRPC_CALL_OK == error);
 
-<<<<<<< HEAD
   for (int i = 0; i < 2; i++) {
     request_payload = grpc_raw_byte_buffer_create(&request_payload_slice, 1);
     response_payload = grpc_raw_byte_buffer_create(&response_payload_slice, 1);
@@ -470,10 +462,6 @@
 
   gpr_slice_unref(request_payload_slice);
   gpr_slice_unref(response_payload_slice);
-=======
-  cq_expect_completion(cqv, tag(102), true);
-  cq_verify(cqv);
->>>>>>> 824f8375
 
   memset(ops, 0, sizeof(ops));
   op = ops;
@@ -496,15 +484,10 @@
   error = grpc_call_start_batch(s, ops, (size_t)(op - ops), tag(104), NULL);
   GPR_ASSERT(GRPC_CALL_OK == error);
 
-<<<<<<< HEAD
   cq_expect_completion(cqv, tag(1), 1);
   cq_expect_completion(cqv, tag(3), 1);
   cq_expect_completion(cqv, tag(101), 1);
   cq_expect_completion(cqv, tag(104), 1);
-=======
-  cq_expect_completion(cqv, tag(103), true);
-  cq_expect_completion(cqv, tag(1), true);
->>>>>>> 824f8375
   cq_verify(cqv);
 
   GPR_ASSERT(status == GRPC_STATUS_OK);
