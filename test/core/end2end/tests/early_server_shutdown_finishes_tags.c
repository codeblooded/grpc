--- conflicted
+++ resolved
@@ -101,20 +101,12 @@
      no new call */
   GPR_ASSERT(GRPC_CALL_OK ==
              grpc_server_request_call(f.server, &s, &call_details,
-<<<<<<< HEAD
                                       &request_metadata_recv, f.cq,
                                       f.cq, tag(101)));
-  grpc_server_shutdown(f.server);
+  grpc_server_shutdown_and_notify(f.server, f.cq, tag(1000));
   cq_expect_completion(cqv, tag(101), 0);
+  cq_expect_completion(cqv, tag(1000), 1);
   cq_verify(cqv);
-=======
-                                      &request_metadata_recv, f.server_cq,
-                                      f.server_cq, tag(101)));
-  grpc_server_shutdown_and_notify(f.server, f.server_cq, tag(1000));
-  cq_expect_completion(v_server, tag(101), 0);
-  cq_expect_completion(v_server, tag(1000), 1);
-  cq_verify(v_server);
->>>>>>> 201035d4
   GPR_ASSERT(s == NULL);
 
   grpc_server_destroy(f.server);
