--- conflicted
+++ resolved
@@ -115,13 +115,8 @@
   grpc_slice_buffer_move_first(&src, 2, &dst);
   src_len -= 2;
   dst_len += 2;
-<<<<<<< HEAD
-  GPR_ASSERT(src_len == src.length);
-  GPR_ASSERT(dst_len == dst.length);
-=======
   GPR_ASSERT(src.length == src_len);
   GPR_ASSERT(dst.length == dst_len);
->>>>>>> 305dcf3d
 }
 
 int main(int argc, char **argv) {
