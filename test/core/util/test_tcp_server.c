/*
 *
 * Copyright 2015-2016, Google Inc.
 * All rights reserved.
 *
 * Redistribution and use in source and binary forms, with or without
 * modification, are permitted provided that the following conditions are
 * met:
 *
 *     * Redistributions of source code must retain the above copyright
 * notice, this list of conditions and the following disclaimer.
 *     * Redistributions in binary form must reproduce the above
 * copyright notice, this list of conditions and the following disclaimer
 * in the documentation and/or other materials provided with the
 * distribution.
 *     * Neither the name of Google Inc. nor the names of its
 * contributors may be used to endorse or promote products derived from
 * this software without specific prior written permission.
 *
 * THIS SOFTWARE IS PROVIDED BY THE COPYRIGHT HOLDERS AND CONTRIBUTORS
 * "AS IS" AND ANY EXPRESS OR IMPLIED WARRANTIES, INCLUDING, BUT NOT
 * LIMITED TO, THE IMPLIED WARRANTIES OF MERCHANTABILITY AND FITNESS FOR
 * A PARTICULAR PURPOSE ARE DISCLAIMED. IN NO EVENT SHALL THE COPYRIGHT
 * OWNER OR CONTRIBUTORS BE LIABLE FOR ANY DIRECT, INDIRECT, INCIDENTAL,
 * SPECIAL, EXEMPLARY, OR CONSEQUENTIAL DAMAGES (INCLUDING, BUT NOT
 * LIMITED TO, PROCUREMENT OF SUBSTITUTE GOODS OR SERVICES; LOSS OF USE,
 * DATA, OR PROFITS; OR BUSINESS INTERRUPTION) HOWEVER CAUSED AND ON ANY
 * THEORY OF LIABILITY, WHETHER IN CONTRACT, STRICT LIABILITY, OR TORT
 * (INCLUDING NEGLIGENCE OR OTHERWISE) ARISING IN ANY WAY OUT OF THE USE
 * OF THIS SOFTWARE, EVEN IF ADVISED OF THE POSSIBILITY OF SUCH DAMAGE.
 *
 */

#include "test/core/util/test_tcp_server.h"

#include <grpc/grpc.h>
#include <grpc/support/alloc.h>
#include <grpc/support/host_port.h>
#include <grpc/support/log.h>
#include <grpc/support/sync.h>
#include <grpc/support/time.h>
#include <string.h>
#include "src/core/iomgr/endpoint.h"
#include "src/core/iomgr/sockaddr.h"
#include "src/core/iomgr/tcp_server.h"
#include "test/core/util/port.h"

static void on_server_destroyed(grpc_exec_ctx *exec_ctx, void *data,
                                bool success) {
  test_tcp_server *server = data;
  server->shutdown = 1;
}

void test_tcp_server_init(test_tcp_server *server,
                          grpc_tcp_server_cb on_connect, void *user_data) {
  grpc_init();
  server->tcp_server = NULL;
  grpc_closure_init(&server->shutdown_complete, on_server_destroyed, server);
  server->shutdown = 0;
  server->pollset = gpr_malloc(grpc_pollset_size());
<<<<<<< HEAD
  gpr_mu_init(&server->mu);
=======
>>>>>>> e2a8a3f4
  grpc_pollset_init(server->pollset, &server->mu);
  server->on_connect = on_connect;
  server->cb_data = user_data;
}

void test_tcp_server_start(test_tcp_server *server, int port) {
  struct sockaddr_in addr;
  int port_added;
  grpc_exec_ctx exec_ctx = GRPC_EXEC_CTX_INIT;

  addr.sin_family = AF_INET;
  addr.sin_port = htons((uint16_t)port);
  memset(&addr.sin_addr, 0, sizeof(addr.sin_addr));

  server->tcp_server = grpc_tcp_server_create(&server->shutdown_complete);
  port_added =
      grpc_tcp_server_add_port(server->tcp_server, &addr, sizeof(addr));
  GPR_ASSERT(port_added == port);

  grpc_tcp_server_start(&exec_ctx, server->tcp_server, &server->pollset, 1,
                        server->on_connect, server->cb_data);
  gpr_log(GPR_INFO, "test tcp server listening on 0.0.0.0:%d", port);

  grpc_exec_ctx_finish(&exec_ctx);
}

void test_tcp_server_poll(test_tcp_server *server, int seconds) {
  grpc_pollset_worker *worker = NULL;
  gpr_timespec deadline =
      gpr_time_add(gpr_now(GPR_CLOCK_MONOTONIC),
                   gpr_time_from_seconds(seconds, GPR_TIMESPAN));
  grpc_exec_ctx exec_ctx = GRPC_EXEC_CTX_INIT;
<<<<<<< HEAD
  gpr_mu_lock(&server->mu);
  grpc_pollset_work(&exec_ctx, server->pollset, &worker,
                    gpr_now(GPR_CLOCK_MONOTONIC), deadline);
  gpr_mu_unlock(&server->mu);
=======
  gpr_mu_lock(server->mu);
  grpc_pollset_work(&exec_ctx, server->pollset, &worker,
                    gpr_now(GPR_CLOCK_MONOTONIC), deadline);
  gpr_mu_unlock(server->mu);
>>>>>>> e2a8a3f4
  grpc_exec_ctx_finish(&exec_ctx);
}

static void do_nothing(grpc_exec_ctx *exec_ctx, void *arg, bool success) {}

void test_tcp_server_destroy(test_tcp_server *server) {
  grpc_exec_ctx exec_ctx = GRPC_EXEC_CTX_INIT;
  gpr_timespec shutdown_deadline;
  grpc_closure do_nothing_cb;
  grpc_tcp_server_unref(&exec_ctx, server->tcp_server);
  grpc_closure_init(&do_nothing_cb, do_nothing, NULL);
  shutdown_deadline = gpr_time_add(gpr_now(GPR_CLOCK_MONOTONIC),
                                   gpr_time_from_seconds(5, GPR_TIMESPAN));
  while (!server->shutdown &&
         gpr_time_cmp(gpr_now(GPR_CLOCK_MONOTONIC), shutdown_deadline) < 0) {
    test_tcp_server_poll(server, 1);
  }
  grpc_pollset_shutdown(&exec_ctx, server->pollset, &do_nothing_cb);
  grpc_exec_ctx_finish(&exec_ctx);
  grpc_pollset_destroy(server->pollset);
  gpr_free(server->pollset);
<<<<<<< HEAD
  gpr_mu_destroy(&server->mu);
=======
>>>>>>> e2a8a3f4
  grpc_shutdown();
}<|MERGE_RESOLUTION|>--- conflicted
+++ resolved
@@ -58,10 +58,6 @@
   grpc_closure_init(&server->shutdown_complete, on_server_destroyed, server);
   server->shutdown = 0;
   server->pollset = gpr_malloc(grpc_pollset_size());
-<<<<<<< HEAD
-  gpr_mu_init(&server->mu);
-=======
->>>>>>> e2a8a3f4
   grpc_pollset_init(server->pollset, &server->mu);
   server->on_connect = on_connect;
   server->cb_data = user_data;
@@ -94,17 +90,10 @@
       gpr_time_add(gpr_now(GPR_CLOCK_MONOTONIC),
                    gpr_time_from_seconds(seconds, GPR_TIMESPAN));
   grpc_exec_ctx exec_ctx = GRPC_EXEC_CTX_INIT;
-<<<<<<< HEAD
-  gpr_mu_lock(&server->mu);
-  grpc_pollset_work(&exec_ctx, server->pollset, &worker,
-                    gpr_now(GPR_CLOCK_MONOTONIC), deadline);
-  gpr_mu_unlock(&server->mu);
-=======
   gpr_mu_lock(server->mu);
   grpc_pollset_work(&exec_ctx, server->pollset, &worker,
                     gpr_now(GPR_CLOCK_MONOTONIC), deadline);
   gpr_mu_unlock(server->mu);
->>>>>>> e2a8a3f4
   grpc_exec_ctx_finish(&exec_ctx);
 }
 
@@ -126,9 +115,5 @@
   grpc_exec_ctx_finish(&exec_ctx);
   grpc_pollset_destroy(server->pollset);
   gpr_free(server->pollset);
-<<<<<<< HEAD
-  gpr_mu_destroy(&server->mu);
-=======
->>>>>>> e2a8a3f4
   grpc_shutdown();
 }