<?xml version="1.0" encoding="utf-8"?>
<Project ToolsVersion="4.0" xmlns="http://schemas.microsoft.com/developer/msbuild/2003">
  <ItemGroup>
    <ClCompile Include="$(SolutionDir)\..\src\core\lib\surface\init.c">
      <Filter>src\core\lib\surface</Filter>
    </ClCompile>
    <ClCompile Include="$(SolutionDir)\..\src\core\lib\channel\channel_args.c">
      <Filter>src\core\lib\channel</Filter>
    </ClCompile>
    <ClCompile Include="$(SolutionDir)\..\src\core\lib\channel\channel_stack.c">
      <Filter>src\core\lib\channel</Filter>
    </ClCompile>
    <ClCompile Include="$(SolutionDir)\..\src\core\lib\channel\channel_stack_builder.c">
      <Filter>src\core\lib\channel</Filter>
    </ClCompile>
    <ClCompile Include="$(SolutionDir)\..\src\core\lib\channel\compress_filter.c">
      <Filter>src\core\lib\channel</Filter>
    </ClCompile>
    <ClCompile Include="$(SolutionDir)\..\src\core\lib\channel\connected_channel.c">
      <Filter>src\core\lib\channel</Filter>
    </ClCompile>
    <ClCompile Include="$(SolutionDir)\..\src\core\lib\channel\deadline_filter.c">
      <Filter>src\core\lib\channel</Filter>
    </ClCompile>
    <ClCompile Include="$(SolutionDir)\..\src\core\lib\channel\handshaker.c">
      <Filter>src\core\lib\channel</Filter>
    </ClCompile>
    <ClCompile Include="$(SolutionDir)\..\src\core\lib\channel\http_client_filter.c">
      <Filter>src\core\lib\channel</Filter>
    </ClCompile>
    <ClCompile Include="$(SolutionDir)\..\src\core\lib\channel\http_server_filter.c">
      <Filter>src\core\lib\channel</Filter>
    </ClCompile>
    <ClCompile Include="$(SolutionDir)\..\src\core\lib\channel\message_size_filter.c">
      <Filter>src\core\lib\channel</Filter>
    </ClCompile>
    <ClCompile Include="$(SolutionDir)\..\src\core\lib\compression\compression.c">
      <Filter>src\core\lib\compression</Filter>
    </ClCompile>
    <ClCompile Include="$(SolutionDir)\..\src\core\lib\compression\message_compress.c">
      <Filter>src\core\lib\compression</Filter>
    </ClCompile>
    <ClCompile Include="$(SolutionDir)\..\src\core\lib\debug\trace.c">
      <Filter>src\core\lib\debug</Filter>
    </ClCompile>
    <ClCompile Include="$(SolutionDir)\..\src\core\lib\http\format_request.c">
      <Filter>src\core\lib\http</Filter>
    </ClCompile>
    <ClCompile Include="$(SolutionDir)\..\src\core\lib\http\httpcli.c">
      <Filter>src\core\lib\http</Filter>
    </ClCompile>
    <ClCompile Include="$(SolutionDir)\..\src\core\lib\http\parser.c">
      <Filter>src\core\lib\http</Filter>
    </ClCompile>
    <ClCompile Include="$(SolutionDir)\..\src\core\lib\iomgr\closure.c">
      <Filter>src\core\lib\iomgr</Filter>
    </ClCompile>
    <ClCompile Include="$(SolutionDir)\..\src\core\lib\iomgr\combiner.c">
      <Filter>src\core\lib\iomgr</Filter>
    </ClCompile>
    <ClCompile Include="$(SolutionDir)\..\src\core\lib\iomgr\endpoint.c">
      <Filter>src\core\lib\iomgr</Filter>
    </ClCompile>
    <ClCompile Include="$(SolutionDir)\..\src\core\lib\iomgr\endpoint_pair_posix.c">
      <Filter>src\core\lib\iomgr</Filter>
    </ClCompile>
    <ClCompile Include="$(SolutionDir)\..\src\core\lib\iomgr\endpoint_pair_windows.c">
      <Filter>src\core\lib\iomgr</Filter>
    </ClCompile>
    <ClCompile Include="$(SolutionDir)\..\src\core\lib\iomgr\error.c">
      <Filter>src\core\lib\iomgr</Filter>
    </ClCompile>
    <ClCompile Include="$(SolutionDir)\..\src\core\lib\iomgr\ev_epoll_linux.c">
      <Filter>src\core\lib\iomgr</Filter>
    </ClCompile>
    <ClCompile Include="$(SolutionDir)\..\src\core\lib\iomgr\ev_poll_and_epoll_posix.c">
      <Filter>src\core\lib\iomgr</Filter>
    </ClCompile>
    <ClCompile Include="$(SolutionDir)\..\src\core\lib\iomgr\ev_poll_posix.c">
      <Filter>src\core\lib\iomgr</Filter>
    </ClCompile>
    <ClCompile Include="$(SolutionDir)\..\src\core\lib\iomgr\ev_posix.c">
      <Filter>src\core\lib\iomgr</Filter>
    </ClCompile>
    <ClCompile Include="$(SolutionDir)\..\src\core\lib\iomgr\exec_ctx.c">
      <Filter>src\core\lib\iomgr</Filter>
    </ClCompile>
    <ClCompile Include="$(SolutionDir)\..\src\core\lib\iomgr\executor.c">
      <Filter>src\core\lib\iomgr</Filter>
    </ClCompile>
    <ClCompile Include="$(SolutionDir)\..\src\core\lib\iomgr\iocp_windows.c">
      <Filter>src\core\lib\iomgr</Filter>
    </ClCompile>
    <ClCompile Include="$(SolutionDir)\..\src\core\lib\iomgr\iomgr.c">
      <Filter>src\core\lib\iomgr</Filter>
    </ClCompile>
    <ClCompile Include="$(SolutionDir)\..\src\core\lib\iomgr\iomgr_posix.c">
      <Filter>src\core\lib\iomgr</Filter>
    </ClCompile>
    <ClCompile Include="$(SolutionDir)\..\src\core\lib\iomgr\iomgr_windows.c">
      <Filter>src\core\lib\iomgr</Filter>
    </ClCompile>
    <ClCompile Include="$(SolutionDir)\..\src\core\lib\iomgr\load_file.c">
      <Filter>src\core\lib\iomgr</Filter>
    </ClCompile>
    <ClCompile Include="$(SolutionDir)\..\src\core\lib\iomgr\network_status_tracker.c">
      <Filter>src\core\lib\iomgr</Filter>
    </ClCompile>
    <ClCompile Include="$(SolutionDir)\..\src\core\lib\iomgr\polling_entity.c">
      <Filter>src\core\lib\iomgr</Filter>
    </ClCompile>
    <ClCompile Include="$(SolutionDir)\..\src\core\lib\iomgr\pollset_set_windows.c">
      <Filter>src\core\lib\iomgr</Filter>
    </ClCompile>
    <ClCompile Include="$(SolutionDir)\..\src\core\lib\iomgr\pollset_windows.c">
      <Filter>src\core\lib\iomgr</Filter>
    </ClCompile>
    <ClCompile Include="$(SolutionDir)\..\src\core\lib\iomgr\resolve_address_posix.c">
      <Filter>src\core\lib\iomgr</Filter>
    </ClCompile>
    <ClCompile Include="$(SolutionDir)\..\src\core\lib\iomgr\resolve_address_windows.c">
      <Filter>src\core\lib\iomgr</Filter>
    </ClCompile>
    <ClCompile Include="$(SolutionDir)\..\src\core\lib\iomgr\sockaddr_utils.c">
      <Filter>src\core\lib\iomgr</Filter>
    </ClCompile>
    <ClCompile Include="$(SolutionDir)\..\src\core\lib\iomgr\socket_utils_common_posix.c">
      <Filter>src\core\lib\iomgr</Filter>
    </ClCompile>
    <ClCompile Include="$(SolutionDir)\..\src\core\lib\iomgr\socket_utils_linux.c">
      <Filter>src\core\lib\iomgr</Filter>
    </ClCompile>
    <ClCompile Include="$(SolutionDir)\..\src\core\lib\iomgr\socket_utils_posix.c">
      <Filter>src\core\lib\iomgr</Filter>
    </ClCompile>
    <ClCompile Include="$(SolutionDir)\..\src\core\lib\iomgr\socket_windows.c">
      <Filter>src\core\lib\iomgr</Filter>
    </ClCompile>
    <ClCompile Include="$(SolutionDir)\..\src\core\lib\iomgr\tcp_client_posix.c">
      <Filter>src\core\lib\iomgr</Filter>
    </ClCompile>
    <ClCompile Include="$(SolutionDir)\..\src\core\lib\iomgr\tcp_client_windows.c">
      <Filter>src\core\lib\iomgr</Filter>
    </ClCompile>
    <ClCompile Include="$(SolutionDir)\..\src\core\lib\iomgr\tcp_posix.c">
      <Filter>src\core\lib\iomgr</Filter>
    </ClCompile>
    <ClCompile Include="$(SolutionDir)\..\src\core\lib\iomgr\tcp_server_posix.c">
      <Filter>src\core\lib\iomgr</Filter>
    </ClCompile>
    <ClCompile Include="$(SolutionDir)\..\src\core\lib\iomgr\tcp_server_windows.c">
      <Filter>src\core\lib\iomgr</Filter>
    </ClCompile>
    <ClCompile Include="$(SolutionDir)\..\src\core\lib\iomgr\tcp_windows.c">
      <Filter>src\core\lib\iomgr</Filter>
    </ClCompile>
    <ClCompile Include="$(SolutionDir)\..\src\core\lib\iomgr\time_averaged_stats.c">
      <Filter>src\core\lib\iomgr</Filter>
    </ClCompile>
    <ClCompile Include="$(SolutionDir)\..\src\core\lib\iomgr\timer.c">
      <Filter>src\core\lib\iomgr</Filter>
    </ClCompile>
    <ClCompile Include="$(SolutionDir)\..\src\core\lib\iomgr\timer_heap.c">
      <Filter>src\core\lib\iomgr</Filter>
    </ClCompile>
    <ClCompile Include="$(SolutionDir)\..\src\core\lib\iomgr\udp_server.c">
      <Filter>src\core\lib\iomgr</Filter>
    </ClCompile>
    <ClCompile Include="$(SolutionDir)\..\src\core\lib\iomgr\unix_sockets_posix.c">
      <Filter>src\core\lib\iomgr</Filter>
    </ClCompile>
    <ClCompile Include="$(SolutionDir)\..\src\core\lib\iomgr\unix_sockets_posix_noop.c">
      <Filter>src\core\lib\iomgr</Filter>
    </ClCompile>
    <ClCompile Include="$(SolutionDir)\..\src\core\lib\iomgr\wakeup_fd_eventfd.c">
      <Filter>src\core\lib\iomgr</Filter>
    </ClCompile>
    <ClCompile Include="$(SolutionDir)\..\src\core\lib\iomgr\wakeup_fd_nospecial.c">
      <Filter>src\core\lib\iomgr</Filter>
    </ClCompile>
    <ClCompile Include="$(SolutionDir)\..\src\core\lib\iomgr\wakeup_fd_pipe.c">
      <Filter>src\core\lib\iomgr</Filter>
    </ClCompile>
    <ClCompile Include="$(SolutionDir)\..\src\core\lib\iomgr\wakeup_fd_posix.c">
      <Filter>src\core\lib\iomgr</Filter>
    </ClCompile>
    <ClCompile Include="$(SolutionDir)\..\src\core\lib\iomgr\workqueue_posix.c">
      <Filter>src\core\lib\iomgr</Filter>
    </ClCompile>
    <ClCompile Include="$(SolutionDir)\..\src\core\lib\iomgr\workqueue_windows.c">
      <Filter>src\core\lib\iomgr</Filter>
    </ClCompile>
    <ClCompile Include="$(SolutionDir)\..\src\core\lib\json\json.c">
      <Filter>src\core\lib\json</Filter>
    </ClCompile>
    <ClCompile Include="$(SolutionDir)\..\src\core\lib\json\json_reader.c">
      <Filter>src\core\lib\json</Filter>
    </ClCompile>
    <ClCompile Include="$(SolutionDir)\..\src\core\lib\json\json_string.c">
      <Filter>src\core\lib\json</Filter>
    </ClCompile>
    <ClCompile Include="$(SolutionDir)\..\src\core\lib\json\json_writer.c">
      <Filter>src\core\lib\json</Filter>
    </ClCompile>
    <ClCompile Include="$(SolutionDir)\..\src\core\lib\surface\alarm.c">
      <Filter>src\core\lib\surface</Filter>
    </ClCompile>
    <ClCompile Include="$(SolutionDir)\..\src\core\lib\surface\api_trace.c">
      <Filter>src\core\lib\surface</Filter>
    </ClCompile>
    <ClCompile Include="$(SolutionDir)\..\src\core\lib\surface\byte_buffer.c">
      <Filter>src\core\lib\surface</Filter>
    </ClCompile>
    <ClCompile Include="$(SolutionDir)\..\src\core\lib\surface\byte_buffer_reader.c">
      <Filter>src\core\lib\surface</Filter>
    </ClCompile>
    <ClCompile Include="$(SolutionDir)\..\src\core\lib\surface\call.c">
      <Filter>src\core\lib\surface</Filter>
    </ClCompile>
    <ClCompile Include="$(SolutionDir)\..\src\core\lib\surface\call_details.c">
      <Filter>src\core\lib\surface</Filter>
    </ClCompile>
    <ClCompile Include="$(SolutionDir)\..\src\core\lib\surface\call_log_batch.c">
      <Filter>src\core\lib\surface</Filter>
    </ClCompile>
    <ClCompile Include="$(SolutionDir)\..\src\core\lib\surface\channel.c">
      <Filter>src\core\lib\surface</Filter>
    </ClCompile>
    <ClCompile Include="$(SolutionDir)\..\src\core\lib\surface\channel_init.c">
      <Filter>src\core\lib\surface</Filter>
    </ClCompile>
    <ClCompile Include="$(SolutionDir)\..\src\core\lib\surface\channel_ping.c">
      <Filter>src\core\lib\surface</Filter>
    </ClCompile>
    <ClCompile Include="$(SolutionDir)\..\src\core\lib\surface\channel_stack_type.c">
      <Filter>src\core\lib\surface</Filter>
    </ClCompile>
    <ClCompile Include="$(SolutionDir)\..\src\core\lib\surface\completion_queue.c">
      <Filter>src\core\lib\surface</Filter>
    </ClCompile>
    <ClCompile Include="$(SolutionDir)\..\src\core\lib\surface\event_string.c">
      <Filter>src\core\lib\surface</Filter>
    </ClCompile>
    <ClCompile Include="$(SolutionDir)\..\src\core\lib\surface\lame_client.c">
      <Filter>src\core\lib\surface</Filter>
    </ClCompile>
    <ClCompile Include="$(SolutionDir)\..\src\core\lib\surface\metadata_array.c">
      <Filter>src\core\lib\surface</Filter>
    </ClCompile>
    <ClCompile Include="$(SolutionDir)\..\src\core\lib\surface\server.c">
      <Filter>src\core\lib\surface</Filter>
    </ClCompile>
    <ClCompile Include="$(SolutionDir)\..\src\core\lib\surface\validate_metadata.c">
      <Filter>src\core\lib\surface</Filter>
    </ClCompile>
    <ClCompile Include="$(SolutionDir)\..\src\core\lib\surface\version.c">
      <Filter>src\core\lib\surface</Filter>
    </ClCompile>
    <ClCompile Include="$(SolutionDir)\..\src\core\lib\transport\byte_stream.c">
      <Filter>src\core\lib\transport</Filter>
    </ClCompile>
    <ClCompile Include="$(SolutionDir)\..\src\core\lib\transport\connectivity_state.c">
      <Filter>src\core\lib\transport</Filter>
    </ClCompile>
    <ClCompile Include="$(SolutionDir)\..\src\core\lib\transport\metadata.c">
      <Filter>src\core\lib\transport</Filter>
    </ClCompile>
    <ClCompile Include="$(SolutionDir)\..\src\core\lib\transport\metadata_batch.c">
      <Filter>src\core\lib\transport</Filter>
    </ClCompile>
    <ClCompile Include="$(SolutionDir)\..\src\core\lib\transport\static_metadata.c">
      <Filter>src\core\lib\transport</Filter>
    </ClCompile>
    <ClCompile Include="$(SolutionDir)\..\src\core\lib\transport\timeout_encoding.c">
      <Filter>src\core\lib\transport</Filter>
    </ClCompile>
    <ClCompile Include="$(SolutionDir)\..\src\core\lib\transport\transport.c">
      <Filter>src\core\lib\transport</Filter>
    </ClCompile>
    <ClCompile Include="$(SolutionDir)\..\src\core\lib\transport\transport_op_string.c">
      <Filter>src\core\lib\transport</Filter>
    </ClCompile>
    <ClCompile Include="$(SolutionDir)\..\src\core\ext\transport\chttp2\server\secure\server_secure_chttp2.c">
      <Filter>src\core\ext\transport\chttp2\server\secure</Filter>
    </ClCompile>
    <ClCompile Include="$(SolutionDir)\..\src\core\ext\transport\chttp2\transport\bin_decoder.c">
      <Filter>src\core\ext\transport\chttp2\transport</Filter>
    </ClCompile>
    <ClCompile Include="$(SolutionDir)\..\src\core\ext\transport\chttp2\transport\bin_encoder.c">
      <Filter>src\core\ext\transport\chttp2\transport</Filter>
    </ClCompile>
    <ClCompile Include="$(SolutionDir)\..\src\core\ext\transport\chttp2\transport\chttp2_plugin.c">
      <Filter>src\core\ext\transport\chttp2\transport</Filter>
    </ClCompile>
    <ClCompile Include="$(SolutionDir)\..\src\core\ext\transport\chttp2\transport\chttp2_transport.c">
      <Filter>src\core\ext\transport\chttp2\transport</Filter>
    </ClCompile>
    <ClCompile Include="$(SolutionDir)\..\src\core\ext\transport\chttp2\transport\frame_data.c">
      <Filter>src\core\ext\transport\chttp2\transport</Filter>
    </ClCompile>
    <ClCompile Include="$(SolutionDir)\..\src\core\ext\transport\chttp2\transport\frame_goaway.c">
      <Filter>src\core\ext\transport\chttp2\transport</Filter>
    </ClCompile>
    <ClCompile Include="$(SolutionDir)\..\src\core\ext\transport\chttp2\transport\frame_ping.c">
      <Filter>src\core\ext\transport\chttp2\transport</Filter>
    </ClCompile>
    <ClCompile Include="$(SolutionDir)\..\src\core\ext\transport\chttp2\transport\frame_rst_stream.c">
      <Filter>src\core\ext\transport\chttp2\transport</Filter>
    </ClCompile>
    <ClCompile Include="$(SolutionDir)\..\src\core\ext\transport\chttp2\transport\frame_settings.c">
      <Filter>src\core\ext\transport\chttp2\transport</Filter>
    </ClCompile>
    <ClCompile Include="$(SolutionDir)\..\src\core\ext\transport\chttp2\transport\frame_window_update.c">
      <Filter>src\core\ext\transport\chttp2\transport</Filter>
    </ClCompile>
    <ClCompile Include="$(SolutionDir)\..\src\core\ext\transport\chttp2\transport\hpack_encoder.c">
      <Filter>src\core\ext\transport\chttp2\transport</Filter>
    </ClCompile>
    <ClCompile Include="$(SolutionDir)\..\src\core\ext\transport\chttp2\transport\hpack_parser.c">
      <Filter>src\core\ext\transport\chttp2\transport</Filter>
    </ClCompile>
    <ClCompile Include="$(SolutionDir)\..\src\core\ext\transport\chttp2\transport\hpack_table.c">
      <Filter>src\core\ext\transport\chttp2\transport</Filter>
    </ClCompile>
    <ClCompile Include="$(SolutionDir)\..\src\core\ext\transport\chttp2\transport\huffsyms.c">
      <Filter>src\core\ext\transport\chttp2\transport</Filter>
    </ClCompile>
    <ClCompile Include="$(SolutionDir)\..\src\core\ext\transport\chttp2\transport\incoming_metadata.c">
      <Filter>src\core\ext\transport\chttp2\transport</Filter>
    </ClCompile>
    <ClCompile Include="$(SolutionDir)\..\src\core\ext\transport\chttp2\transport\parsing.c">
      <Filter>src\core\ext\transport\chttp2\transport</Filter>
    </ClCompile>
    <ClCompile Include="$(SolutionDir)\..\src\core\ext\transport\chttp2\transport\status_conversion.c">
      <Filter>src\core\ext\transport\chttp2\transport</Filter>
    </ClCompile>
    <ClCompile Include="$(SolutionDir)\..\src\core\ext\transport\chttp2\transport\stream_lists.c">
      <Filter>src\core\ext\transport\chttp2\transport</Filter>
    </ClCompile>
    <ClCompile Include="$(SolutionDir)\..\src\core\ext\transport\chttp2\transport\stream_map.c">
      <Filter>src\core\ext\transport\chttp2\transport</Filter>
    </ClCompile>
    <ClCompile Include="$(SolutionDir)\..\src\core\ext\transport\chttp2\transport\varint.c">
      <Filter>src\core\ext\transport\chttp2\transport</Filter>
    </ClCompile>
    <ClCompile Include="$(SolutionDir)\..\src\core\ext\transport\chttp2\transport\writing.c">
      <Filter>src\core\ext\transport\chttp2\transport</Filter>
    </ClCompile>
    <ClCompile Include="$(SolutionDir)\..\src\core\ext\transport\chttp2\alpn\alpn.c">
      <Filter>src\core\ext\transport\chttp2\alpn</Filter>
    </ClCompile>
    <ClCompile Include="$(SolutionDir)\..\src\core\lib\http\httpcli_security_connector.c">
      <Filter>src\core\lib\http</Filter>
    </ClCompile>
    <ClCompile Include="$(SolutionDir)\..\src\core\lib\security\context\security_context.c">
      <Filter>src\core\lib\security\context</Filter>
    </ClCompile>
    <ClCompile Include="$(SolutionDir)\..\src\core\lib\security\credentials\composite\composite_credentials.c">
      <Filter>src\core\lib\security\credentials\composite</Filter>
    </ClCompile>
    <ClCompile Include="$(SolutionDir)\..\src\core\lib\security\credentials\credentials.c">
      <Filter>src\core\lib\security\credentials</Filter>
    </ClCompile>
    <ClCompile Include="$(SolutionDir)\..\src\core\lib\security\credentials\credentials_metadata.c">
      <Filter>src\core\lib\security\credentials</Filter>
    </ClCompile>
    <ClCompile Include="$(SolutionDir)\..\src\core\lib\security\credentials\fake\fake_credentials.c">
      <Filter>src\core\lib\security\credentials\fake</Filter>
    </ClCompile>
    <ClCompile Include="$(SolutionDir)\..\src\core\lib\security\credentials\google_default\credentials_posix.c">
      <Filter>src\core\lib\security\credentials\google_default</Filter>
    </ClCompile>
    <ClCompile Include="$(SolutionDir)\..\src\core\lib\security\credentials\google_default\credentials_windows.c">
      <Filter>src\core\lib\security\credentials\google_default</Filter>
    </ClCompile>
    <ClCompile Include="$(SolutionDir)\..\src\core\lib\security\credentials\google_default\google_default_credentials.c">
      <Filter>src\core\lib\security\credentials\google_default</Filter>
    </ClCompile>
    <ClCompile Include="$(SolutionDir)\..\src\core\lib\security\credentials\iam\iam_credentials.c">
      <Filter>src\core\lib\security\credentials\iam</Filter>
    </ClCompile>
    <ClCompile Include="$(SolutionDir)\..\src\core\lib\security\credentials\jwt\json_token.c">
      <Filter>src\core\lib\security\credentials\jwt</Filter>
    </ClCompile>
    <ClCompile Include="$(SolutionDir)\..\src\core\lib\security\credentials\jwt\jwt_credentials.c">
      <Filter>src\core\lib\security\credentials\jwt</Filter>
    </ClCompile>
    <ClCompile Include="$(SolutionDir)\..\src\core\lib\security\credentials\jwt\jwt_verifier.c">
      <Filter>src\core\lib\security\credentials\jwt</Filter>
    </ClCompile>
    <ClCompile Include="$(SolutionDir)\..\src\core\lib\security\credentials\oauth2\oauth2_credentials.c">
      <Filter>src\core\lib\security\credentials\oauth2</Filter>
    </ClCompile>
    <ClCompile Include="$(SolutionDir)\..\src\core\lib\security\credentials\plugin\plugin_credentials.c">
      <Filter>src\core\lib\security\credentials\plugin</Filter>
    </ClCompile>
    <ClCompile Include="$(SolutionDir)\..\src\core\lib\security\credentials\ssl\ssl_credentials.c">
      <Filter>src\core\lib\security\credentials\ssl</Filter>
    </ClCompile>
    <ClCompile Include="$(SolutionDir)\..\src\core\lib\security\transport\client_auth_filter.c">
      <Filter>src\core\lib\security\transport</Filter>
    </ClCompile>
    <ClCompile Include="$(SolutionDir)\..\src\core\lib\security\transport\handshake.c">
      <Filter>src\core\lib\security\transport</Filter>
    </ClCompile>
    <ClCompile Include="$(SolutionDir)\..\src\core\lib\security\transport\secure_endpoint.c">
      <Filter>src\core\lib\security\transport</Filter>
    </ClCompile>
    <ClCompile Include="$(SolutionDir)\..\src\core\lib\security\transport\security_connector.c">
      <Filter>src\core\lib\security\transport</Filter>
    </ClCompile>
    <ClCompile Include="$(SolutionDir)\..\src\core\lib\security\transport\server_auth_filter.c">
      <Filter>src\core\lib\security\transport</Filter>
    </ClCompile>
    <ClCompile Include="$(SolutionDir)\..\src\core\lib\security\transport\tsi_error.c">
      <Filter>src\core\lib\security\transport</Filter>
    </ClCompile>
    <ClCompile Include="$(SolutionDir)\..\src\core\lib\security\util\b64.c">
      <Filter>src\core\lib\security\util</Filter>
    </ClCompile>
    <ClCompile Include="$(SolutionDir)\..\src\core\lib\security\util\json_util.c">
      <Filter>src\core\lib\security\util</Filter>
    </ClCompile>
    <ClCompile Include="$(SolutionDir)\..\src\core\lib\surface\init_secure.c">
      <Filter>src\core\lib\surface</Filter>
    </ClCompile>
    <ClCompile Include="$(SolutionDir)\..\src\core\lib\tsi\fake_transport_security.c">
      <Filter>src\core\lib\tsi</Filter>
    </ClCompile>
    <ClCompile Include="$(SolutionDir)\..\src\core\lib\tsi\ssl_transport_security.c">
      <Filter>src\core\lib\tsi</Filter>
    </ClCompile>
    <ClCompile Include="$(SolutionDir)\..\src\core\lib\tsi\transport_security.c">
      <Filter>src\core\lib\tsi</Filter>
    </ClCompile>
    <ClCompile Include="$(SolutionDir)\..\src\core\ext\transport\chttp2\client\secure\secure_channel_create.c">
      <Filter>src\core\ext\transport\chttp2\client\secure</Filter>
    </ClCompile>
    <ClCompile Include="$(SolutionDir)\..\src\core\ext\client_channel\channel_connectivity.c">
      <Filter>src\core\ext\client_channel</Filter>
    </ClCompile>
    <ClCompile Include="$(SolutionDir)\..\src\core\ext\client_channel\client_channel.c">
      <Filter>src\core\ext\client_channel</Filter>
    </ClCompile>
    <ClCompile Include="$(SolutionDir)\..\src\core\ext\client_channel\client_channel_factory.c">
      <Filter>src\core\ext\client_channel</Filter>
    </ClCompile>
    <ClCompile Include="$(SolutionDir)\..\src\core\ext\client_channel\client_channel_plugin.c">
      <Filter>src\core\ext\client_channel</Filter>
    </ClCompile>
    <ClCompile Include="$(SolutionDir)\..\src\core\ext\client_channel\connector.c">
      <Filter>src\core\ext\client_channel</Filter>
    </ClCompile>
    <ClCompile Include="$(SolutionDir)\..\src\core\ext\client_channel\default_initial_connect_string.c">
      <Filter>src\core\ext\client_channel</Filter>
    </ClCompile>
<<<<<<< HEAD
    <ClCompile Include="$(SolutionDir)\..\src\core\ext\client_channel\initial_connect_string.c">
      <Filter>src\core\ext\client_channel</Filter>
=======
    <ClCompile Include="$(SolutionDir)\..\src\core\ext\client_config\http_connect_handshaker.c">
      <Filter>src\core\ext\client_config</Filter>
    </ClCompile>
    <ClCompile Include="$(SolutionDir)\..\src\core\ext\client_config\initial_connect_string.c">
      <Filter>src\core\ext\client_config</Filter>
>>>>>>> e5c744d9
    </ClCompile>
    <ClCompile Include="$(SolutionDir)\..\src\core\ext\client_channel\lb_policy.c">
      <Filter>src\core\ext\client_channel</Filter>
    </ClCompile>
    <ClCompile Include="$(SolutionDir)\..\src\core\ext\client_channel\lb_policy_factory.c">
      <Filter>src\core\ext\client_channel</Filter>
    </ClCompile>
    <ClCompile Include="$(SolutionDir)\..\src\core\ext\client_channel\lb_policy_registry.c">
      <Filter>src\core\ext\client_channel</Filter>
    </ClCompile>
    <ClCompile Include="$(SolutionDir)\..\src\core\ext\client_channel\parse_address.c">
      <Filter>src\core\ext\client_channel</Filter>
    </ClCompile>
    <ClCompile Include="$(SolutionDir)\..\src\core\ext\client_channel\resolver.c">
      <Filter>src\core\ext\client_channel</Filter>
    </ClCompile>
    <ClCompile Include="$(SolutionDir)\..\src\core\ext\client_channel\resolver_factory.c">
      <Filter>src\core\ext\client_channel</Filter>
    </ClCompile>
    <ClCompile Include="$(SolutionDir)\..\src\core\ext\client_channel\resolver_registry.c">
      <Filter>src\core\ext\client_channel</Filter>
    </ClCompile>
    <ClCompile Include="$(SolutionDir)\..\src\core\ext\client_channel\resolver_result.c">
      <Filter>src\core\ext\client_channel</Filter>
    </ClCompile>
    <ClCompile Include="$(SolutionDir)\..\src\core\ext\client_channel\subchannel.c">
      <Filter>src\core\ext\client_channel</Filter>
    </ClCompile>
    <ClCompile Include="$(SolutionDir)\..\src\core\ext\client_channel\subchannel_index.c">
      <Filter>src\core\ext\client_channel</Filter>
    </ClCompile>
    <ClCompile Include="$(SolutionDir)\..\src\core\ext\client_channel\uri_parser.c">
      <Filter>src\core\ext\client_channel</Filter>
    </ClCompile>
    <ClCompile Include="$(SolutionDir)\..\src\core\ext\transport\chttp2\server\insecure\server_chttp2.c">
      <Filter>src\core\ext\transport\chttp2\server\insecure</Filter>
    </ClCompile>
    <ClCompile Include="$(SolutionDir)\..\src\core\ext\transport\chttp2\server\insecure\server_chttp2_posix.c">
      <Filter>src\core\ext\transport\chttp2\server\insecure</Filter>
    </ClCompile>
    <ClCompile Include="$(SolutionDir)\..\src\core\ext\transport\chttp2\client\insecure\channel_create.c">
      <Filter>src\core\ext\transport\chttp2\client\insecure</Filter>
    </ClCompile>
    <ClCompile Include="$(SolutionDir)\..\src\core\ext\transport\chttp2\client\insecure\channel_create_posix.c">
      <Filter>src\core\ext\transport\chttp2\client\insecure</Filter>
    </ClCompile>
    <ClCompile Include="$(SolutionDir)\..\src\core\ext\lb_policy\grpclb\grpclb.c">
      <Filter>src\core\ext\lb_policy\grpclb</Filter>
    </ClCompile>
    <ClCompile Include="$(SolutionDir)\..\src\core\ext\lb_policy\grpclb\load_balancer_api.c">
      <Filter>src\core\ext\lb_policy\grpclb</Filter>
    </ClCompile>
    <ClCompile Include="$(SolutionDir)\..\src\core\ext\lb_policy\grpclb\proto\grpc\lb\v1\load_balancer.pb.c">
      <Filter>src\core\ext\lb_policy\grpclb\proto\grpc\lb\v1</Filter>
    </ClCompile>
    <ClCompile Include="$(SolutionDir)\..\third_party\nanopb\pb_common.c">
      <Filter>third_party\nanopb</Filter>
    </ClCompile>
    <ClCompile Include="$(SolutionDir)\..\third_party\nanopb\pb_decode.c">
      <Filter>third_party\nanopb</Filter>
    </ClCompile>
    <ClCompile Include="$(SolutionDir)\..\third_party\nanopb\pb_encode.c">
      <Filter>third_party\nanopb</Filter>
    </ClCompile>
    <ClCompile Include="$(SolutionDir)\..\src\core\ext\lb_policy\pick_first\pick_first.c">
      <Filter>src\core\ext\lb_policy\pick_first</Filter>
    </ClCompile>
    <ClCompile Include="$(SolutionDir)\..\src\core\ext\lb_policy\round_robin\round_robin.c">
      <Filter>src\core\ext\lb_policy\round_robin</Filter>
    </ClCompile>
    <ClCompile Include="$(SolutionDir)\..\src\core\ext\resolver\dns\native\dns_resolver.c">
      <Filter>src\core\ext\resolver\dns\native</Filter>
    </ClCompile>
    <ClCompile Include="$(SolutionDir)\..\src\core\ext\resolver\sockaddr\sockaddr_resolver.c">
      <Filter>src\core\ext\resolver\sockaddr</Filter>
    </ClCompile>
    <ClCompile Include="$(SolutionDir)\..\src\core\ext\load_reporting\load_reporting.c">
      <Filter>src\core\ext\load_reporting</Filter>
    </ClCompile>
    <ClCompile Include="$(SolutionDir)\..\src\core\ext\load_reporting\load_reporting_filter.c">
      <Filter>src\core\ext\load_reporting</Filter>
    </ClCompile>
    <ClCompile Include="$(SolutionDir)\..\src\core\ext\census\base_resources.c">
      <Filter>src\core\ext\census</Filter>
    </ClCompile>
    <ClCompile Include="$(SolutionDir)\..\src\core\ext\census\context.c">
      <Filter>src\core\ext\census</Filter>
    </ClCompile>
    <ClCompile Include="$(SolutionDir)\..\src\core\ext\census\gen\census.pb.c">
      <Filter>src\core\ext\census\gen</Filter>
    </ClCompile>
    <ClCompile Include="$(SolutionDir)\..\src\core\ext\census\gen\trace_context.pb.c">
      <Filter>src\core\ext\census\gen</Filter>
    </ClCompile>
    <ClCompile Include="$(SolutionDir)\..\src\core\ext\census\grpc_context.c">
      <Filter>src\core\ext\census</Filter>
    </ClCompile>
    <ClCompile Include="$(SolutionDir)\..\src\core\ext\census\grpc_filter.c">
      <Filter>src\core\ext\census</Filter>
    </ClCompile>
    <ClCompile Include="$(SolutionDir)\..\src\core\ext\census\grpc_plugin.c">
      <Filter>src\core\ext\census</Filter>
    </ClCompile>
    <ClCompile Include="$(SolutionDir)\..\src\core\ext\census\initialize.c">
      <Filter>src\core\ext\census</Filter>
    </ClCompile>
    <ClCompile Include="$(SolutionDir)\..\src\core\ext\census\mlog.c">
      <Filter>src\core\ext\census</Filter>
    </ClCompile>
    <ClCompile Include="$(SolutionDir)\..\src\core\ext\census\operation.c">
      <Filter>src\core\ext\census</Filter>
    </ClCompile>
    <ClCompile Include="$(SolutionDir)\..\src\core\ext\census\placeholders.c">
      <Filter>src\core\ext\census</Filter>
    </ClCompile>
    <ClCompile Include="$(SolutionDir)\..\src\core\ext\census\resource.c">
      <Filter>src\core\ext\census</Filter>
    </ClCompile>
    <ClCompile Include="$(SolutionDir)\..\src\core\ext\census\trace_context.c">
      <Filter>src\core\ext\census</Filter>
    </ClCompile>
    <ClCompile Include="$(SolutionDir)\..\src\core\ext\census\tracing.c">
      <Filter>src\core\ext\census</Filter>
    </ClCompile>
    <ClCompile Include="$(SolutionDir)\..\src\core\plugin_registry\grpc_plugin_registry.c">
      <Filter>src\core\plugin_registry</Filter>
    </ClCompile>
  </ItemGroup>
  <ItemGroup>
    <ClInclude Include="$(SolutionDir)\..\include\grpc\byte_buffer.h">
      <Filter>include\grpc</Filter>
    </ClInclude>
    <ClInclude Include="$(SolutionDir)\..\include\grpc\byte_buffer_reader.h">
      <Filter>include\grpc</Filter>
    </ClInclude>
    <ClInclude Include="$(SolutionDir)\..\include\grpc\compression.h">
      <Filter>include\grpc</Filter>
    </ClInclude>
    <ClInclude Include="$(SolutionDir)\..\include\grpc\grpc.h">
      <Filter>include\grpc</Filter>
    </ClInclude>
    <ClInclude Include="$(SolutionDir)\..\include\grpc\grpc_posix.h">
      <Filter>include\grpc</Filter>
    </ClInclude>
    <ClInclude Include="$(SolutionDir)\..\include\grpc\grpc_security_constants.h">
      <Filter>include\grpc</Filter>
    </ClInclude>
    <ClInclude Include="$(SolutionDir)\..\include\grpc\status.h">
      <Filter>include\grpc</Filter>
    </ClInclude>
    <ClInclude Include="$(SolutionDir)\..\include\grpc\impl\codegen\byte_buffer_reader.h">
      <Filter>include\grpc\impl\codegen</Filter>
    </ClInclude>
    <ClInclude Include="$(SolutionDir)\..\include\grpc\impl\codegen\compression_types.h">
      <Filter>include\grpc\impl\codegen</Filter>
    </ClInclude>
    <ClInclude Include="$(SolutionDir)\..\include\grpc\impl\codegen\connectivity_state.h">
      <Filter>include\grpc\impl\codegen</Filter>
    </ClInclude>
    <ClInclude Include="$(SolutionDir)\..\include\grpc\impl\codegen\grpc_types.h">
      <Filter>include\grpc\impl\codegen</Filter>
    </ClInclude>
    <ClInclude Include="$(SolutionDir)\..\include\grpc\impl\codegen\propagation_bits.h">
      <Filter>include\grpc\impl\codegen</Filter>
    </ClInclude>
    <ClInclude Include="$(SolutionDir)\..\include\grpc\impl\codegen\status.h">
      <Filter>include\grpc\impl\codegen</Filter>
    </ClInclude>
    <ClInclude Include="$(SolutionDir)\..\include\grpc\impl\codegen\atm.h">
      <Filter>include\grpc\impl\codegen</Filter>
    </ClInclude>
    <ClInclude Include="$(SolutionDir)\..\include\grpc\impl\codegen\atm_gcc_atomic.h">
      <Filter>include\grpc\impl\codegen</Filter>
    </ClInclude>
    <ClInclude Include="$(SolutionDir)\..\include\grpc\impl\codegen\atm_gcc_sync.h">
      <Filter>include\grpc\impl\codegen</Filter>
    </ClInclude>
    <ClInclude Include="$(SolutionDir)\..\include\grpc\impl\codegen\atm_windows.h">
      <Filter>include\grpc\impl\codegen</Filter>
    </ClInclude>
    <ClInclude Include="$(SolutionDir)\..\include\grpc\impl\codegen\gpr_types.h">
      <Filter>include\grpc\impl\codegen</Filter>
    </ClInclude>
    <ClInclude Include="$(SolutionDir)\..\include\grpc\impl\codegen\port_platform.h">
      <Filter>include\grpc\impl\codegen</Filter>
    </ClInclude>
    <ClInclude Include="$(SolutionDir)\..\include\grpc\impl\codegen\slice.h">
      <Filter>include\grpc\impl\codegen</Filter>
    </ClInclude>
    <ClInclude Include="$(SolutionDir)\..\include\grpc\impl\codegen\sync.h">
      <Filter>include\grpc\impl\codegen</Filter>
    </ClInclude>
    <ClInclude Include="$(SolutionDir)\..\include\grpc\impl\codegen\sync_generic.h">
      <Filter>include\grpc\impl\codegen</Filter>
    </ClInclude>
    <ClInclude Include="$(SolutionDir)\..\include\grpc\impl\codegen\sync_posix.h">
      <Filter>include\grpc\impl\codegen</Filter>
    </ClInclude>
    <ClInclude Include="$(SolutionDir)\..\include\grpc\impl\codegen\sync_windows.h">
      <Filter>include\grpc\impl\codegen</Filter>
    </ClInclude>
    <ClInclude Include="$(SolutionDir)\..\include\grpc\grpc_security.h">
      <Filter>include\grpc</Filter>
    </ClInclude>
    <ClInclude Include="$(SolutionDir)\..\include\grpc\census.h">
      <Filter>include\grpc</Filter>
    </ClInclude>
  </ItemGroup>
  <ItemGroup>
    <ClInclude Include="$(SolutionDir)\..\src\core\lib\channel\channel_args.h">
      <Filter>src\core\lib\channel</Filter>
    </ClInclude>
    <ClInclude Include="$(SolutionDir)\..\src\core\lib\channel\channel_stack.h">
      <Filter>src\core\lib\channel</Filter>
    </ClInclude>
    <ClInclude Include="$(SolutionDir)\..\src\core\lib\channel\channel_stack_builder.h">
      <Filter>src\core\lib\channel</Filter>
    </ClInclude>
    <ClInclude Include="$(SolutionDir)\..\src\core\lib\channel\compress_filter.h">
      <Filter>src\core\lib\channel</Filter>
    </ClInclude>
    <ClInclude Include="$(SolutionDir)\..\src\core\lib\channel\connected_channel.h">
      <Filter>src\core\lib\channel</Filter>
    </ClInclude>
    <ClInclude Include="$(SolutionDir)\..\src\core\lib\channel\context.h">
      <Filter>src\core\lib\channel</Filter>
    </ClInclude>
    <ClInclude Include="$(SolutionDir)\..\src\core\lib\channel\deadline_filter.h">
      <Filter>src\core\lib\channel</Filter>
    </ClInclude>
    <ClInclude Include="$(SolutionDir)\..\src\core\lib\channel\handshaker.h">
      <Filter>src\core\lib\channel</Filter>
    </ClInclude>
    <ClInclude Include="$(SolutionDir)\..\src\core\lib\channel\http_client_filter.h">
      <Filter>src\core\lib\channel</Filter>
    </ClInclude>
    <ClInclude Include="$(SolutionDir)\..\src\core\lib\channel\http_server_filter.h">
      <Filter>src\core\lib\channel</Filter>
    </ClInclude>
    <ClInclude Include="$(SolutionDir)\..\src\core\lib\channel\message_size_filter.h">
      <Filter>src\core\lib\channel</Filter>
    </ClInclude>
    <ClInclude Include="$(SolutionDir)\..\src\core\lib\compression\algorithm_metadata.h">
      <Filter>src\core\lib\compression</Filter>
    </ClInclude>
    <ClInclude Include="$(SolutionDir)\..\src\core\lib\compression\message_compress.h">
      <Filter>src\core\lib\compression</Filter>
    </ClInclude>
    <ClInclude Include="$(SolutionDir)\..\src\core\lib\debug\trace.h">
      <Filter>src\core\lib\debug</Filter>
    </ClInclude>
    <ClInclude Include="$(SolutionDir)\..\src\core\lib\http\format_request.h">
      <Filter>src\core\lib\http</Filter>
    </ClInclude>
    <ClInclude Include="$(SolutionDir)\..\src\core\lib\http\httpcli.h">
      <Filter>src\core\lib\http</Filter>
    </ClInclude>
    <ClInclude Include="$(SolutionDir)\..\src\core\lib\http\parser.h">
      <Filter>src\core\lib\http</Filter>
    </ClInclude>
    <ClInclude Include="$(SolutionDir)\..\src\core\lib\iomgr\closure.h">
      <Filter>src\core\lib\iomgr</Filter>
    </ClInclude>
    <ClInclude Include="$(SolutionDir)\..\src\core\lib\iomgr\combiner.h">
      <Filter>src\core\lib\iomgr</Filter>
    </ClInclude>
    <ClInclude Include="$(SolutionDir)\..\src\core\lib\iomgr\endpoint.h">
      <Filter>src\core\lib\iomgr</Filter>
    </ClInclude>
    <ClInclude Include="$(SolutionDir)\..\src\core\lib\iomgr\endpoint_pair.h">
      <Filter>src\core\lib\iomgr</Filter>
    </ClInclude>
    <ClInclude Include="$(SolutionDir)\..\src\core\lib\iomgr\error.h">
      <Filter>src\core\lib\iomgr</Filter>
    </ClInclude>
    <ClInclude Include="$(SolutionDir)\..\src\core\lib\iomgr\ev_epoll_linux.h">
      <Filter>src\core\lib\iomgr</Filter>
    </ClInclude>
    <ClInclude Include="$(SolutionDir)\..\src\core\lib\iomgr\ev_poll_and_epoll_posix.h">
      <Filter>src\core\lib\iomgr</Filter>
    </ClInclude>
    <ClInclude Include="$(SolutionDir)\..\src\core\lib\iomgr\ev_poll_posix.h">
      <Filter>src\core\lib\iomgr</Filter>
    </ClInclude>
    <ClInclude Include="$(SolutionDir)\..\src\core\lib\iomgr\ev_posix.h">
      <Filter>src\core\lib\iomgr</Filter>
    </ClInclude>
    <ClInclude Include="$(SolutionDir)\..\src\core\lib\iomgr\exec_ctx.h">
      <Filter>src\core\lib\iomgr</Filter>
    </ClInclude>
    <ClInclude Include="$(SolutionDir)\..\src\core\lib\iomgr\executor.h">
      <Filter>src\core\lib\iomgr</Filter>
    </ClInclude>
    <ClInclude Include="$(SolutionDir)\..\src\core\lib\iomgr\iocp_windows.h">
      <Filter>src\core\lib\iomgr</Filter>
    </ClInclude>
    <ClInclude Include="$(SolutionDir)\..\src\core\lib\iomgr\iomgr.h">
      <Filter>src\core\lib\iomgr</Filter>
    </ClInclude>
    <ClInclude Include="$(SolutionDir)\..\src\core\lib\iomgr\iomgr_internal.h">
      <Filter>src\core\lib\iomgr</Filter>
    </ClInclude>
    <ClInclude Include="$(SolutionDir)\..\src\core\lib\iomgr\iomgr_posix.h">
      <Filter>src\core\lib\iomgr</Filter>
    </ClInclude>
    <ClInclude Include="$(SolutionDir)\..\src\core\lib\iomgr\load_file.h">
      <Filter>src\core\lib\iomgr</Filter>
    </ClInclude>
    <ClInclude Include="$(SolutionDir)\..\src\core\lib\iomgr\network_status_tracker.h">
      <Filter>src\core\lib\iomgr</Filter>
    </ClInclude>
    <ClInclude Include="$(SolutionDir)\..\src\core\lib\iomgr\polling_entity.h">
      <Filter>src\core\lib\iomgr</Filter>
    </ClInclude>
    <ClInclude Include="$(SolutionDir)\..\src\core\lib\iomgr\pollset.h">
      <Filter>src\core\lib\iomgr</Filter>
    </ClInclude>
    <ClInclude Include="$(SolutionDir)\..\src\core\lib\iomgr\pollset_set.h">
      <Filter>src\core\lib\iomgr</Filter>
    </ClInclude>
    <ClInclude Include="$(SolutionDir)\..\src\core\lib\iomgr\pollset_set_windows.h">
      <Filter>src\core\lib\iomgr</Filter>
    </ClInclude>
    <ClInclude Include="$(SolutionDir)\..\src\core\lib\iomgr\pollset_windows.h">
      <Filter>src\core\lib\iomgr</Filter>
    </ClInclude>
    <ClInclude Include="$(SolutionDir)\..\src\core\lib\iomgr\resolve_address.h">
      <Filter>src\core\lib\iomgr</Filter>
    </ClInclude>
    <ClInclude Include="$(SolutionDir)\..\src\core\lib\iomgr\sockaddr.h">
      <Filter>src\core\lib\iomgr</Filter>
    </ClInclude>
    <ClInclude Include="$(SolutionDir)\..\src\core\lib\iomgr\sockaddr_posix.h">
      <Filter>src\core\lib\iomgr</Filter>
    </ClInclude>
    <ClInclude Include="$(SolutionDir)\..\src\core\lib\iomgr\sockaddr_utils.h">
      <Filter>src\core\lib\iomgr</Filter>
    </ClInclude>
    <ClInclude Include="$(SolutionDir)\..\src\core\lib\iomgr\sockaddr_windows.h">
      <Filter>src\core\lib\iomgr</Filter>
    </ClInclude>
    <ClInclude Include="$(SolutionDir)\..\src\core\lib\iomgr\socket_utils_posix.h">
      <Filter>src\core\lib\iomgr</Filter>
    </ClInclude>
    <ClInclude Include="$(SolutionDir)\..\src\core\lib\iomgr\socket_windows.h">
      <Filter>src\core\lib\iomgr</Filter>
    </ClInclude>
    <ClInclude Include="$(SolutionDir)\..\src\core\lib\iomgr\tcp_client.h">
      <Filter>src\core\lib\iomgr</Filter>
    </ClInclude>
    <ClInclude Include="$(SolutionDir)\..\src\core\lib\iomgr\tcp_posix.h">
      <Filter>src\core\lib\iomgr</Filter>
    </ClInclude>
    <ClInclude Include="$(SolutionDir)\..\src\core\lib\iomgr\tcp_server.h">
      <Filter>src\core\lib\iomgr</Filter>
    </ClInclude>
    <ClInclude Include="$(SolutionDir)\..\src\core\lib\iomgr\tcp_windows.h">
      <Filter>src\core\lib\iomgr</Filter>
    </ClInclude>
    <ClInclude Include="$(SolutionDir)\..\src\core\lib\iomgr\time_averaged_stats.h">
      <Filter>src\core\lib\iomgr</Filter>
    </ClInclude>
    <ClInclude Include="$(SolutionDir)\..\src\core\lib\iomgr\timer.h">
      <Filter>src\core\lib\iomgr</Filter>
    </ClInclude>
    <ClInclude Include="$(SolutionDir)\..\src\core\lib\iomgr\timer_heap.h">
      <Filter>src\core\lib\iomgr</Filter>
    </ClInclude>
    <ClInclude Include="$(SolutionDir)\..\src\core\lib\iomgr\udp_server.h">
      <Filter>src\core\lib\iomgr</Filter>
    </ClInclude>
    <ClInclude Include="$(SolutionDir)\..\src\core\lib\iomgr\unix_sockets_posix.h">
      <Filter>src\core\lib\iomgr</Filter>
    </ClInclude>
    <ClInclude Include="$(SolutionDir)\..\src\core\lib\iomgr\wakeup_fd_pipe.h">
      <Filter>src\core\lib\iomgr</Filter>
    </ClInclude>
    <ClInclude Include="$(SolutionDir)\..\src\core\lib\iomgr\wakeup_fd_posix.h">
      <Filter>src\core\lib\iomgr</Filter>
    </ClInclude>
    <ClInclude Include="$(SolutionDir)\..\src\core\lib\iomgr\workqueue.h">
      <Filter>src\core\lib\iomgr</Filter>
    </ClInclude>
    <ClInclude Include="$(SolutionDir)\..\src\core\lib\iomgr\workqueue_posix.h">
      <Filter>src\core\lib\iomgr</Filter>
    </ClInclude>
    <ClInclude Include="$(SolutionDir)\..\src\core\lib\iomgr\workqueue_windows.h">
      <Filter>src\core\lib\iomgr</Filter>
    </ClInclude>
    <ClInclude Include="$(SolutionDir)\..\src\core\lib\json\json.h">
      <Filter>src\core\lib\json</Filter>
    </ClInclude>
    <ClInclude Include="$(SolutionDir)\..\src\core\lib\json\json_common.h">
      <Filter>src\core\lib\json</Filter>
    </ClInclude>
    <ClInclude Include="$(SolutionDir)\..\src\core\lib\json\json_reader.h">
      <Filter>src\core\lib\json</Filter>
    </ClInclude>
    <ClInclude Include="$(SolutionDir)\..\src\core\lib\json\json_writer.h">
      <Filter>src\core\lib\json</Filter>
    </ClInclude>
    <ClInclude Include="$(SolutionDir)\..\src\core\lib\surface\api_trace.h">
      <Filter>src\core\lib\surface</Filter>
    </ClInclude>
    <ClInclude Include="$(SolutionDir)\..\src\core\lib\surface\call.h">
      <Filter>src\core\lib\surface</Filter>
    </ClInclude>
    <ClInclude Include="$(SolutionDir)\..\src\core\lib\surface\call_test_only.h">
      <Filter>src\core\lib\surface</Filter>
    </ClInclude>
    <ClInclude Include="$(SolutionDir)\..\src\core\lib\surface\channel.h">
      <Filter>src\core\lib\surface</Filter>
    </ClInclude>
    <ClInclude Include="$(SolutionDir)\..\src\core\lib\surface\channel_init.h">
      <Filter>src\core\lib\surface</Filter>
    </ClInclude>
    <ClInclude Include="$(SolutionDir)\..\src\core\lib\surface\channel_stack_type.h">
      <Filter>src\core\lib\surface</Filter>
    </ClInclude>
    <ClInclude Include="$(SolutionDir)\..\src\core\lib\surface\completion_queue.h">
      <Filter>src\core\lib\surface</Filter>
    </ClInclude>
    <ClInclude Include="$(SolutionDir)\..\src\core\lib\surface\event_string.h">
      <Filter>src\core\lib\surface</Filter>
    </ClInclude>
    <ClInclude Include="$(SolutionDir)\..\src\core\lib\surface\init.h">
      <Filter>src\core\lib\surface</Filter>
    </ClInclude>
    <ClInclude Include="$(SolutionDir)\..\src\core\lib\surface\lame_client.h">
      <Filter>src\core\lib\surface</Filter>
    </ClInclude>
    <ClInclude Include="$(SolutionDir)\..\src\core\lib\surface\server.h">
      <Filter>src\core\lib\surface</Filter>
    </ClInclude>
    <ClInclude Include="$(SolutionDir)\..\src\core\lib\transport\byte_stream.h">
      <Filter>src\core\lib\transport</Filter>
    </ClInclude>
    <ClInclude Include="$(SolutionDir)\..\src\core\lib\transport\connectivity_state.h">
      <Filter>src\core\lib\transport</Filter>
    </ClInclude>
    <ClInclude Include="$(SolutionDir)\..\src\core\lib\transport\metadata.h">
      <Filter>src\core\lib\transport</Filter>
    </ClInclude>
    <ClInclude Include="$(SolutionDir)\..\src\core\lib\transport\metadata_batch.h">
      <Filter>src\core\lib\transport</Filter>
    </ClInclude>
    <ClInclude Include="$(SolutionDir)\..\src\core\lib\transport\static_metadata.h">
      <Filter>src\core\lib\transport</Filter>
    </ClInclude>
    <ClInclude Include="$(SolutionDir)\..\src\core\lib\transport\timeout_encoding.h">
      <Filter>src\core\lib\transport</Filter>
    </ClInclude>
    <ClInclude Include="$(SolutionDir)\..\src\core\lib\transport\transport.h">
      <Filter>src\core\lib\transport</Filter>
    </ClInclude>
    <ClInclude Include="$(SolutionDir)\..\src\core\lib\transport\transport_impl.h">
      <Filter>src\core\lib\transport</Filter>
    </ClInclude>
    <ClInclude Include="$(SolutionDir)\..\src\core\ext\transport\chttp2\transport\bin_decoder.h">
      <Filter>src\core\ext\transport\chttp2\transport</Filter>
    </ClInclude>
    <ClInclude Include="$(SolutionDir)\..\src\core\ext\transport\chttp2\transport\bin_encoder.h">
      <Filter>src\core\ext\transport\chttp2\transport</Filter>
    </ClInclude>
    <ClInclude Include="$(SolutionDir)\..\src\core\ext\transport\chttp2\transport\chttp2_transport.h">
      <Filter>src\core\ext\transport\chttp2\transport</Filter>
    </ClInclude>
    <ClInclude Include="$(SolutionDir)\..\src\core\ext\transport\chttp2\transport\frame.h">
      <Filter>src\core\ext\transport\chttp2\transport</Filter>
    </ClInclude>
    <ClInclude Include="$(SolutionDir)\..\src\core\ext\transport\chttp2\transport\frame_data.h">
      <Filter>src\core\ext\transport\chttp2\transport</Filter>
    </ClInclude>
    <ClInclude Include="$(SolutionDir)\..\src\core\ext\transport\chttp2\transport\frame_goaway.h">
      <Filter>src\core\ext\transport\chttp2\transport</Filter>
    </ClInclude>
    <ClInclude Include="$(SolutionDir)\..\src\core\ext\transport\chttp2\transport\frame_ping.h">
      <Filter>src\core\ext\transport\chttp2\transport</Filter>
    </ClInclude>
    <ClInclude Include="$(SolutionDir)\..\src\core\ext\transport\chttp2\transport\frame_rst_stream.h">
      <Filter>src\core\ext\transport\chttp2\transport</Filter>
    </ClInclude>
    <ClInclude Include="$(SolutionDir)\..\src\core\ext\transport\chttp2\transport\frame_settings.h">
      <Filter>src\core\ext\transport\chttp2\transport</Filter>
    </ClInclude>
    <ClInclude Include="$(SolutionDir)\..\src\core\ext\transport\chttp2\transport\frame_window_update.h">
      <Filter>src\core\ext\transport\chttp2\transport</Filter>
    </ClInclude>
    <ClInclude Include="$(SolutionDir)\..\src\core\ext\transport\chttp2\transport\hpack_encoder.h">
      <Filter>src\core\ext\transport\chttp2\transport</Filter>
    </ClInclude>
    <ClInclude Include="$(SolutionDir)\..\src\core\ext\transport\chttp2\transport\hpack_parser.h">
      <Filter>src\core\ext\transport\chttp2\transport</Filter>
    </ClInclude>
    <ClInclude Include="$(SolutionDir)\..\src\core\ext\transport\chttp2\transport\hpack_table.h">
      <Filter>src\core\ext\transport\chttp2\transport</Filter>
    </ClInclude>
    <ClInclude Include="$(SolutionDir)\..\src\core\ext\transport\chttp2\transport\http2_errors.h">
      <Filter>src\core\ext\transport\chttp2\transport</Filter>
    </ClInclude>
    <ClInclude Include="$(SolutionDir)\..\src\core\ext\transport\chttp2\transport\huffsyms.h">
      <Filter>src\core\ext\transport\chttp2\transport</Filter>
    </ClInclude>
    <ClInclude Include="$(SolutionDir)\..\src\core\ext\transport\chttp2\transport\incoming_metadata.h">
      <Filter>src\core\ext\transport\chttp2\transport</Filter>
    </ClInclude>
    <ClInclude Include="$(SolutionDir)\..\src\core\ext\transport\chttp2\transport\internal.h">
      <Filter>src\core\ext\transport\chttp2\transport</Filter>
    </ClInclude>
    <ClInclude Include="$(SolutionDir)\..\src\core\ext\transport\chttp2\transport\status_conversion.h">
      <Filter>src\core\ext\transport\chttp2\transport</Filter>
    </ClInclude>
    <ClInclude Include="$(SolutionDir)\..\src\core\ext\transport\chttp2\transport\stream_map.h">
      <Filter>src\core\ext\transport\chttp2\transport</Filter>
    </ClInclude>
    <ClInclude Include="$(SolutionDir)\..\src\core\ext\transport\chttp2\transport\varint.h">
      <Filter>src\core\ext\transport\chttp2\transport</Filter>
    </ClInclude>
    <ClInclude Include="$(SolutionDir)\..\src\core\ext\transport\chttp2\alpn\alpn.h">
      <Filter>src\core\ext\transport\chttp2\alpn</Filter>
    </ClInclude>
    <ClInclude Include="$(SolutionDir)\..\src\core\lib\security\context\security_context.h">
      <Filter>src\core\lib\security\context</Filter>
    </ClInclude>
    <ClInclude Include="$(SolutionDir)\..\src\core\lib\security\credentials\composite\composite_credentials.h">
      <Filter>src\core\lib\security\credentials\composite</Filter>
    </ClInclude>
    <ClInclude Include="$(SolutionDir)\..\src\core\lib\security\credentials\credentials.h">
      <Filter>src\core\lib\security\credentials</Filter>
    </ClInclude>
    <ClInclude Include="$(SolutionDir)\..\src\core\lib\security\credentials\fake\fake_credentials.h">
      <Filter>src\core\lib\security\credentials\fake</Filter>
    </ClInclude>
    <ClInclude Include="$(SolutionDir)\..\src\core\lib\security\credentials\google_default\google_default_credentials.h">
      <Filter>src\core\lib\security\credentials\google_default</Filter>
    </ClInclude>
    <ClInclude Include="$(SolutionDir)\..\src\core\lib\security\credentials\iam\iam_credentials.h">
      <Filter>src\core\lib\security\credentials\iam</Filter>
    </ClInclude>
    <ClInclude Include="$(SolutionDir)\..\src\core\lib\security\credentials\jwt\json_token.h">
      <Filter>src\core\lib\security\credentials\jwt</Filter>
    </ClInclude>
    <ClInclude Include="$(SolutionDir)\..\src\core\lib\security\credentials\jwt\jwt_credentials.h">
      <Filter>src\core\lib\security\credentials\jwt</Filter>
    </ClInclude>
    <ClInclude Include="$(SolutionDir)\..\src\core\lib\security\credentials\jwt\jwt_verifier.h">
      <Filter>src\core\lib\security\credentials\jwt</Filter>
    </ClInclude>
    <ClInclude Include="$(SolutionDir)\..\src\core\lib\security\credentials\oauth2\oauth2_credentials.h">
      <Filter>src\core\lib\security\credentials\oauth2</Filter>
    </ClInclude>
    <ClInclude Include="$(SolutionDir)\..\src\core\lib\security\credentials\plugin\plugin_credentials.h">
      <Filter>src\core\lib\security\credentials\plugin</Filter>
    </ClInclude>
    <ClInclude Include="$(SolutionDir)\..\src\core\lib\security\credentials\ssl\ssl_credentials.h">
      <Filter>src\core\lib\security\credentials\ssl</Filter>
    </ClInclude>
    <ClInclude Include="$(SolutionDir)\..\src\core\lib\security\transport\auth_filters.h">
      <Filter>src\core\lib\security\transport</Filter>
    </ClInclude>
    <ClInclude Include="$(SolutionDir)\..\src\core\lib\security\transport\handshake.h">
      <Filter>src\core\lib\security\transport</Filter>
    </ClInclude>
    <ClInclude Include="$(SolutionDir)\..\src\core\lib\security\transport\secure_endpoint.h">
      <Filter>src\core\lib\security\transport</Filter>
    </ClInclude>
    <ClInclude Include="$(SolutionDir)\..\src\core\lib\security\transport\security_connector.h">
      <Filter>src\core\lib\security\transport</Filter>
    </ClInclude>
    <ClInclude Include="$(SolutionDir)\..\src\core\lib\security\transport\tsi_error.h">
      <Filter>src\core\lib\security\transport</Filter>
    </ClInclude>
    <ClInclude Include="$(SolutionDir)\..\src\core\lib\security\util\b64.h">
      <Filter>src\core\lib\security\util</Filter>
    </ClInclude>
    <ClInclude Include="$(SolutionDir)\..\src\core\lib\security\util\json_util.h">
      <Filter>src\core\lib\security\util</Filter>
    </ClInclude>
    <ClInclude Include="$(SolutionDir)\..\src\core\lib\tsi\fake_transport_security.h">
      <Filter>src\core\lib\tsi</Filter>
    </ClInclude>
    <ClInclude Include="$(SolutionDir)\..\src\core\lib\tsi\ssl_transport_security.h">
      <Filter>src\core\lib\tsi</Filter>
    </ClInclude>
    <ClInclude Include="$(SolutionDir)\..\src\core\lib\tsi\ssl_types.h">
      <Filter>src\core\lib\tsi</Filter>
    </ClInclude>
    <ClInclude Include="$(SolutionDir)\..\src\core\lib\tsi\transport_security.h">
      <Filter>src\core\lib\tsi</Filter>
    </ClInclude>
    <ClInclude Include="$(SolutionDir)\..\src\core\lib\tsi\transport_security_interface.h">
      <Filter>src\core\lib\tsi</Filter>
    </ClInclude>
    <ClInclude Include="$(SolutionDir)\..\src\core\ext\client_channel\client_channel.h">
      <Filter>src\core\ext\client_channel</Filter>
    </ClInclude>
    <ClInclude Include="$(SolutionDir)\..\src\core\ext\client_channel\client_channel_factory.h">
      <Filter>src\core\ext\client_channel</Filter>
    </ClInclude>
    <ClInclude Include="$(SolutionDir)\..\src\core\ext\client_channel\connector.h">
      <Filter>src\core\ext\client_channel</Filter>
    </ClInclude>
<<<<<<< HEAD
    <ClInclude Include="$(SolutionDir)\..\src\core\ext\client_channel\initial_connect_string.h">
      <Filter>src\core\ext\client_channel</Filter>
=======
    <ClInclude Include="$(SolutionDir)\..\src\core\ext\client_config\http_connect_handshaker.h">
      <Filter>src\core\ext\client_config</Filter>
    </ClInclude>
    <ClInclude Include="$(SolutionDir)\..\src\core\ext\client_config\initial_connect_string.h">
      <Filter>src\core\ext\client_config</Filter>
>>>>>>> e5c744d9
    </ClInclude>
    <ClInclude Include="$(SolutionDir)\..\src\core\ext\client_channel\lb_policy.h">
      <Filter>src\core\ext\client_channel</Filter>
    </ClInclude>
    <ClInclude Include="$(SolutionDir)\..\src\core\ext\client_channel\lb_policy_factory.h">
      <Filter>src\core\ext\client_channel</Filter>
    </ClInclude>
    <ClInclude Include="$(SolutionDir)\..\src\core\ext\client_channel\lb_policy_registry.h">
      <Filter>src\core\ext\client_channel</Filter>
    </ClInclude>
    <ClInclude Include="$(SolutionDir)\..\src\core\ext\client_channel\parse_address.h">
      <Filter>src\core\ext\client_channel</Filter>
    </ClInclude>
    <ClInclude Include="$(SolutionDir)\..\src\core\ext\client_channel\resolver.h">
      <Filter>src\core\ext\client_channel</Filter>
    </ClInclude>
    <ClInclude Include="$(SolutionDir)\..\src\core\ext\client_channel\resolver_factory.h">
      <Filter>src\core\ext\client_channel</Filter>
    </ClInclude>
    <ClInclude Include="$(SolutionDir)\..\src\core\ext\client_channel\resolver_registry.h">
      <Filter>src\core\ext\client_channel</Filter>
    </ClInclude>
    <ClInclude Include="$(SolutionDir)\..\src\core\ext\client_channel\resolver_result.h">
      <Filter>src\core\ext\client_channel</Filter>
    </ClInclude>
    <ClInclude Include="$(SolutionDir)\..\src\core\ext\client_channel\subchannel.h">
      <Filter>src\core\ext\client_channel</Filter>
    </ClInclude>
    <ClInclude Include="$(SolutionDir)\..\src\core\ext\client_channel\subchannel_index.h">
      <Filter>src\core\ext\client_channel</Filter>
    </ClInclude>
    <ClInclude Include="$(SolutionDir)\..\src\core\ext\client_channel\uri_parser.h">
      <Filter>src\core\ext\client_channel</Filter>
    </ClInclude>
    <ClInclude Include="$(SolutionDir)\..\src\core\ext\lb_policy\grpclb\grpclb.h">
      <Filter>src\core\ext\lb_policy\grpclb</Filter>
    </ClInclude>
    <ClInclude Include="$(SolutionDir)\..\src\core\ext\lb_policy\grpclb\load_balancer_api.h">
      <Filter>src\core\ext\lb_policy\grpclb</Filter>
    </ClInclude>
    <ClInclude Include="$(SolutionDir)\..\src\core\ext\lb_policy\grpclb\proto\grpc\lb\v1\load_balancer.pb.h">
      <Filter>src\core\ext\lb_policy\grpclb\proto\grpc\lb\v1</Filter>
    </ClInclude>
    <ClInclude Include="$(SolutionDir)\..\third_party\nanopb\pb.h">
      <Filter>third_party\nanopb</Filter>
    </ClInclude>
    <ClInclude Include="$(SolutionDir)\..\third_party\nanopb\pb_common.h">
      <Filter>third_party\nanopb</Filter>
    </ClInclude>
    <ClInclude Include="$(SolutionDir)\..\third_party\nanopb\pb_decode.h">
      <Filter>third_party\nanopb</Filter>
    </ClInclude>
    <ClInclude Include="$(SolutionDir)\..\third_party\nanopb\pb_encode.h">
      <Filter>third_party\nanopb</Filter>
    </ClInclude>
    <ClInclude Include="$(SolutionDir)\..\src\core\ext\load_reporting\load_reporting.h">
      <Filter>src\core\ext\load_reporting</Filter>
    </ClInclude>
    <ClInclude Include="$(SolutionDir)\..\src\core\ext\load_reporting\load_reporting_filter.h">
      <Filter>src\core\ext\load_reporting</Filter>
    </ClInclude>
    <ClInclude Include="$(SolutionDir)\..\src\core\ext\census\aggregation.h">
      <Filter>src\core\ext\census</Filter>
    </ClInclude>
    <ClInclude Include="$(SolutionDir)\..\src\core\ext\census\base_resources.h">
      <Filter>src\core\ext\census</Filter>
    </ClInclude>
    <ClInclude Include="$(SolutionDir)\..\src\core\ext\census\census_interface.h">
      <Filter>src\core\ext\census</Filter>
    </ClInclude>
    <ClInclude Include="$(SolutionDir)\..\src\core\ext\census\census_rpc_stats.h">
      <Filter>src\core\ext\census</Filter>
    </ClInclude>
    <ClInclude Include="$(SolutionDir)\..\src\core\ext\census\gen\census.pb.h">
      <Filter>src\core\ext\census\gen</Filter>
    </ClInclude>
    <ClInclude Include="$(SolutionDir)\..\src\core\ext\census\gen\trace_context.pb.h">
      <Filter>src\core\ext\census\gen</Filter>
    </ClInclude>
    <ClInclude Include="$(SolutionDir)\..\src\core\ext\census\grpc_filter.h">
      <Filter>src\core\ext\census</Filter>
    </ClInclude>
    <ClInclude Include="$(SolutionDir)\..\src\core\ext\census\mlog.h">
      <Filter>src\core\ext\census</Filter>
    </ClInclude>
    <ClInclude Include="$(SolutionDir)\..\src\core\ext\census\resource.h">
      <Filter>src\core\ext\census</Filter>
    </ClInclude>
    <ClInclude Include="$(SolutionDir)\..\src\core\ext\census\rpc_metric_id.h">
      <Filter>src\core\ext\census</Filter>
    </ClInclude>
    <ClInclude Include="$(SolutionDir)\..\src\core\ext\census\trace_context.h">
      <Filter>src\core\ext\census</Filter>
    </ClInclude>
  </ItemGroup>

  <ItemGroup>
    <Filter Include="include">
      <UniqueIdentifier>{968de0a1-346d-b75a-6f19-6a55119b8235}</UniqueIdentifier>
    </Filter>
    <Filter Include="include\grpc">
      <UniqueIdentifier>{880c644d-b84f-cfca-98bd-e145f36232ab}</UniqueIdentifier>
    </Filter>
    <Filter Include="include\grpc\impl">
      <UniqueIdentifier>{38832702-fee1-b2bc-75d3-923e748dcde9}</UniqueIdentifier>
    </Filter>
    <Filter Include="include\grpc\impl\codegen">
      <UniqueIdentifier>{def748f5-ed2a-a9bb-40d9-c31d00f0e13b}</UniqueIdentifier>
    </Filter>
    <Filter Include="src">
      <UniqueIdentifier>{d538af37-07b2-062b-fa2a-d9f882cb2737}</UniqueIdentifier>
    </Filter>
    <Filter Include="src\core">
      <UniqueIdentifier>{ea745680-21ea-9c5e-679b-64dc40562d08}</UniqueIdentifier>
    </Filter>
    <Filter Include="src\core\ext">
      <UniqueIdentifier>{3f32a58f-394f-5f13-06aa-6cc52cc2daaf}</UniqueIdentifier>
    </Filter>
    <Filter Include="src\core\ext\census">
      <UniqueIdentifier>{9bf70bd2-f553-11b2-c237-abd148971eea}</UniqueIdentifier>
    </Filter>
    <Filter Include="src\core\ext\census\gen">
      <UniqueIdentifier>{4a14dd37-5868-c656-7333-fa80574cbb07}</UniqueIdentifier>
    </Filter>
    <Filter Include="src\core\ext\client_channel">
      <UniqueIdentifier>{36eee53a-cd19-738a-c387-20c44a2bfd07}</UniqueIdentifier>
    </Filter>
    <Filter Include="src\core\ext\lb_policy">
      <UniqueIdentifier>{030f00ff-6c54-76c8-12df-37e3008335d1}</UniqueIdentifier>
    </Filter>
    <Filter Include="src\core\ext\lb_policy\grpclb">
      <UniqueIdentifier>{fe41339e-53fb-39b3-7457-7a0fbb238dbe}</UniqueIdentifier>
    </Filter>
    <Filter Include="src\core\ext\lb_policy\grpclb\proto">
      <UniqueIdentifier>{a7c27f6b-6d15-01cf-76d9-c30dddea0990}</UniqueIdentifier>
    </Filter>
    <Filter Include="src\core\ext\lb_policy\grpclb\proto\grpc">
      <UniqueIdentifier>{bc714e6d-8aba-91df-7db9-7f189f05a6ff}</UniqueIdentifier>
    </Filter>
    <Filter Include="src\core\ext\lb_policy\grpclb\proto\grpc\lb">
      <UniqueIdentifier>{adf7e553-94ef-14fd-e845-03104f00a06f}</UniqueIdentifier>
    </Filter>
    <Filter Include="src\core\ext\lb_policy\grpclb\proto\grpc\lb\v1">
      <UniqueIdentifier>{bc357e2d-8ddd-a688-88a3-255228fc0818}</UniqueIdentifier>
    </Filter>
    <Filter Include="src\core\ext\lb_policy\pick_first">
      <UniqueIdentifier>{b63ded00-b24f-708e-333f-ce199e421875}</UniqueIdentifier>
    </Filter>
    <Filter Include="src\core\ext\lb_policy\round_robin">
      <UniqueIdentifier>{2472d352-cf94-f317-646e-72b769cea846}</UniqueIdentifier>
    </Filter>
    <Filter Include="src\core\ext\load_reporting">
      <UniqueIdentifier>{b6c863cd-a135-32e8-df03-02365f526f0d}</UniqueIdentifier>
    </Filter>
    <Filter Include="src\core\ext\resolver">
      <UniqueIdentifier>{6bfa6808-9dcb-8990-deed-5cf58a149dda}</UniqueIdentifier>
    </Filter>
    <Filter Include="src\core\ext\resolver\dns">
      <UniqueIdentifier>{e8fe6413-ab8c-48d5-2c7b-aa79e3db4ab2}</UniqueIdentifier>
    </Filter>
    <Filter Include="src\core\ext\resolver\dns\native">
      <UniqueIdentifier>{94e34be0-29d2-1731-3c1e-617ec4986acb}</UniqueIdentifier>
    </Filter>
    <Filter Include="src\core\ext\resolver\sockaddr">
      <UniqueIdentifier>{98c1ccc2-2c91-a3d2-6040-a2e15993d51a}</UniqueIdentifier>
    </Filter>
    <Filter Include="src\core\ext\transport">
      <UniqueIdentifier>{e3abfd0a-064e-0f2f-c8e8-7c5a7e98142a}</UniqueIdentifier>
    </Filter>
    <Filter Include="src\core\ext\transport\chttp2">
      <UniqueIdentifier>{ac42667b-bbba-3571-20bc-7a4240ef26ca}</UniqueIdentifier>
    </Filter>
    <Filter Include="src\core\ext\transport\chttp2\alpn">
      <UniqueIdentifier>{ef2aa344-783f-7fbd-c83a-47e2d38db14d}</UniqueIdentifier>
    </Filter>
    <Filter Include="src\core\ext\transport\chttp2\client">
      <UniqueIdentifier>{dbffebe0-eebb-577d-1860-ef6837f4cf50}</UniqueIdentifier>
    </Filter>
    <Filter Include="src\core\ext\transport\chttp2\client\insecure">
      <UniqueIdentifier>{4e699b02-fae4-dabd-afd2-2e41b05bef0e}</UniqueIdentifier>
    </Filter>
    <Filter Include="src\core\ext\transport\chttp2\client\secure">
      <UniqueIdentifier>{e98ed28e-8dc5-3bb4-22a2-8893831a0ab8}</UniqueIdentifier>
    </Filter>
    <Filter Include="src\core\ext\transport\chttp2\server">
      <UniqueIdentifier>{1d36fe16-b004-6bee-c661-328234bbb469}</UniqueIdentifier>
    </Filter>
    <Filter Include="src\core\ext\transport\chttp2\server\insecure">
      <UniqueIdentifier>{e8539863-6029-cca4-44a9-5481cacf8144}</UniqueIdentifier>
    </Filter>
    <Filter Include="src\core\ext\transport\chttp2\server\secure">
      <UniqueIdentifier>{0afa539f-8c83-d4b9-cdea-550091f09638}</UniqueIdentifier>
    </Filter>
    <Filter Include="src\core\ext\transport\chttp2\transport">
      <UniqueIdentifier>{6f34254e-e69f-c9b4-156d-5024bade5408}</UniqueIdentifier>
    </Filter>
    <Filter Include="src\core\lib">
      <UniqueIdentifier>{5b2ded3f-84a5-f6b4-2060-286c7d1dc945}</UniqueIdentifier>
    </Filter>
    <Filter Include="src\core\lib\channel">
      <UniqueIdentifier>{1931b044-90f3-cd68-b5f8-23be77ca8efc}</UniqueIdentifier>
    </Filter>
    <Filter Include="src\core\lib\compression">
      <UniqueIdentifier>{dadf7fe9-3f15-d431-e4f6-f987b090536c}</UniqueIdentifier>
    </Filter>
    <Filter Include="src\core\lib\debug">
      <UniqueIdentifier>{19122742-9b92-5b67-9fb9-e552ac62ca5d}</UniqueIdentifier>
    </Filter>
    <Filter Include="src\core\lib\http">
      <UniqueIdentifier>{dab8f03a-73de-8cfa-88fb-6e04402efb54}</UniqueIdentifier>
    </Filter>
    <Filter Include="src\core\lib\iomgr">
      <UniqueIdentifier>{5468ba38-b8a3-85b1-216f-48a2364e18df}</UniqueIdentifier>
    </Filter>
    <Filter Include="src\core\lib\json">
      <UniqueIdentifier>{cb2b0073-f2a7-5c63-d182-8874b24bdf36}</UniqueIdentifier>
    </Filter>
    <Filter Include="src\core\lib\security">
      <UniqueIdentifier>{c4661d64-349f-01c1-1ba8-0602f9047595}</UniqueIdentifier>
    </Filter>
    <Filter Include="src\core\lib\security\context">
      <UniqueIdentifier>{187b52e3-bc78-6c62-3e68-4eb19a257661}</UniqueIdentifier>
    </Filter>
    <Filter Include="src\core\lib\security\credentials">
      <UniqueIdentifier>{c8af33b1-f786-001d-3e92-140872dc9829}</UniqueIdentifier>
    </Filter>
    <Filter Include="src\core\lib\security\credentials\composite">
      <UniqueIdentifier>{197ed135-5f84-9f6a-6751-38dc5e9dd38c}</UniqueIdentifier>
    </Filter>
    <Filter Include="src\core\lib\security\credentials\fake">
      <UniqueIdentifier>{6d391299-53d7-ee6a-55aa-d4c46cd86e82}</UniqueIdentifier>
    </Filter>
    <Filter Include="src\core\lib\security\credentials\google_default">
      <UniqueIdentifier>{412c7418-e90a-de77-5705-7890ba960911}</UniqueIdentifier>
    </Filter>
    <Filter Include="src\core\lib\security\credentials\iam">
      <UniqueIdentifier>{718f826c-994b-7dd4-3042-0e999c5c22ba}</UniqueIdentifier>
    </Filter>
    <Filter Include="src\core\lib\security\credentials\jwt">
      <UniqueIdentifier>{ab21bcdf-de99-5838-699a-19ecb0c4aa14}</UniqueIdentifier>
    </Filter>
    <Filter Include="src\core\lib\security\credentials\oauth2">
      <UniqueIdentifier>{f47a7a32-3166-b899-3622-f062f372feea}</UniqueIdentifier>
    </Filter>
    <Filter Include="src\core\lib\security\credentials\plugin">
      <UniqueIdentifier>{46120bcc-03e3-1aaa-fc61-9cef786bd70c}</UniqueIdentifier>
    </Filter>
    <Filter Include="src\core\lib\security\credentials\ssl">
      <UniqueIdentifier>{9d7802bc-d459-1a9b-3c97-868cddcca1d1}</UniqueIdentifier>
    </Filter>
    <Filter Include="src\core\lib\security\transport">
      <UniqueIdentifier>{b22e611f-8272-9914-24a5-8107ebf51eeb}</UniqueIdentifier>
    </Filter>
    <Filter Include="src\core\lib\security\util">
      <UniqueIdentifier>{fcd7b397-aadd-556a-8aae-0cb7c893fbe0}</UniqueIdentifier>
    </Filter>
    <Filter Include="src\core\lib\surface">
      <UniqueIdentifier>{a21971fb-304f-da08-b1b2-7bd8df8ac373}</UniqueIdentifier>
    </Filter>
    <Filter Include="src\core\lib\transport">
      <UniqueIdentifier>{e9d0d3fc-c100-f3e6-89b8-649f241155bf}</UniqueIdentifier>
    </Filter>
    <Filter Include="src\core\lib\tsi">
      <UniqueIdentifier>{95ad2811-c8d0-7a42-2a73-baf03fcbf699}</UniqueIdentifier>
    </Filter>
    <Filter Include="src\core\plugin_registry">
      <UniqueIdentifier>{02bec99b-ff39-88d7-9dea-e0ff9f4a2701}</UniqueIdentifier>
    </Filter>
    <Filter Include="third_party">
      <UniqueIdentifier>{aaab30a4-2a15-732e-c141-3fbc0f0f5a7a}</UniqueIdentifier>
    </Filter>
    <Filter Include="third_party\nanopb">
      <UniqueIdentifier>{93d6596d-330c-1d27-6f84-3c840e57869e}</UniqueIdentifier>
    </Filter>
  </ItemGroup>
</Project>
<|MERGE_RESOLUTION|>--- conflicted
+++ resolved
@@ -454,16 +454,11 @@
     <ClCompile Include="$(SolutionDir)\..\src\core\ext\client_channel\default_initial_connect_string.c">
       <Filter>src\core\ext\client_channel</Filter>
     </ClCompile>
-<<<<<<< HEAD
+    <ClCompile Include="$(SolutionDir)\..\src\core\ext\client_channel\http_connect_handshaker.c">
+      <Filter>src\core\ext\client_channel</Filter>
+    </ClCompile>
     <ClCompile Include="$(SolutionDir)\..\src\core\ext\client_channel\initial_connect_string.c">
       <Filter>src\core\ext\client_channel</Filter>
-=======
-    <ClCompile Include="$(SolutionDir)\..\src\core\ext\client_config\http_connect_handshaker.c">
-      <Filter>src\core\ext\client_config</Filter>
-    </ClCompile>
-    <ClCompile Include="$(SolutionDir)\..\src\core\ext\client_config\initial_connect_string.c">
-      <Filter>src\core\ext\client_config</Filter>
->>>>>>> e5c744d9
     </ClCompile>
     <ClCompile Include="$(SolutionDir)\..\src\core\ext\client_channel\lb_policy.c">
       <Filter>src\core\ext\client_channel</Filter>
@@ -1066,16 +1061,11 @@
     <ClInclude Include="$(SolutionDir)\..\src\core\ext\client_channel\connector.h">
       <Filter>src\core\ext\client_channel</Filter>
     </ClInclude>
-<<<<<<< HEAD
+    <ClInclude Include="$(SolutionDir)\..\src\core\ext\client_channel\http_connect_handshaker.h">
+      <Filter>src\core\ext\client_channel</Filter>
+    </ClInclude>
     <ClInclude Include="$(SolutionDir)\..\src\core\ext\client_channel\initial_connect_string.h">
       <Filter>src\core\ext\client_channel</Filter>
-=======
-    <ClInclude Include="$(SolutionDir)\..\src\core\ext\client_config\http_connect_handshaker.h">
-      <Filter>src\core\ext\client_config</Filter>
-    </ClInclude>
-    <ClInclude Include="$(SolutionDir)\..\src\core\ext\client_config\initial_connect_string.h">
-      <Filter>src\core\ext\client_config</Filter>
->>>>>>> e5c744d9
     </ClInclude>
     <ClInclude Include="$(SolutionDir)\..\src\core\ext\client_channel\lb_policy.h">
       <Filter>src\core\ext\client_channel</Filter>
