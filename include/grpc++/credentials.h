--- conflicted
+++ resolved
@@ -49,7 +49,7 @@
   virtual ~Credentials();
 
  protected:
-  friend std::unique_ptr<Credentials> ComposeCredentials(
+  friend std::unique_ptr<Credentials> CompositeCredentials(
     const std::unique_ptr<Credentials>& creds1,
     const std::unique_ptr<Credentials>& creds2);
 
@@ -84,10 +84,9 @@
 // If a Credentials pointer is returned, it can still be invalid when used to
 // create a channel. A lame channel will be created then and all rpcs will
 // fail on it.
-<<<<<<< HEAD
 
 // Builds credentials with reasonable defaults.
-std::unique_ptr<Credentials> DefaultCredentials();
+std::unique_ptr<Credentials> GoogleDefaultCredentials();
 
 // Builds SSL Credentials given SSL specific options
 std::unique_ptr<Credentials> SslCredentials(
@@ -112,60 +111,12 @@
     const grpc::string& authority_selector);
 
 // Combines two credentials objects into a composite credentials
-std::unique_ptr<Credentials> ComposeCredentials(
+std::unique_ptr<Credentials> CompositeCredentials(
     const std::unique_ptr<Credentials>& creds1,
     const std::unique_ptr<Credentials>& creds2);
 
 // Credentials for an unencrypted, unauthenticated channel
 std::unique_ptr<Credentials> InsecureCredentials();
-=======
-class CredentialsFactory {
- public:
-  // Builds google credentials with reasonable defaults.
-  // WARNING: Do NOT use this credentials to connect to a non-google service as
-  // this could result in an oauth2 token leak.
-  static std::unique_ptr<Credentials> GoogleDefaultCredentials();
-
-  // Builds SSL Credentials given SSL specific options
-  static std::unique_ptr<Credentials> SslCredentials(
-      const SslCredentialsOptions& options);
-
-  // Builds credentials for use when running in GCE
-  // WARNING: Do NOT use this credentials to connect to a non-google service as
-  // this could result in an oauth2 token leak.
-  static std::unique_ptr<Credentials> ComputeEngineCredentials();
-
-  // Builds service account credentials.
-  // WARNING: Do NOT use this credentials to connect to a non-google service as
-  // this could result in an oauth2 token leak.
-  // json_key is the JSON key string containing the client's private key.
-  // scope is a space-delimited list of the requested permissions.
-  // token_lifetime is the lifetime of each token acquired through this service
-  // account credentials. It should be positive and should not exceed
-  // grpc_max_auth_token_lifetime or will be cropped to this value.
-  static std::unique_ptr<Credentials> ServiceAccountCredentials(
-      const grpc::string& json_key, const grpc::string& scope,
-      std::chrono::seconds token_lifetime);
-
-  // Builds JWT credentials.
-  // json_key is the JSON key string containing the client's private key.
-  // token_lifetime is the lifetime of each Json Web Token (JWT) created with
-  // this credentials.  It should not exceed grpc_max_auth_token_lifetime or
-  // will be cropped to this value.
-  static std::unique_ptr<Credentials> JWTCredentials(
-      const grpc::string& json_key, std::chrono::seconds token_lifetime);
-
-  // Builds IAM credentials.
-  static std::unique_ptr<Credentials> IAMCredentials(
-      const grpc::string& authorization_token,
-      const grpc::string& authority_selector);
-
-  // Combines two credentials objects into a composite credentials
-  static std::unique_ptr<Credentials> CompositeCredentials(
-      const std::unique_ptr<Credentials>& creds1,
-      const std::unique_ptr<Credentials>& creds2);
-};
->>>>>>> 74ae8f61
 
 }  // namespace grpc
 
