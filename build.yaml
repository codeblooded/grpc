'#1': This file describes the list of targets and dependencies.
'#2': It is used among other things to generate all of our project files.
'#3': Please refer to the templates directory for more information.
settings:
  '#': The public version number of the library.
  version:
    major: 0
    minor: 13
    micro: 0
    build: 0
filegroups:
- name: census
  public_headers:
  - include/grpc/census.h
  headers:
  - src/core/census/aggregation.h
  - src/core/census/rpc_metric_id.h
  src:
  - src/core/census/context.c
  - src/core/census/initialize.c
  - src/core/census/operation.c
  - src/core/census/placeholders.c
  - src/core/census/tracing.c
- name: gpr
  public_headers:
  - include/grpc/support/alloc.h
  - include/grpc/support/atm.h
  - include/grpc/support/atm_gcc_atomic.h
  - include/grpc/support/atm_gcc_sync.h
  - include/grpc/support/atm_win32.h
  - include/grpc/support/avl.h
  - include/grpc/support/cmdline.h
  - include/grpc/support/cpu.h
  - include/grpc/support/histogram.h
  - include/grpc/support/host_port.h
  - include/grpc/support/log.h
  - include/grpc/support/log_win32.h
  - include/grpc/support/port_platform.h
  - include/grpc/support/slice.h
  - include/grpc/support/slice_buffer.h
  - include/grpc/support/string_util.h
  - include/grpc/support/subprocess.h
  - include/grpc/support/sync.h
  - include/grpc/support/sync_generic.h
  - include/grpc/support/sync_posix.h
  - include/grpc/support/sync_win32.h
  - include/grpc/support/thd.h
  - include/grpc/support/time.h
  - include/grpc/support/tls.h
  - include/grpc/support/tls_gcc.h
  - include/grpc/support/tls_msvc.h
  - include/grpc/support/tls_pthread.h
  - include/grpc/support/useful.h
  headers:
  - src/core/profiling/timers.h
  - src/core/support/block_annotate.h
  - src/core/support/env.h
  - src/core/support/file.h
  - src/core/support/murmur_hash.h
  - src/core/support/stack_lockfree.h
  - src/core/support/string.h
  - src/core/support/string_win32.h
  - src/core/support/thd_internal.h
  - src/core/support/time_precise.h
  src:
  - src/core/profiling/basic_timers.c
  - src/core/profiling/stap_timers.c
  - src/core/support/alloc.c
  - src/core/support/avl.c
  - src/core/support/cmdline.c
  - src/core/support/cpu_iphone.c
  - src/core/support/cpu_linux.c
  - src/core/support/cpu_posix.c
  - src/core/support/cpu_windows.c
  - src/core/support/env_linux.c
  - src/core/support/env_posix.c
  - src/core/support/env_win32.c
  - src/core/support/file.c
  - src/core/support/file_posix.c
  - src/core/support/file_win32.c
  - src/core/support/histogram.c
  - src/core/support/host_port.c
  - src/core/support/log.c
  - src/core/support/log_android.c
  - src/core/support/log_linux.c
  - src/core/support/log_posix.c
  - src/core/support/log_win32.c
  - src/core/support/murmur_hash.c
  - src/core/support/slice.c
  - src/core/support/slice_buffer.c
  - src/core/support/stack_lockfree.c
  - src/core/support/string.c
  - src/core/support/string_posix.c
  - src/core/support/string_win32.c
  - src/core/support/subprocess_posix.c
  - src/core/support/subprocess_windows.c
  - src/core/support/sync.c
  - src/core/support/sync_posix.c
  - src/core/support/sync_win32.c
  - src/core/support/thd.c
  - src/core/support/thd_posix.c
  - src/core/support/thd_win32.c
  - src/core/support/time.c
  - src/core/support/time_posix.c
  - src/core/support/time_precise.c
  - src/core/support/time_win32.c
  - src/core/support/tls_pthread.c
  - src/core/support/wrap_memcpy.c
- name: grpc++_base
  public_headers:
  - include/grpc++/channel.h
  - include/grpc++/client_context.h
  - include/grpc++/completion_queue.h
  - include/grpc++/create_channel.h
  - include/grpc++/generic/async_generic_service.h
  - include/grpc++/generic/generic_stub.h
  - include/grpc++/grpc++.h
  - include/grpc++/impl/call.h
  - include/grpc++/impl/client_unary_call.h
  - include/grpc++/impl/grpc_library.h
  - include/grpc++/impl/method_handler_impl.h
  - include/grpc++/impl/proto_utils.h
  - include/grpc++/impl/rpc_method.h
  - include/grpc++/impl/rpc_service_method.h
  - include/grpc++/impl/serialization_traits.h
  - include/grpc++/impl/server_builder_option.h
  - include/grpc++/impl/service_type.h
  - include/grpc++/impl/sync.h
  - include/grpc++/impl/sync_cxx11.h
  - include/grpc++/impl/sync_no_cxx11.h
  - include/grpc++/impl/thd.h
  - include/grpc++/impl/thd_cxx11.h
  - include/grpc++/impl/thd_no_cxx11.h
  - include/grpc++/security/auth_context.h
  - include/grpc++/security/auth_metadata_processor.h
  - include/grpc++/security/credentials.h
  - include/grpc++/security/server_credentials.h
  - include/grpc++/server.h
  - include/grpc++/server_builder.h
  - include/grpc++/server_context.h
  - include/grpc++/support/async_stream.h
  - include/grpc++/support/async_unary_call.h
  - include/grpc++/support/byte_buffer.h
  - include/grpc++/support/channel_arguments.h
  - include/grpc++/support/config.h
  - include/grpc++/support/config_protobuf.h
  - include/grpc++/support/slice.h
  - include/grpc++/support/status.h
  - include/grpc++/support/status_code_enum.h
  - include/grpc++/support/string_ref.h
  - include/grpc++/support/stub_options.h
  - include/grpc++/support/sync_stream.h
  - include/grpc++/support/time.h
  headers:
  - src/cpp/client/create_channel_internal.h
  - src/cpp/common/create_auth_context.h
  - src/cpp/server/dynamic_thread_pool.h
  - src/cpp/server/fixed_size_thread_pool.h
  - src/cpp/server/thread_pool_interface.h
  src:
  - src/cpp/client/channel.cc
  - src/cpp/client/client_context.cc
  - src/cpp/client/create_channel.cc
  - src/cpp/client/create_channel_internal.cc
  - src/cpp/client/credentials.cc
  - src/cpp/client/generic_stub.cc
  - src/cpp/client/insecure_credentials.cc
  - src/cpp/common/call.cc
  - src/cpp/common/channel_arguments.cc
  - src/cpp/common/completion_queue.cc
  - src/cpp/common/rpc_method.cc
  - src/cpp/proto/proto_utils.cc
  - src/cpp/server/async_generic_service.cc
  - src/cpp/server/create_default_thread_pool.cc
  - src/cpp/server/dynamic_thread_pool.cc
  - src/cpp/server/fixed_size_thread_pool.cc
  - src/cpp/server/insecure_server_credentials.cc
  - src/cpp/server/server.cc
  - src/cpp/server/server_builder.cc
  - src/cpp/server/server_context.cc
  - src/cpp/server/server_credentials.cc
  - src/cpp/util/byte_buffer.cc
  - src/cpp/util/slice.cc
  - src/cpp/util/status.cc
  - src/cpp/util/string_ref.cc
  - src/cpp/util/time.cc
- name: grpc++_codegen
  public_headers:
  - include/grpc++/impl/codegen/async_stream.h
  - include/grpc++/impl/codegen/async_unary_call.h
  - include/grpc++/impl/codegen/call.h
  - include/grpc++/impl/codegen/call_hook.h
  - include/grpc++/impl/codegen/channel_interface.h
  - include/grpc++/impl/codegen/client_context.h
  - include/grpc++/impl/codegen/client_unary_call.h
  - include/grpc++/impl/codegen/completion_queue.h
  - include/grpc++/impl/codegen/completion_queue_tag.h
  - include/grpc++/impl/codegen/config.h
  - include/grpc++/impl/codegen/config_protobuf.h
  - include/grpc++/impl/codegen/grpc_library.h
  - include/grpc++/impl/codegen/method_handler_impl.h
  - include/grpc++/impl/codegen/proto_utils.h
  - include/grpc++/impl/codegen/rpc_method.h
  - include/grpc++/impl/codegen/rpc_service_method.h
  - include/grpc++/impl/codegen/security/auth_context.h
  - include/grpc++/impl/codegen/serialization_traits.h
  - include/grpc++/impl/codegen/server_context.h
  - include/grpc++/impl/codegen/server_interface.h
  - include/grpc++/impl/codegen/service_type.h
  - include/grpc++/impl/codegen/status.h
  - include/grpc++/impl/codegen/status_code_enum.h
  - include/grpc++/impl/codegen/string_ref.h
  - include/grpc++/impl/codegen/stub_options.h
  - include/grpc++/impl/codegen/sync.h
  - include/grpc++/impl/codegen/sync_cxx11.h
  - include/grpc++/impl/codegen/sync_no_cxx11.h
  - include/grpc++/impl/codegen/sync_stream.h
  - include/grpc++/impl/codegen/time.h
  src:
  - src/cpp/codegen/grpc_library.cc
- name: grpc_base
  public_headers:
  - include/grpc/byte_buffer.h
  - include/grpc/byte_buffer_reader.h
  - include/grpc/compression.h
  - include/grpc/grpc.h
  - include/grpc/status.h
  headers:
  - src/core/census/grpc_filter.h
  - src/core/channel/channel_args.h
  - src/core/channel/channel_stack.h
  - src/core/channel/client_channel.h
  - src/core/channel/client_uchannel.h
  - src/core/channel/compress_filter.h
  - src/core/channel/connected_channel.h
  - src/core/channel/context.h
  - src/core/channel/http_client_filter.h
  - src/core/channel/http_server_filter.h
  - src/core/channel/subchannel_call_holder.h
  - src/core/client_config/client_config.h
  - src/core/client_config/connector.h
  - src/core/client_config/initial_connect_string.h
  - src/core/client_config/lb_policies/pick_first.h
  - src/core/client_config/lb_policies/round_robin.h
  - src/core/client_config/lb_policy.h
  - src/core/client_config/lb_policy_factory.h
  - src/core/client_config/lb_policy_registry.h
  - src/core/client_config/resolver.h
  - src/core/client_config/resolver_factory.h
  - src/core/client_config/resolver_registry.h
  - src/core/client_config/resolvers/dns_resolver.h
  - src/core/client_config/resolvers/sockaddr_resolver.h
  - src/core/client_config/subchannel.h
  - src/core/client_config/subchannel_factory.h
  - src/core/client_config/uri_parser.h
  - src/core/compression/algorithm_metadata.h
  - src/core/compression/message_compress.h
  - src/core/debug/trace.h
  - src/core/httpcli/format_request.h
  - src/core/httpcli/httpcli.h
  - src/core/httpcli/parser.h
  - src/core/iomgr/closure.h
  - src/core/iomgr/endpoint.h
  - src/core/iomgr/endpoint_pair.h
  - src/core/iomgr/exec_ctx.h
  - src/core/iomgr/executor.h
  - src/core/iomgr/fd_posix.h
  - src/core/iomgr/iocp_windows.h
  - src/core/iomgr/iomgr.h
  - src/core/iomgr/iomgr_internal.h
  - src/core/iomgr/iomgr_posix.h
  - src/core/iomgr/pollset.h
  - src/core/iomgr/pollset_posix.h
  - src/core/iomgr/pollset_set.h
  - src/core/iomgr/pollset_set_posix.h
  - src/core/iomgr/pollset_set_windows.h
  - src/core/iomgr/pollset_windows.h
  - src/core/iomgr/resolve_address.h
  - src/core/iomgr/sockaddr.h
  - src/core/iomgr/sockaddr_posix.h
  - src/core/iomgr/sockaddr_utils.h
  - src/core/iomgr/sockaddr_win32.h
  - src/core/iomgr/socket_utils_posix.h
  - src/core/iomgr/socket_windows.h
  - src/core/iomgr/tcp_client.h
  - src/core/iomgr/tcp_posix.h
  - src/core/iomgr/tcp_server.h
  - src/core/iomgr/tcp_windows.h
  - src/core/iomgr/time_averaged_stats.h
  - src/core/iomgr/timer.h
  - src/core/iomgr/timer_heap.h
  - src/core/iomgr/timer_internal.h
  - src/core/iomgr/udp_server.h
  - src/core/iomgr/wakeup_fd_pipe.h
  - src/core/iomgr/wakeup_fd_posix.h
  - src/core/iomgr/workqueue.h
  - src/core/iomgr/workqueue_posix.h
  - src/core/iomgr/workqueue_windows.h
  - src/core/json/json.h
  - src/core/json/json_common.h
  - src/core/json/json_reader.h
  - src/core/json/json_writer.h
  - src/core/statistics/census_interface.h
  - src/core/statistics/census_rpc_stats.h
  - src/core/surface/api_trace.h
  - src/core/surface/call.h
  - src/core/surface/call_test_only.h
  - src/core/surface/channel.h
  - src/core/surface/completion_queue.h
  - src/core/surface/event_string.h
  - src/core/surface/init.h
  - src/core/surface/server.h
  - src/core/surface/surface_trace.h
  - src/core/transport/byte_stream.h
  - src/core/transport/chttp2/alpn.h
  - src/core/transport/chttp2/bin_encoder.h
  - src/core/transport/chttp2/frame.h
  - src/core/transport/chttp2/frame_data.h
  - src/core/transport/chttp2/frame_goaway.h
  - src/core/transport/chttp2/frame_ping.h
  - src/core/transport/chttp2/frame_rst_stream.h
  - src/core/transport/chttp2/frame_settings.h
  - src/core/transport/chttp2/frame_window_update.h
  - src/core/transport/chttp2/hpack_encoder.h
  - src/core/transport/chttp2/hpack_parser.h
  - src/core/transport/chttp2/hpack_table.h
  - src/core/transport/chttp2/http2_errors.h
  - src/core/transport/chttp2/huffsyms.h
  - src/core/transport/chttp2/incoming_metadata.h
  - src/core/transport/chttp2/internal.h
  - src/core/transport/chttp2/status_conversion.h
  - src/core/transport/chttp2/stream_map.h
  - src/core/transport/chttp2/timeout_encoding.h
  - src/core/transport/chttp2/varint.h
  - src/core/transport/chttp2_transport.h
  - src/core/transport/connectivity_state.h
  - src/core/transport/metadata.h
  - src/core/transport/metadata_batch.h
  - src/core/transport/static_metadata.h
  - src/core/transport/transport.h
  - src/core/transport/transport_impl.h
  src:
  - src/core/census/grpc_context.c
  - src/core/census/grpc_filter.c
  - src/core/channel/channel_args.c
  - src/core/channel/channel_stack.c
  - src/core/channel/client_channel.c
  - src/core/channel/client_uchannel.c
  - src/core/channel/compress_filter.c
  - src/core/channel/connected_channel.c
  - src/core/channel/http_client_filter.c
  - src/core/channel/http_server_filter.c
  - src/core/channel/subchannel_call_holder.c
  - src/core/client_config/client_config.c
  - src/core/client_config/connector.c
  - src/core/client_config/default_initial_connect_string.c
  - src/core/client_config/initial_connect_string.c
  - src/core/client_config/lb_policies/pick_first.c
  - src/core/client_config/lb_policies/round_robin.c
  - src/core/client_config/lb_policy.c
  - src/core/client_config/lb_policy_factory.c
  - src/core/client_config/lb_policy_registry.c
  - src/core/client_config/resolver.c
  - src/core/client_config/resolver_factory.c
  - src/core/client_config/resolver_registry.c
  - src/core/client_config/resolvers/dns_resolver.c
  - src/core/client_config/resolvers/sockaddr_resolver.c
  - src/core/client_config/subchannel.c
  - src/core/client_config/subchannel_factory.c
  - src/core/client_config/uri_parser.c
  - src/core/compression/algorithm.c
  - src/core/compression/message_compress.c
  - src/core/debug/trace.c
  - src/core/httpcli/format_request.c
  - src/core/httpcli/httpcli.c
  - src/core/httpcli/parser.c
  - src/core/iomgr/closure.c
  - src/core/iomgr/endpoint.c
  - src/core/iomgr/endpoint_pair_posix.c
  - src/core/iomgr/endpoint_pair_windows.c
  - src/core/iomgr/exec_ctx.c
  - src/core/iomgr/executor.c
  - src/core/iomgr/fd_posix.c
  - src/core/iomgr/iocp_windows.c
  - src/core/iomgr/iomgr.c
  - src/core/iomgr/iomgr_posix.c
  - src/core/iomgr/iomgr_windows.c
  - src/core/iomgr/pollset_multipoller_with_epoll.c
  - src/core/iomgr/pollset_multipoller_with_poll_posix.c
  - src/core/iomgr/pollset_posix.c
  - src/core/iomgr/pollset_set_posix.c
  - src/core/iomgr/pollset_set_windows.c
  - src/core/iomgr/pollset_windows.c
  - src/core/iomgr/resolve_address_posix.c
  - src/core/iomgr/resolve_address_windows.c
  - src/core/iomgr/sockaddr_utils.c
  - src/core/iomgr/socket_utils_common_posix.c
  - src/core/iomgr/socket_utils_linux.c
  - src/core/iomgr/socket_utils_posix.c
  - src/core/iomgr/socket_windows.c
  - src/core/iomgr/tcp_client_posix.c
  - src/core/iomgr/tcp_client_windows.c
  - src/core/iomgr/tcp_posix.c
  - src/core/iomgr/tcp_server_posix.c
  - src/core/iomgr/tcp_server_windows.c
  - src/core/iomgr/tcp_windows.c
  - src/core/iomgr/time_averaged_stats.c
  - src/core/iomgr/timer.c
  - src/core/iomgr/timer_heap.c
  - src/core/iomgr/udp_server.c
  - src/core/iomgr/wakeup_fd_eventfd.c
  - src/core/iomgr/wakeup_fd_nospecial.c
  - src/core/iomgr/wakeup_fd_pipe.c
  - src/core/iomgr/wakeup_fd_posix.c
  - src/core/iomgr/workqueue_posix.c
  - src/core/iomgr/workqueue_windows.c
  - src/core/json/json.c
  - src/core/json/json_reader.c
  - src/core/json/json_string.c
  - src/core/json/json_writer.c
  - src/core/surface/alarm.c
  - src/core/surface/api_trace.c
  - src/core/surface/byte_buffer.c
  - src/core/surface/byte_buffer_reader.c
  - src/core/surface/call.c
  - src/core/surface/call_details.c
  - src/core/surface/call_log_batch.c
  - src/core/surface/channel.c
  - src/core/surface/channel_connectivity.c
  - src/core/surface/channel_create.c
  - src/core/surface/channel_ping.c
  - src/core/surface/completion_queue.c
  - src/core/surface/event_string.c
  - src/core/surface/init.c
  - src/core/surface/lame_client.c
  - src/core/surface/metadata_array.c
  - src/core/surface/server.c
  - src/core/surface/server_chttp2.c
  - src/core/surface/server_create.c
  - src/core/surface/validate_metadata.c
  - src/core/surface/version.c
  - src/core/transport/byte_stream.c
  - src/core/transport/chttp2/alpn.c
  - src/core/transport/chttp2/bin_encoder.c
  - src/core/transport/chttp2/frame_data.c
  - src/core/transport/chttp2/frame_goaway.c
  - src/core/transport/chttp2/frame_ping.c
  - src/core/transport/chttp2/frame_rst_stream.c
  - src/core/transport/chttp2/frame_settings.c
  - src/core/transport/chttp2/frame_window_update.c
  - src/core/transport/chttp2/hpack_encoder.c
  - src/core/transport/chttp2/hpack_parser.c
  - src/core/transport/chttp2/hpack_table.c
  - src/core/transport/chttp2/huffsyms.c
  - src/core/transport/chttp2/incoming_metadata.c
  - src/core/transport/chttp2/parsing.c
  - src/core/transport/chttp2/status_conversion.c
  - src/core/transport/chttp2/stream_lists.c
  - src/core/transport/chttp2/stream_map.c
  - src/core/transport/chttp2/timeout_encoding.c
  - src/core/transport/chttp2/varint.c
  - src/core/transport/chttp2/writing.c
  - src/core/transport/chttp2_transport.c
  - src/core/transport/connectivity_state.c
  - src/core/transport/metadata.c
  - src/core/transport/metadata_batch.c
  - src/core/transport/static_metadata.c
  - src/core/transport/transport.c
  - src/core/transport/transport_op_string.c
- name: grpc_codegen
  public_headers:
  - include/grpc/impl/codegen/alloc.h
  - include/grpc/impl/codegen/atm.h
  - include/grpc/impl/codegen/atm_gcc_atomic.h
  - include/grpc/impl/codegen/atm_gcc_sync.h
  - include/grpc/impl/codegen/atm_win32.h
  - include/grpc/impl/codegen/byte_buffer.h
  - include/grpc/impl/codegen/compression_types.h
  - include/grpc/impl/codegen/connectivity_state.h
  - include/grpc/impl/codegen/grpc_types.h
  - include/grpc/impl/codegen/log.h
  - include/grpc/impl/codegen/port_platform.h
  - include/grpc/impl/codegen/propagation_bits.h
  - include/grpc/impl/codegen/slice.h
  - include/grpc/impl/codegen/slice_buffer.h
  - include/grpc/impl/codegen/status.h
  - include/grpc/impl/codegen/sync.h
  - include/grpc/impl/codegen/sync_generic.h
  - include/grpc/impl/codegen/sync_posix.h
  - include/grpc/impl/codegen/sync_win32.h
  - include/grpc/impl/codegen/time.h
- name: grpc_test_util_base
  headers:
  - test/core/end2end/cq_verifier.h
  - test/core/end2end/fixtures/proxy.h
  - test/core/iomgr/endpoint_tests.h
  - test/core/util/grpc_profiler.h
  - test/core/util/parse_hexstring.h
  - test/core/util/port.h
  - test/core/util/slice_splitter.h
  - test/core/util/test_config.h
  src:
  - test/core/end2end/cq_verifier.c
  - test/core/end2end/fixtures/proxy.c
  - test/core/iomgr/endpoint_tests.c
  - test/core/util/grpc_profiler.c
  - test/core/util/parse_hexstring.c
  - test/core/util/port_posix.c
  - test/core/util/port_windows.c
  - test/core/util/slice_splitter.c
  - test/core/util/test_config.c
libs:
- name: grpc
  build: all
  language: c
  public_headers:
  - include/grpc/grpc_security.h
  headers:
  - src/core/security/auth_filters.h
  - src/core/security/base64.h
  - src/core/security/credentials.h
  - src/core/security/handshake.h
  - src/core/security/json_token.h
  - src/core/security/jwt_verifier.h
  - src/core/security/secure_endpoint.h
  - src/core/security/security_connector.h
  - src/core/security/security_context.h
  - src/core/tsi/fake_transport_security.h
  - src/core/tsi/ssl_transport_security.h
  - src/core/tsi/ssl_types.h
  - src/core/tsi/transport_security.h
  - src/core/tsi/transport_security_interface.h
  src:
  - src/core/httpcli/httpcli_security_connector.c
  - src/core/security/base64.c
  - src/core/security/client_auth_filter.c
  - src/core/security/credentials.c
  - src/core/security/credentials_metadata.c
  - src/core/security/credentials_posix.c
  - src/core/security/credentials_win32.c
  - src/core/security/google_default_credentials.c
  - src/core/security/handshake.c
  - src/core/security/json_token.c
  - src/core/security/jwt_verifier.c
  - src/core/security/secure_endpoint.c
  - src/core/security/security_connector.c
  - src/core/security/security_context.c
  - src/core/security/server_auth_filter.c
  - src/core/security/server_secure_chttp2.c
  - src/core/surface/init_secure.c
  - src/core/surface/secure_channel_create.c
  - src/core/tsi/fake_transport_security.c
  - src/core/tsi/ssl_transport_security.c
  - src/core/tsi/transport_security.c
  baselib: true
  dll: true
  filegroups:
  - grpc_base
  - gpr
  - grpc_codegen
  - census
  secure: true
  vs_packages:
  - grpc.dependencies.openssl
  - grpc.dependencies.zlib
  vs_project_guid: '{29D16885-7228-4C31-81ED-5F9187C7F2A9}'
- name: grpc_test_util
  build: private
  language: c
  headers:
  - test/core/end2end/data/ssl_test_data.h
  - test/core/security/oauth2_utils.h
  src:
  - test/core/end2end/data/server1_cert.c
  - test/core/end2end/data/server1_key.c
  - test/core/end2end/data/test_root_cert.c
  - test/core/security/oauth2_utils.c
  deps:
  - grpc
  filegroups:
  - grpc_test_util_base
  vs_project_guid: '{17BCAFC0-5FDC-4C94-AEB9-95F3E220614B}'
- name: grpc_test_util_unsecure
  build: private
  language: c
  deps:
  - grpc_unsecure
  filegroups:
  - grpc_test_util_base
  secure: false
  vs_project_guid: '{0A7E7F92-FDEA-40F1-A9EC-3BA484F98BBF}'
- name: grpc_unsecure
  build: all
  language: c
  src:
  - src/core/surface/init_unsecure.c
  baselib: true
  dll: true
  filegroups:
  - gpr
  - grpc_codegen
  - grpc_base
  - census
  secure: false
  vs_project_guid: '{46CEDFFF-9692-456A-AA24-38B5D6BCF4C5}'
- name: grpc_zookeeper
  build: all
  language: c
  public_headers:
  - include/grpc/grpc_zookeeper.h
  headers:
  - src/core/client_config/resolvers/zookeeper_resolver.h
  src:
  - src/core/client_config/resolvers/zookeeper_resolver.c
  deps:
  - grpc
  external_deps:
  - zookeeper
  platforms:
  - linux
  secure: false
- name: reconnect_server
  build: private
  language: c
  headers:
  - test/core/util/reconnect_server.h
  src:
  - test/core/util/reconnect_server.c
  deps:
  - test_tcp_server
  - grpc_test_util
  - grpc
- name: test_tcp_server
  build: private
  language: c
  headers:
  - test/core/util/test_tcp_server.h
  src:
  - test/core/util/test_tcp_server.c
  deps:
  - grpc_test_util
  - grpc
- name: grpc++
  build: all
  language: c++
  headers:
  - src/cpp/client/secure_credentials.h
  - src/cpp/common/secure_auth_context.h
  - src/cpp/server/secure_server_credentials.h
  src:
  - src/cpp/client/secure_credentials.cc
  - src/cpp/common/auth_property_iterator.cc
  - src/cpp/common/secure_auth_context.cc
  - src/cpp/common/secure_channel_arguments.cc
  - src/cpp/common/secure_create_auth_context.cc
  - src/cpp/server/secure_server_credentials.cc
  deps:
  - grpc
  baselib: true
  dll: true
  filegroups:
  - grpc++_base
  - grpc++_codegen
  secure: check
  vs_project_guid: '{C187A093-A0FE-489D-A40A-6E33DE0F9FEB}'
- name: grpc++_test_config
  build: private
  language: c++
  headers:
  - test/cpp/util/test_config.h
  src:
  - test/cpp/util/test_config.cc
- name: grpc++_test_util
  build: private
  language: c++
  headers:
  - test/cpp/end2end/test_service_impl.h
  - test/cpp/util/byte_buffer_proto_helper.h
  - test/cpp/util/cli_call.h
  - test/cpp/util/create_test_channel.h
  - test/cpp/util/string_ref_helper.h
  - test/cpp/util/subprocess.h
  src:
  - src/proto/grpc/testing/echo_messages.proto
  - src/proto/grpc/testing/echo.proto
  - src/proto/grpc/testing/duplicate/echo_duplicate.proto
  - test/cpp/end2end/test_service_impl.cc
  - test/cpp/util/byte_buffer_proto_helper.cc
  - test/cpp/util/cli_call.cc
  - test/cpp/util/create_test_channel.cc
  - test/cpp/util/string_ref_helper.cc
  - test/cpp/util/subprocess.cc
  deps:
  - grpc++
  - grpc_test_util
- name: grpc++_unsecure
  build: all
  language: c++
  src:
  - src/cpp/common/insecure_create_auth_context.cc
  deps:
  - grpc_unsecure
  baselib: true
  dll: true
  filegroups:
  - grpc++_base
  - grpc++_codegen
  secure: false
  vs_project_guid: '{6EE56155-DF7C-4F6E-BFC4-F6F776BEB211}'
- name: grpc_plugin_support
  build: protoc
  language: c++
  headers:
  - include/grpc++/support/config.h
  - include/grpc++/support/config_protobuf.h
  - src/compiler/config.h
  - src/compiler/cpp_generator.h
  - src/compiler/cpp_generator_helpers.h
  - src/compiler/csharp_generator.h
  - src/compiler/csharp_generator_helpers.h
  - src/compiler/generator_helpers.h
  - src/compiler/objective_c_generator.h
  - src/compiler/objective_c_generator_helpers.h
  - src/compiler/python_generator.h
  - src/compiler/ruby_generator.h
  - src/compiler/ruby_generator_helpers-inl.h
  - src/compiler/ruby_generator_map-inl.h
  - src/compiler/ruby_generator_string-inl.h
  src:
  - src/compiler/cpp_generator.cc
  - src/compiler/csharp_generator.cc
  - src/compiler/objective_c_generator.cc
  - src/compiler/python_generator.cc
  - src/compiler/ruby_generator.cc
  deps: []
  filegroups:
  - grpc++_codegen
  - grpc_codegen
  secure: false
  vs_project_guid: '{B6E81D84-2ACB-41B8-8781-493A944C7817}'
- name: interop_client_helper
  build: private
  language: c++
  headers:
  - test/cpp/interop/client_helper.h
  src:
  - src/proto/grpc/testing/messages.proto
  - test/cpp/interop/client_helper.cc
  deps:
  - grpc++_test_util
  - grpc_test_util
  - grpc++
  - grpc
- name: interop_client_main
  build: private
  language: c++
  headers:
  - test/cpp/interop/interop_client.h
  src:
  - src/proto/grpc/testing/empty.proto
  - src/proto/grpc/testing/messages.proto
  - src/proto/grpc/testing/test.proto
  - test/cpp/interop/client.cc
  - test/cpp/interop/interop_client.cc
  deps:
  - interop_client_helper
  - grpc++_test_util
  - grpc_test_util
  - grpc++
  - grpc
  - grpc++_test_config
- name: interop_server_helper
  build: private
  language: c++
  headers:
  - test/cpp/interop/server_helper.h
  src:
  - test/cpp/interop/server_helper.cc
  deps:
  - grpc_test_util
  - grpc++
  - grpc
- name: interop_server_main
  build: private
  language: c++
  src:
  - src/proto/grpc/testing/empty.proto
  - src/proto/grpc/testing/messages.proto
  - src/proto/grpc/testing/test.proto
  - test/cpp/interop/server.cc
  deps:
  - interop_server_helper
  - grpc++_test_util
  - grpc_test_util
  - grpc++
  - grpc
  - grpc++_test_config
- name: qps
  build: private
  language: c++
  headers:
  - test/cpp/qps/client.h
  - test/cpp/qps/driver.h
  - test/cpp/qps/histogram.h
  - test/cpp/qps/interarrival.h
  - test/cpp/qps/limit_cores.h
  - test/cpp/qps/perf_db_client.h
  - test/cpp/qps/qps_worker.h
  - test/cpp/qps/report.h
  - test/cpp/qps/server.h
  - test/cpp/qps/stats.h
  - test/cpp/qps/timer.h
  - test/cpp/util/benchmark_config.h
  src:
  - src/proto/grpc/testing/messages.proto
  - src/proto/grpc/testing/payloads.proto
  - src/proto/grpc/testing/stats.proto
  - src/proto/grpc/testing/control.proto
  - src/proto/grpc/testing/services.proto
  - src/proto/grpc/testing/perf_db.proto
  - test/cpp/qps/client_async.cc
  - test/cpp/qps/client_sync.cc
  - test/cpp/qps/driver.cc
  - test/cpp/qps/limit_cores.cc
  - test/cpp/qps/perf_db_client.cc
  - test/cpp/qps/qps_worker.cc
  - test/cpp/qps/report.cc
  - test/cpp/qps/server_async.cc
  - test/cpp/qps/server_sync.cc
  - test/cpp/qps/timer.cc
  - test/cpp/util/benchmark_config.cc
  deps:
  - grpc_test_util
  - grpc++_test_util
  - grpc++
- name: grpc_csharp_ext
  build: all
  language: csharp
  src:
  - src/csharp/ext/grpc_csharp_ext.c
  deps:
  - grpc
  LDFLAGS: $(if $(subst Linux,,$(SYSTEM)),,-Wl$(comma)-wrap$(comma)memcpy)
  deps_linkage: static
  dll: only
  vs_config_type: DynamicLibrary
  vs_packages:
  - grpc.dependencies.openssl
  - grpc.dependencies.zlib
  vs_project_guid: '{D64C6D63-4458-4A88-AB38-35678384A7E4}'
  vs_props:
  - zlib
  - openssl
  - winsock
  - global
targets:
- name: alarm_test
  build: test
  language: c
  src:
  - test/core/surface/alarm_test.c
  deps:
  - grpc_test_util
  - grpc
- name: algorithm_test
  build: test
  language: c
  src:
  - test/core/compression/algorithm_test.c
  deps:
  - grpc_test_util
  - grpc
- name: alloc_test
  build: test
  language: c
  src:
  - test/core/support/alloc_test.c
  deps:
  - grpc_test_util
  - grpc
- name: alpn_test
  build: test
  language: c
  src:
  - test/core/transport/chttp2/alpn_test.c
  deps:
  - grpc_test_util
  - grpc
- name: bin_encoder_test
  build: test
  language: c
  src:
  - test/core/transport/chttp2/bin_encoder_test.c
  deps:
  - grpc_test_util
  - grpc
<<<<<<< HEAD
  - gpr_test_util
  - gpr
- name: census_context_test
  build: test
  language: c
  src:
  - test/core/census/context_test.c
  deps:
  - grpc_test_util
  - grpc
  - gpr_test_util
  - gpr
=======
>>>>>>> 6b4ec07e
- name: channel_create_test
  build: test
  language: c
  src:
  - test/core/surface/channel_create_test.c
  deps:
  - grpc_test_util
  - grpc
- name: chttp2_hpack_encoder_test
  build: test
  language: c
  src:
  - test/core/transport/chttp2/hpack_encoder_test.c
  deps:
  - grpc_test_util
  - grpc
- name: chttp2_status_conversion_test
  build: test
  language: c
  src:
  - test/core/transport/chttp2/status_conversion_test.c
  deps:
  - grpc_test_util
  - grpc
- name: chttp2_stream_map_test
  build: test
  language: c
  src:
  - test/core/transport/chttp2/stream_map_test.c
  deps:
  - grpc_test_util
  - grpc
- name: chttp2_varint_test
  build: test
  language: c
  src:
  - test/core/transport/chttp2/varint_test.c
  deps:
  - grpc_test_util
  - grpc
- name: compression_test
  build: test
  language: c
  src:
  - test/core/compression/compression_test.c
  deps:
  - grpc_test_util
  - grpc
- name: dns_resolver_test
  build: test
  language: c
  src:
  - test/core/client_config/resolvers/dns_resolver_test.c
  deps:
  - grpc_test_util
  - grpc
- name: dualstack_socket_test
  cpu_cost: 0.1
  build: test
  language: c
  src:
  - test/core/end2end/dualstack_socket_test.c
  deps:
  - grpc_test_util
  - grpc
  platforms:
  - mac
  - linux
  - posix
- name: endpoint_pair_test
  build: test
  language: c
  src:
  - test/core/iomgr/endpoint_pair_test.c
  deps:
  - grpc_test_util
  - grpc
- name: fd_conservation_posix_test
  build: test
  language: c
  src:
  - test/core/iomgr/fd_conservation_posix_test.c
  deps:
  - grpc_test_util
  - grpc
  platforms:
  - mac
  - linux
  - posix
- name: fd_posix_test
  build: test
  language: c
  src:
  - test/core/iomgr/fd_posix_test.c
  deps:
  - grpc_test_util
  - grpc
  platforms:
  - mac
  - linux
  - posix
- name: fling_client
  build: test
  run: false
  language: c
  src:
  - test/core/fling/client.c
  deps:
  - grpc_test_util
  - grpc
- name: fling_server
  build: test
  run: false
  language: c
  src:
  - test/core/fling/server.c
  deps:
  - grpc_test_util
  - grpc
- name: fling_stream_test
  cpu_cost: 2
  build: test
  language: c
  src:
  - test/core/fling/fling_stream_test.c
  deps:
  - grpc_test_util
  - grpc
  platforms:
  - mac
  - linux
  - posix
- name: fling_test
  cpu_cost: 2
  build: test
  language: c
  src:
  - test/core/fling/fling_test.c
  deps:
  - grpc_test_util
  - grpc
  platforms:
  - mac
  - linux
  - posix
- name: gen_hpack_tables
  build: tool
  language: c
  src:
  - tools/codegen/core/gen_hpack_tables.c
  deps:
  - grpc
- name: gen_legal_metadata_characters
  build: tool
  language: c
  src:
  - tools/codegen/core/gen_legal_metadata_characters.c
  deps: []
- name: gpr_avl_test
  build: test
  language: c
  src:
  - test/core/support/avl_test.c
  deps:
  - grpc_test_util
  - grpc
- name: gpr_cmdline_test
  build: test
  language: c
  src:
  - test/core/support/cmdline_test.c
  deps:
  - grpc_test_util
  - grpc
- name: gpr_cpu_test
  build: test
  language: c
  src:
  - test/core/support/cpu_test.c
  deps:
  - grpc_test_util
  - grpc
- name: gpr_env_test
  build: test
  language: c
  src:
  - test/core/support/env_test.c
  deps:
  - grpc_test_util
  - grpc
- name: gpr_file_test
  build: test
  language: c
  src:
  - test/core/support/file_test.c
  deps:
  - grpc_test_util
  - grpc
- name: gpr_histogram_test
  build: test
  language: c
  src:
  - test/core/support/histogram_test.c
  deps:
  - grpc_test_util
  - grpc
- name: gpr_host_port_test
  build: test
  language: c
  src:
  - test/core/support/host_port_test.c
  deps:
  - grpc_test_util
  - grpc
- name: gpr_log_test
  build: test
  language: c
  src:
  - test/core/support/log_test.c
  deps:
  - grpc_test_util
  - grpc
- name: gpr_slice_buffer_test
  build: test
  language: c
  src:
  - test/core/support/slice_buffer_test.c
  deps:
  - grpc_test_util
  - grpc
- name: gpr_slice_test
  build: test
  language: c
  src:
  - test/core/support/slice_test.c
  deps:
  - grpc_test_util
  - grpc
- name: gpr_stack_lockfree_test
  cpu_cost: 10
  build: test
  language: c
  src:
  - test/core/support/stack_lockfree_test.c
  deps:
  - grpc_test_util
  - grpc
- name: gpr_string_test
  build: test
  language: c
  src:
  - test/core/support/string_test.c
  deps:
  - grpc_test_util
  - grpc
- name: gpr_sync_test
  cpu_cost: 10
  build: test
  language: c
  src:
  - test/core/support/sync_test.c
  deps:
  - grpc_test_util
  - grpc
- name: gpr_thd_test
  cpu_cost: 10
  build: test
  language: c
  src:
  - test/core/support/thd_test.c
  deps:
  - grpc_test_util
  - grpc
- name: gpr_time_test
  build: test
  language: c
  src:
  - test/core/support/time_test.c
  deps:
  - grpc_test_util
  - grpc
- name: gpr_tls_test
  build: test
  language: c
  src:
  - test/core/support/tls_test.c
  deps:
  - grpc_test_util
  - grpc
- name: gpr_useful_test
  build: test
  language: c
  src:
  - test/core/support/useful_test.c
  deps:
  - grpc_test_util
  - grpc
- name: grpc_auth_context_test
  build: test
  language: c
  src:
  - test/core/security/auth_context_test.c
  deps:
  - grpc_test_util
  - grpc
- name: grpc_base64_test
  build: test
  language: c
  src:
  - test/core/security/base64_test.c
  deps:
  - grpc_test_util
  - grpc
- name: grpc_byte_buffer_reader_test
  build: test
  language: c
  src:
  - test/core/surface/byte_buffer_reader_test.c
  deps:
  - grpc_test_util
  - grpc
- name: grpc_channel_args_test
  build: test
  language: c
  src:
  - test/core/channel/channel_args_test.c
  deps:
  - grpc_test_util
  - grpc
- name: grpc_channel_stack_test
  build: test
  language: c
  src:
  - test/core/channel/channel_stack_test.c
  deps:
  - grpc_test_util
  - grpc
- name: grpc_completion_queue_test
  build: test
  language: c
  src:
  - test/core/surface/completion_queue_test.c
  deps:
  - grpc_test_util
  - grpc
- name: grpc_create_jwt
  build: tool
  language: c
  src:
  - test/core/security/create_jwt.c
  deps:
  - grpc_test_util
  - grpc
- name: grpc_credentials_test
  build: test
  language: c
  src:
  - test/core/security/credentials_test.c
  deps:
  - grpc_test_util
  - grpc
- name: grpc_fetch_oauth2
  build: tool
  language: c
  src:
  - test/core/security/fetch_oauth2.c
  deps:
  - grpc_test_util
  - grpc
- name: grpc_invalid_channel_args_test
  build: test
  language: c
  src:
  - test/core/surface/invalid_channel_args_test.c
  deps:
  - grpc_test_util
  - grpc
- name: grpc_json_token_test
  build: test
  language: c
  src:
  - test/core/security/json_token_test.c
  deps:
  - grpc_test_util
  - grpc
  platforms:
  - linux
  - posix
  - mac
- name: grpc_jwt_verifier_test
  build: test
  language: c
  src:
  - test/core/security/jwt_verifier_test.c
  deps:
  - grpc_test_util
  - grpc
- name: grpc_print_google_default_creds_token
  build: tool
  language: c
  src:
  - test/core/security/print_google_default_creds_token.c
  deps:
  - grpc_test_util
  - grpc
- name: grpc_security_connector_test
  build: test
  language: c
  src:
  - test/core/security/security_connector_test.c
  deps:
  - grpc_test_util
  - grpc
- name: grpc_verify_jwt
  build: tool
  language: c
  src:
  - test/core/security/verify_jwt.c
  deps:
  - grpc_test_util
  - grpc
- name: hpack_parser_test
  build: test
  language: c
  src:
  - test/core/transport/chttp2/hpack_parser_test.c
  deps:
  - grpc_test_util
  - grpc
- name: hpack_table_test
  build: test
  language: c
  src:
  - test/core/transport/chttp2/hpack_table_test.c
  deps:
  - grpc_test_util
  - grpc
- name: httpcli_format_request_test
  build: test
  language: c
  src:
  - test/core/httpcli/format_request_test.c
  deps:
  - grpc_test_util
  - grpc
- name: httpcli_parser_test
  build: test
  language: c
  src:
  - test/core/httpcli/parser_test.c
  deps:
  - grpc_test_util
  - grpc
- name: httpcli_test
  cpu_cost: 0.5
  build: test
  language: c
  src:
  - test/core/httpcli/httpcli_test.c
  deps:
  - grpc_test_util
  - grpc
  platforms:
  - mac
  - linux
  - posix
- name: httpscli_test
  cpu_cost: 0.5
  build: test
  language: c
  src:
  - test/core/httpcli/httpscli_test.c
  deps:
  - grpc_test_util
  - grpc
  platforms:
  - linux
- name: init_test
  build: test
  language: c
  src:
  - test/core/surface/init_test.c
  deps:
  - grpc_test_util
  - grpc
- name: invalid_call_argument_test
  build: test
  language: c
  src:
  - test/core/end2end/invalid_call_argument_test.c
  deps:
  - grpc_test_util
  - grpc
- name: json_rewrite
  build: test
  run: false
  language: c
  src:
  - test/core/json/json_rewrite.c
  deps:
  - grpc
- name: json_rewrite_test
  build: test
  language: c
  src:
  - test/core/json/json_rewrite_test.c
  deps:
  - grpc_test_util
  - grpc
- name: json_stream_error_test
  build: test
  language: c
  src:
  - test/core/json/json_stream_error_test.c
  deps:
  - grpc_test_util
  - grpc
- name: json_test
  build: test
  language: c
  src:
  - test/core/json/json_test.c
  deps:
  - grpc_test_util
  - grpc
- name: lame_client_test
  build: test
  language: c
  src:
  - test/core/surface/lame_client_test.c
  deps:
  - grpc_test_util
  - grpc
- name: lb_policies_test
  cpu_cost: 0.1
  build: test
  language: c
  src:
  - test/core/client_config/lb_policies_test.c
  deps:
  - grpc_test_util
  - grpc
- name: low_level_ping_pong_benchmark
  build: benchmark
  language: c
  src:
  - test/core/network_benchmarks/low_level_ping_pong.c
  deps:
  - grpc_test_util
  - grpc
  platforms:
  - mac
  - linux
  - posix
- name: message_compress_test
  build: test
  language: c
  src:
  - test/core/compression/message_compress_test.c
  deps:
  - grpc_test_util
  - grpc
- name: multiple_server_queues_test
  build: test
  language: c
  src:
  - test/core/end2end/multiple_server_queues_test.c
  deps:
  - grpc_test_util
  - grpc
- name: murmur_hash_test
  build: test
  language: c
  src:
  - test/core/support/murmur_hash_test.c
  deps:
  - grpc_test_util
  - grpc
- name: no_server_test
  cpu_cost: 0.1
  build: test
  language: c
  src:
  - test/core/end2end/no_server_test.c
  deps:
  - grpc_test_util
  - grpc
- name: resolve_address_test
  build: test
  language: c
  src:
  - test/core/iomgr/resolve_address_test.c
  deps:
  - grpc_test_util
  - grpc
- name: secure_channel_create_test
  build: test
  language: c
  src:
  - test/core/surface/secure_channel_create_test.c
  deps:
  - grpc_test_util
  - grpc
- name: secure_endpoint_test
  build: test
  language: c
  src:
  - test/core/security/secure_endpoint_test.c
  deps:
  - grpc_test_util
  - grpc
- name: server_chttp2_test
  build: test
  language: c
  src:
  - test/core/surface/server_chttp2_test.c
  deps:
  - grpc_test_util
  - grpc
- name: server_test
  build: test
  language: c
  src:
  - test/core/surface/server_test.c
  deps:
  - grpc_test_util
  - grpc
- name: set_initial_connect_string_test
  cpu_cost: 0.1
  build: test
  language: c
  src:
  - test/core/client_config/set_initial_connect_string_test.c
  deps:
  - test_tcp_server
  - grpc_test_util
  - grpc
- name: sockaddr_resolver_test
  build: test
  language: c
  src:
  - test/core/client_config/resolvers/sockaddr_resolver_test.c
  deps:
  - grpc_test_util
  - grpc
- name: sockaddr_utils_test
  build: test
  language: c
  src:
  - test/core/iomgr/sockaddr_utils_test.c
  deps:
  - grpc_test_util
  - grpc
- name: socket_utils_test
  build: test
  language: c
  src:
  - test/core/iomgr/socket_utils_test.c
  deps:
  - grpc_test_util
  - grpc
  platforms:
  - mac
  - linux
  - posix
<<<<<<< HEAD
=======
- name: tag_set_test
  build: test
  language: c
  src:
  - test/core/census/tag_set_test.c
  deps:
  - grpc_test_util
  - grpc
>>>>>>> 6b4ec07e
- name: tcp_client_posix_test
  cpu_cost: 0.5
  build: test
  language: c
  src:
  - test/core/iomgr/tcp_client_posix_test.c
  deps:
  - grpc_test_util
  - grpc
  platforms:
  - mac
  - linux
  - posix
- name: tcp_posix_test
  cpu_cost: 0.5
  build: test
  language: c
  src:
  - test/core/iomgr/tcp_posix_test.c
  deps:
  - grpc_test_util
  - grpc
  platforms:
  - mac
  - linux
  - posix
- name: tcp_server_posix_test
  build: test
  language: c
  src:
  - test/core/iomgr/tcp_server_posix_test.c
  deps:
  - grpc_test_util
  - grpc
  platforms:
  - mac
  - linux
  - posix
- name: time_averaged_stats_test
  build: test
  language: c
  src:
  - test/core/iomgr/time_averaged_stats_test.c
  deps:
  - grpc_test_util
  - grpc
- name: timeout_encoding_test
  build: test
  language: c
  src:
  - test/core/transport/chttp2/timeout_encoding_test.c
  deps:
  - grpc_test_util
  - grpc
- name: timer_heap_test
  build: test
  language: c
  src:
  - test/core/iomgr/timer_heap_test.c
  deps:
  - grpc_test_util
  - grpc
- name: timer_list_test
  build: test
  language: c
  src:
  - test/core/iomgr/timer_list_test.c
  deps:
  - grpc_test_util
  - grpc
- name: timers_test
  build: test
  language: c
  src:
  - test/core/profiling/timers_test.c
  deps:
  - grpc_test_util
  - grpc
- name: transport_connectivity_state_test
  build: test
  language: c
  src:
  - test/core/transport/connectivity_state_test.c
  deps:
  - grpc_test_util
  - grpc
- name: transport_metadata_test
  build: test
  language: c
  src:
  - test/core/transport/metadata_test.c
  deps:
  - grpc_test_util
  - grpc
- name: transport_security_test
  build: test
  language: c
  src:
  - test/core/tsi/transport_security_test.c
  deps:
  - grpc_test_util
  - grpc
  platforms:
  - linux
  - posix
  - mac
- name: udp_server_test
  build: test
  language: c
  src:
  - test/core/iomgr/udp_server_test.c
  deps:
  - grpc_test_util
  - grpc
  platforms:
  - mac
  - linux
  - posix
- name: uri_parser_test
  build: test
  language: c
  src:
  - test/core/client_config/uri_parser_test.c
  deps:
  - grpc_test_util
  - grpc
- name: workqueue_test
  build: test
  language: c
  src:
  - test/core/iomgr/workqueue_test.c
  deps:
  - grpc_test_util
  - grpc
  platforms:
  - mac
  - linux
  - posix
- name: async_end2end_test
  build: test
  language: c++
  src:
  - test/cpp/end2end/async_end2end_test.cc
  deps:
  - grpc++_test_util
  - grpc_test_util
  - grpc++
  - grpc
- name: async_streaming_ping_pong_test
  build: test
  language: c++
  src:
  - test/cpp/qps/async_streaming_ping_pong_test.cc
  deps:
  - qps
  - grpc++_test_util
  - grpc_test_util
  - grpc++
  - grpc
  platforms:
  - mac
  - linux
  - posix
- name: async_unary_ping_pong_test
  build: test
  language: c++
  src:
  - test/cpp/qps/async_unary_ping_pong_test.cc
  deps:
  - qps
  - grpc++_test_util
  - grpc_test_util
  - grpc++
  - grpc
  platforms:
  - mac
  - linux
  - posix
- name: auth_property_iterator_test
  build: test
  language: c++
  src:
  - test/cpp/common/auth_property_iterator_test.cc
  deps:
  - grpc++_test_util
  - grpc_test_util
  - grpc++
  - grpc
- name: channel_arguments_test
  build: test
  language: c++
  src:
  - test/cpp/common/channel_arguments_test.cc
  deps:
  - grpc++
  - grpc
- name: cli_call_test
  build: test
  language: c++
  src:
  - test/cpp/util/cli_call_test.cc
  deps:
  - grpc++_test_util
  - grpc_test_util
  - grpc++
  - grpc
- name: client_crash_test
  cpu_cost: 0.1
  build: test
  language: c++
  src:
  - test/cpp/end2end/client_crash_test.cc
  deps:
  - grpc++_test_util
  - grpc_test_util
  - grpc++
  - grpc
  platforms:
  - mac
  - linux
  - posix
- name: client_crash_test_server
  build: test
  run: false
  language: c++
  src:
  - test/cpp/end2end/client_crash_test_server.cc
  deps:
  - grpc++_test_util
  - grpc_test_util
  - grpc++
  - grpc
- name: credentials_test
  build: test
  language: c++
  src:
  - test/cpp/client/credentials_test.cc
  deps:
  - grpc++
  - grpc
- name: cxx_byte_buffer_test
  build: test
  language: c++
  src:
  - test/cpp/util/byte_buffer_test.cc
  deps:
  - grpc_test_util
  - grpc++
  - grpc
- name: cxx_slice_test
  build: test
  language: c++
  src:
  - test/cpp/util/slice_test.cc
  deps:
  - grpc_test_util
  - grpc++
  - grpc
- name: cxx_string_ref_test
  build: test
  language: c++
  src:
  - test/cpp/util/string_ref_test.cc
  deps:
  - grpc++
- name: cxx_time_test
  build: test
  language: c++
  src:
  - test/cpp/util/time_test.cc
  deps:
  - grpc_test_util
  - grpc++
  - grpc
- name: end2end_test
  cpu_cost: 0.5
  build: test
  language: c++
  src:
  - test/cpp/end2end/end2end_test.cc
  deps:
  - grpc++_test_util
  - grpc_test_util
  - grpc++
  - grpc
- name: generic_async_streaming_ping_pong_test
  build: test
  language: c++
  src:
  - test/cpp/qps/generic_async_streaming_ping_pong_test.cc
  deps:
  - qps
  - grpc++_test_util
  - grpc_test_util
  - grpc++
  - grpc
  platforms:
  - mac
  - linux
  - posix
- name: generic_end2end_test
  build: test
  language: c++
  src:
  - test/cpp/end2end/generic_end2end_test.cc
  deps:
  - grpc++_test_util
  - grpc_test_util
  - grpc++
  - grpc
- name: grpc_cli
  build: test
  run: false
  language: c++
  src:
  - test/cpp/util/grpc_cli.cc
  deps:
  - grpc++_test_util
  - grpc_test_util
  - grpc++
  - grpc
  - grpc++_test_config
- name: grpc_cpp_plugin
  build: protoc
  language: c++
  src:
  - src/compiler/cpp_plugin.cc
  deps:
  - grpc_plugin_support
  secure: false
  vs_config_type: Application
  vs_project_guid: '{7E51A25F-AC59-488F-906C-C60FAAE706AA}'
- name: grpc_csharp_plugin
  build: protoc
  language: c++
  src:
  - src/compiler/csharp_plugin.cc
  deps:
  - grpc_plugin_support
  secure: false
  vs_config_type: Application
  vs_project_guid: '{3C813052-A49A-4662-B90A-1ADBEC7EE453}'
- name: grpc_objective_c_plugin
  build: protoc
  language: c++
  src:
  - src/compiler/objective_c_plugin.cc
  deps:
  - grpc_plugin_support
  secure: false
  vs_config_type: Application
  vs_project_guid: '{19564640-CEE6-4921-ABA5-676ED79A36F6}'
- name: grpc_python_plugin
  build: protoc
  language: c++
  src:
  - src/compiler/python_plugin.cc
  deps:
  - grpc_plugin_support
  secure: false
  vs_config_type: Application
  vs_project_guid: '{DF52D501-A6CF-4E6F-BA38-6EBE2E8DAFB2}'
- name: grpc_ruby_plugin
  build: protoc
  language: c++
  src:
  - src/compiler/ruby_plugin.cc
  deps:
  - grpc_plugin_support
  secure: false
  vs_config_type: Application
  vs_project_guid: '{069E9D05-B78B-4751-9252-D21EBAE7DE8E}'
- name: hybrid_end2end_test
  build: test
  language: c++
  src:
  - test/cpp/end2end/hybrid_end2end_test.cc
  deps:
  - grpc++_test_util
  - grpc_test_util
  - grpc++
  - grpc
- name: interop_client
  build: test
  run: false
  language: c++
  src: []
  deps:
  - interop_client_main
  - interop_client_helper
  - grpc++_test_util
  - grpc_test_util
  - grpc++
  - grpc
  - grpc++_test_config
  platforms:
  - mac
  - linux
  - posix
- name: interop_server
  build: test
  run: false
  language: c++
  src: []
  deps:
  - interop_server_main
  - interop_server_helper
  - grpc++_test_util
  - grpc_test_util
  - grpc++
  - grpc
  - grpc++_test_config
  platforms:
  - mac
  - linux
  - posix
- name: interop_test
  cpu_cost: 0.1
  build: test
  language: c++
  src:
  - test/cpp/interop/interop_test.cc
  deps:
  - grpc_test_util
  - grpc
  platforms:
  - mac
  - linux
  - posix
- name: metrics_client
  build: test
  run: false
  language: c++
  headers:
  - test/cpp/util/metrics_server.h
  src:
  - src/proto/grpc/testing/metrics.proto
  - test/cpp/interop/metrics_client.cc
  deps:
  - grpc++
  - grpc
  - grpc++_test_config
- name: mock_test
  build: test
  language: c++
  src:
  - test/cpp/end2end/mock_test.cc
  deps:
  - grpc++_test_util
  - grpc_test_util
  - grpc++
  - grpc
- name: qps_driver
  build: benchmark
  language: c++
  src:
  - test/cpp/qps/qps_driver.cc
  deps:
  - qps
  - grpc++_test_util
  - grpc_test_util
  - grpc++
  - grpc
  - grpc++_test_config
- name: qps_interarrival_test
  build: test
  run: false
  language: c++
  src:
  - test/cpp/qps/qps_interarrival_test.cc
  deps:
  - qps
  - grpc++_test_util
  - grpc_test_util
  - grpc++
  - grpc
  platforms:
  - mac
  - linux
  - posix
- name: qps_openloop_test
  build: test
  run: false
  language: c++
  src:
  - test/cpp/qps/qps_openloop_test.cc
  deps:
  - qps
  - grpc++_test_util
  - grpc_test_util
  - grpc++
  - grpc
  - grpc++_test_config
  platforms:
  - mac
  - linux
  - posix
- name: qps_test
  cpu_cost: 10
  build: test
  language: c++
  src:
  - test/cpp/qps/qps_test.cc
  deps:
  - qps
  - grpc++_test_util
  - grpc_test_util
  - grpc++
  - grpc
  - grpc++_test_config
  exclude_configs:
  - tsan
  platforms:
  - mac
  - linux
  - posix
- name: qps_worker
  build: benchmark
  language: c++
  headers:
  - test/cpp/qps/client.h
  - test/cpp/qps/server.h
  src:
  - test/cpp/qps/worker.cc
  deps:
  - qps
  - grpc++_test_util
  - grpc_test_util
  - grpc++
  - grpc
  - grpc++_test_config
- name: reconnect_interop_client
  build: test
  run: false
  language: c++
  src:
  - src/proto/grpc/testing/empty.proto
  - src/proto/grpc/testing/messages.proto
  - src/proto/grpc/testing/test.proto
  - test/cpp/interop/reconnect_interop_client.cc
  deps:
  - grpc++_test_util
  - grpc_test_util
  - grpc++
  - grpc
  - grpc++_test_config
- name: reconnect_interop_server
  build: test
  run: false
  language: c++
  src:
  - src/proto/grpc/testing/empty.proto
  - src/proto/grpc/testing/messages.proto
  - src/proto/grpc/testing/test.proto
  - test/cpp/interop/reconnect_interop_server.cc
  deps:
  - reconnect_server
  - test_tcp_server
  - grpc++_test_util
  - grpc_test_util
  - grpc++
  - grpc
  - grpc++_test_config
- name: secure_auth_context_test
  build: test
  language: c++
  src:
  - test/cpp/common/secure_auth_context_test.cc
  deps:
  - grpc++_test_util
  - grpc_test_util
  - grpc++
  - grpc
- name: secure_sync_unary_ping_pong_test
  build: test
  language: c++
  src:
  - test/cpp/qps/secure_sync_unary_ping_pong_test.cc
  deps:
  - qps
  - grpc++_test_util
  - grpc_test_util
  - grpc++
  - grpc
  platforms:
  - mac
  - linux
  - posix
- name: server_crash_test
  cpu_cost: 0.1
  build: test
  language: c++
  src:
  - test/cpp/end2end/server_crash_test.cc
  deps:
  - grpc++_test_util
  - grpc_test_util
  - grpc++
  - grpc
  platforms:
  - mac
  - linux
  - posix
- name: server_crash_test_client
  build: test
  run: false
  language: c++
  src:
  - test/cpp/end2end/server_crash_test_client.cc
  deps:
  - grpc++_test_util
  - grpc_test_util
  - grpc++
  - grpc
- name: shutdown_test
  build: test
  language: c++
  src:
  - test/cpp/end2end/shutdown_test.cc
  deps:
  - grpc++_test_util
  - grpc_test_util
  - grpc++
  - grpc
- name: status_test
  build: test
  language: c++
  src:
  - test/cpp/util/status_test.cc
  deps:
  - grpc_test_util
  - grpc++
  - grpc
- name: streaming_throughput_test
  build: test
  language: c++
  src:
  - test/cpp/end2end/streaming_throughput_test.cc
  deps:
  - grpc++_test_util
  - grpc_test_util
  - grpc++
  - grpc
  platforms:
  - mac
  - linux
  - posix
- name: stress_test
  build: test
  run: false
  language: c++
  headers:
  - test/cpp/interop/client_helper.h
  - test/cpp/interop/interop_client.h
  - test/cpp/interop/stress_interop_client.h
  - test/cpp/util/metrics_server.h
  src:
  - src/proto/grpc/testing/empty.proto
  - src/proto/grpc/testing/messages.proto
  - src/proto/grpc/testing/metrics.proto
  - src/proto/grpc/testing/test.proto
  - test/cpp/interop/interop_client.cc
  - test/cpp/interop/stress_interop_client.cc
  - test/cpp/interop/stress_test.cc
  - test/cpp/util/metrics_server.cc
  deps:
  - grpc++_test_util
  - grpc_test_util
  - grpc++
  - grpc
  - grpc++_test_config
- name: sync_streaming_ping_pong_test
  build: test
  language: c++
  src:
  - test/cpp/qps/sync_streaming_ping_pong_test.cc
  deps:
  - qps
  - grpc++_test_util
  - grpc_test_util
  - grpc++
  - grpc
  platforms:
  - mac
  - linux
  - posix
- name: sync_unary_ping_pong_test
  build: test
  language: c++
  src:
  - test/cpp/qps/sync_unary_ping_pong_test.cc
  deps:
  - qps
  - grpc++_test_util
  - grpc_test_util
  - grpc++
  - grpc
  platforms:
  - mac
  - linux
  - posix
- name: thread_stress_test
  cpu_cost: 100
  build: test
  language: c++
  src:
  - test/cpp/end2end/thread_stress_test.cc
  deps:
  - grpc++_test_util
  - grpc_test_util
  - grpc++
  - grpc
- name: zookeeper_test
  build: test
  run: false
  language: c++
  src:
  - src/proto/grpc/testing/echo.proto
  - test/cpp/end2end/zookeeper_test.cc
  deps:
  - grpc++_test_util
  - grpc_test_util
  - grpc++
  - grpc_zookeeper
  - grpc
  external_deps:
  - zookeeper
  platforms:
  - linux
- name: public_headers_must_be_c89
  build: test
  language: c89
  src:
  - test/core/surface/public_headers_must_be_c89.c
  deps:
  - grpc
vspackages:
- linkage: static
  name: grpc.dependencies.zlib
  props: false
  redist: true
  version: 1.2.8.10
- linkage: static
  name: grpc.dependencies.openssl
  props: true
  redist: true
  version: 1.0.204.1
- name: gflags
  props: false
  redist: false
  version: 2.1.2.1
- name: gtest
  props: false
  redist: false
  version: 1.7.0.1
configs:
  asan:
    CC: clang
    CPPFLAGS: -O0 -fsanitize=address -fno-omit-frame-pointer -Wno-unused-command-line-argument
      -DGPR_NO_DIRECT_SYSCALLS
    CXX: clang++
    LD: clang
    LDFLAGS: -fsanitize=address
    LDXX: clang++
    compile_the_world: true
    test_environ:
      ASAN_OPTIONS: suppressions=tools/asan_suppressions.txt:detect_leaks=1:color=always
      LSAN_OPTIONS: suppressions=tools/asan_suppressions.txt:report_objects=1
    timeout_multiplier: 1.5
  asan-noleaks:
    CC: clang
    CPPFLAGS: -O0 -fsanitize=address -fno-omit-frame-pointer -Wno-unused-command-line-argument
      -DGPR_NO_DIRECT_SYSCALLS
    CXX: clang++
    LD: clang
    LDFLAGS: -fsanitize=address
    LDXX: clang++
    compile_the_world: true
    test_environ:
      ASAN_OPTIONS: detect_leaks=0:color=always
    timeout_multiplier: 1.5
  basicprof:
    CPPFLAGS: -O2 -DGRPC_BASIC_PROFILER -DGRPC_TIMERS_RDTSC
    DEFINES: NDEBUG
  dbg:
    CPPFLAGS: -O0
    DEFINES: _DEBUG DEBUG
  gcov:
    CC: gcc
    CPPFLAGS: -O0 -fprofile-arcs -ftest-coverage -Wno-return-type
    CXX: g++
    DEFINES: _DEBUG DEBUG GPR_GCOV
    LD: gcc
    LDFLAGS: -fprofile-arcs -ftest-coverage -rdynamic
    LDXX: g++
  helgrind:
    CPPFLAGS: -O0
    DEFINES: _DEBUG DEBUG
    LDFLAGS: -rdynamic
    timeout_multiplier: 20
    valgrind: --tool=helgrind
  memcheck:
    CPPFLAGS: -O0
    DEFINES: _DEBUG DEBUG
    LDFLAGS: -rdynamic
    timeout_multiplier: 10
    valgrind: --tool=memcheck --leak-check=full
  msan:
    CC: clang
    CPPFLAGS: -O0 -fsanitize=memory -fsanitize-memory-track-origins -fno-omit-frame-pointer
      -DGTEST_HAS_TR1_TUPLE=0 -DGTEST_USE_OWN_TR1_TUPLE=1 -Wno-unused-command-line-argument
      -fPIE -pie -DGPR_NO_DIRECT_SYSCALLS
    CXX: clang++
    DEFINES: NDEBUG
    LD: clang
    LDFLAGS: -fsanitize=memory -DGTEST_HAS_TR1_TUPLE=0 -DGTEST_USE_OWN_TR1_TUPLE=1
      -fPIE -pie $(if $(JENKINS_BUILD),-Wl$(comma)-Ttext-segment=0x7e0000000000,)
    LDXX: clang++
    compile_the_world: true
    timeout_multiplier: 2
  mutrace:
    CPPFLAGS: -O0
    DEFINES: _DEBUG DEBUG
    LDFLAGS: -rdynamic
  opt:
    CPPFLAGS: -O2
    DEFINES: NDEBUG
  stapprof:
    CPPFLAGS: -O2 -DGRPC_STAP_PROFILER
    DEFINES: NDEBUG
  tsan:
    CC: clang
    CPPFLAGS: -O0 -fsanitize=thread -fno-omit-frame-pointer -Wno-unused-command-line-argument
      -fPIE -pie -DGPR_NO_DIRECT_SYSCALLS
    CXX: clang++
    LD: clang
    LDFLAGS: -fsanitize=thread -fPIE -pie $(if $(JENKINS_BUILD),-Wl$(comma)-Ttext-segment=0x7e0000000000,)
    LDXX: clang++
    compile_the_world: true
    test_environ:
      TSAN_OPTIONS: suppressions=tools/tsan_suppressions.txt:halt_on_error=1:second_deadlock_stack=1
    timeout_multiplier: 2
  ubsan:
    CC: clang
    CPPFLAGS: -O1 -fsanitize=undefined -fno-omit-frame-pointer -Wno-unused-command-line-argument
    CXX: clang++
    DEFINES: NDEBUG
    LD: clang
    LDFLAGS: -fsanitize=undefined
    LDXX: clang++
    compile_the_world: true
    timeout_multiplier: 1.5
defaults:
  boringssl:
    CFLAGS: -Wno-sign-conversion -Wno-conversion -Wno-unused-value -Wno-unknown-pragmas
      -Wno-implicit-function-declaration -Wno-unused-variable -Wno-sign-compare
    CPPFLAGS: -Ithird_party/boringssl/include -fvisibility=hidden -DOPENSSL_NO_ASM
      -D_GNU_SOURCE -DWIN32_LEAN_AND_MEAN -D_HAS_EXCEPTIONS=0 -DNOMINMAX
  global:
    CPPFLAGS: -g -Wall -Wextra -Werror -Wno-long-long -Wno-unused-parameter
    LDFLAGS: -g
  zlib:
    CFLAGS: -Wno-sign-conversion -Wno-conversion -Wno-unused-value -Wno-implicit-function-declaration
      $(W_NO_SHIFT_NEGATIVE_VALUE) -fvisibility=hidden
node_modules:
- deps:
  - grpc
  - boringssl
  - z
  headers:
  - src/node/ext/byte_buffer.h
  - src/node/ext/call.h
  - src/node/ext/call_credentials.h
  - src/node/ext/channel.h
  - src/node/ext/channel_credentials.h
  - src/node/ext/completion_queue_async_worker.h
  - src/node/ext/server.h
  - src/node/ext/server_credentials.h
  - src/node/ext/timeval.h
  js:
  - src/node/index.js
  - src/node/src/client.js
  - src/node/src/common.js
  - src/node/src/credentials.js
  - src/node/src/metadata.js
  - src/node/src/server.js
  name: grpc_node
  src:
  - src/node/ext/byte_buffer.cc
  - src/node/ext/call.cc
  - src/node/ext/call_credentials.cc
  - src/node/ext/channel.cc
  - src/node/ext/channel_credentials.cc
  - src/node/ext/completion_queue_async_worker.cc
  - src/node/ext/node_grpc.cc
  - src/node/ext/server.cc
  - src/node/ext/server_credentials.cc
  - src/node/ext/timeval.cc
python_dependencies:
  deps:
  - grpc
  - boringssl
  - z
ruby_gem:
  deps:
  - grpc
  - boringssl
  - z<|MERGE_RESOLUTION|>--- conflicted
+++ resolved
@@ -894,7 +894,6 @@
   deps:
   - grpc_test_util
   - grpc
-<<<<<<< HEAD
   - gpr_test_util
   - gpr
 - name: census_context_test
@@ -907,8 +906,6 @@
   - grpc
   - gpr_test_util
   - gpr
-=======
->>>>>>> 6b4ec07e
 - name: channel_create_test
   build: test
   language: c
@@ -1574,17 +1571,6 @@
   - mac
   - linux
   - posix
-<<<<<<< HEAD
-=======
-- name: tag_set_test
-  build: test
-  language: c
-  src:
-  - test/core/census/tag_set_test.c
-  deps:
-  - grpc_test_util
-  - grpc
->>>>>>> 6b4ec07e
 - name: tcp_client_posix_test
   cpu_cost: 0.5
   build: test
