--- conflicted
+++ resolved
@@ -2874,11 +2874,7 @@
     CXX: clang++
     DEFINES: _DEBUG DEBUG GRPC_EXECUTION_CONTEXT_SANITIZER
     LD: clang
-<<<<<<< HEAD
-    LDFLAGS: -fsanitize=thread -fPIE -pie
-=======
     LDFLAGS: -fsanitize=thread
->>>>>>> f4e25643
     LDXX: clang++
     compile_the_world: true
     test_environ:
@@ -2933,11 +2929,7 @@
       -DGPR_NO_DIRECT_SYSCALLS
     CXX: clang++
     LD: clang
-<<<<<<< HEAD
-    LDFLAGS: -fsanitize=thread -fPIE -pie
-=======
     LDFLAGS: -fsanitize=thread
->>>>>>> f4e25643
     LDXX: clang++
     compile_the_world: true
     test_environ:
